--- conflicted
+++ resolved
@@ -233,9 +233,7 @@
   bool *order_direction_;
   quickstep::ParseLimit *opt_limit_clause_;
   quickstep::ParseSample *opt_sample_clause_;
- 
   quickstep::ParseWindow *opt_window_clause_;
-
 
   quickstep::PtrList<quickstep::ParseOrderByItem> *order_commalist_;
   quickstep::ParseOrderByItem *order_item_;
@@ -243,11 +241,7 @@
   quickstep::PtrVector<quickstep::ParseSubqueryTableReference> *with_list_;
   quickstep::ParseSubqueryTableReference *with_list_element_;
 
-<<<<<<< HEAD
-#line 246 "SqlParser_gen.hpp" /* yacc.c:1909  */
-=======
-#line 240 "SqlParser_gen.hpp" /* yacc.c:1915  */
->>>>>>> e7326223
+#line 245 "SqlParser_gen.hpp" /* yacc.c:1909  */
 };
 # define YYSTYPE_IS_TRIVIAL 1
 # define YYSTYPE_IS_DECLARED 1
