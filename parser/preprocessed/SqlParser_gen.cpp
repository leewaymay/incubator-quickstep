/* A Bison parser, made by GNU Bison 3.0.2.  */

/* Bison implementation for Yacc-like parsers in C

   Copyright (C) 1984, 1989-1990, 2000-2013 Free Software Foundation, Inc.

   This program is free software: you can redistribute it and/or modify
   it under the terms of the GNU General Public License as published by
   the Free Software Foundation, either version 3 of the License, or
   (at your option) any later version.

   This program is distributed in the hope that it will be useful,
   but WITHOUT ANY WARRANTY; without even the implied warranty of
   MERCHANTABILITY or FITNESS FOR A PARTICULAR PURPOSE.  See the
   GNU General Public License for more details.

   You should have received a copy of the GNU General Public License
   along with this program.  If not, see <http://www.gnu.org/licenses/>.  */

/* As a special exception, you may create a larger work that contains
   part or all of the Bison parser skeleton and distribute that work
   under terms of your choice, so long as that work isn't itself a
   parser generator using the skeleton or a modified version thereof
   as a parser skeleton.  Alternatively, if you modify or redistribute
   the parser skeleton itself, you may (at your option) remove this
   special exception, which will cause the skeleton and the resulting
   Bison output files to be licensed under the GNU General Public
   License without this special exception.

   This special exception was added by the Free Software Foundation in
   version 2.2 of Bison.  */

/* C LALR(1) parser skeleton written by Richard Stallman, by
   simplifying the original so-called "semantic" parser.  */

/* All symbols defined below should begin with yy or YY, to avoid
   infringing on user name space.  This should be done even for local
   variables, as they might otherwise be expanded by user macros.
   There are some unavoidable exceptions within include files to
   define necessary library symbols; they are noted "INFRINGES ON
   USER NAME SPACE" below.  */

/* Identify Bison output.  */
#define YYBISON 1

/* Bison version.  */
#define YYBISON_VERSION "3.0.2"

/* Skeleton name.  */
#define YYSKELETON_NAME "yacc.c"

/* Pure parsers.  */
#define YYPURE 1

/* Push parsers.  */
#define YYPUSH 0

/* Pull parsers.  */
#define YYPULL 1


/* Substitute the variable and function names.  */
#define yyparse         quickstep_yyparse
#define yylex           quickstep_yylex
#define yyerror         quickstep_yyerror
#define yydebug         quickstep_yydebug
#define yynerrs         quickstep_yynerrs


/* Copy the first part of user declarations.  */
#line 33 "../SqlParser.ypp" /* yacc.c:339  */


/* Override the default definition, as we only need <first_line> and <first_column>. */
typedef struct YYLTYPE {
  int first_line;
  int first_column;
} YYLTYPE;

#define YYLTYPE_IS_DECLARED 1

/*
 * Modified from the default YYLLOC_DEFAULT
 * (http://www.gnu.org/software/bison/manual/html_node/Location-Default-Action.html).
 * The assignments for last_line and last_column are removed as they are not used.
 */
#define YYLLOC_DEFAULT(current, rhs, n)                         \
  do {                                                          \
    if (n) {                                                    \
      (current).first_line   = YYRHSLOC(rhs, 1).first_line;     \
      (current).first_column = YYRHSLOC(rhs, 1).first_column;   \
    } else {                                                    \
      /* empty RHS */                                           \
      (current).first_line = YYRHSLOC(rhs, 0).first_line;       \
      (current).first_column = YYRHSLOC(rhs, 0).first_column;   \
    }                                                           \
  } while (0)

#line 62 "../SqlParser.ypp" /* yacc.c:339  */

#include <cstdlib>
#include <string>
#include <utility>

#include "parser/ParseAssignment.hpp"
#include "parser/ParseAttributeDefinition.hpp"
#include "parser/ParseBasicExpressions.hpp"
#include "parser/ParseBlockProperties.hpp"
#include "parser/ParseExpression.hpp"
#include "parser/ParseGeneratorTableReference.hpp"
#include "parser/ParseGroupBy.hpp"
#include "parser/ParseHaving.hpp"
#include "parser/ParseKeyValue.hpp"
#include "parser/ParseLimit.hpp"
#include "parser/ParseLiteralValue.hpp"
#include "parser/ParseOrderBy.hpp"
#include "parser/ParsePredicate.hpp"
#include "parser/ParserUtil.hpp"
#include "parser/ParseSelect.hpp"
#include "parser/ParseSelectionClause.hpp"
#include "parser/ParseSimpleTableReference.hpp"
#include "parser/ParseStatement.hpp"
#include "parser/ParseString.hpp"
#include "parser/ParseSubqueryExpression.hpp"
#include "parser/ParseSubqueryTableReference.hpp"
#include "parser/ParseTableReference.hpp"
#include "storage/StorageBlockInfo.hpp"
#include "types/Type.hpp"
#include "types/TypeFactory.hpp"
#include "types/TypeID.hpp"
#include "types/operations/binary_operations/BinaryOperation.hpp"
#include "types/operations/binary_operations/BinaryOperationFactory.hpp"
#include "types/operations/binary_operations/BinaryOperationID.hpp"
#include "types/operations/comparisons/Comparison.hpp"
#include "types/operations/comparisons/ComparisonFactory.hpp"
#include "types/operations/comparisons/ComparisonID.hpp"
#include "types/operations/unary_operations/UnaryOperation.hpp"
#include "types/operations/unary_operations/UnaryOperationFactory.hpp"
#include "types/operations/unary_operations/UnaryOperationID.hpp"
#include "utility/PtrList.hpp"
#include "utility/PtrVector.hpp"

// Needed for Bison 2.6 and higher, which do not automatically provide this typedef.
typedef void* yyscan_t;

#line 147 "SqlParser_gen.cpp" /* yacc.c:339  */

# ifndef YY_NULLPTR
#  if defined __cplusplus && 201103L <= __cplusplus
#   define YY_NULLPTR nullptr
#  else
#   define YY_NULLPTR 0
#  endif
# endif

/* Enabling verbose error messages.  */
#ifdef YYERROR_VERBOSE
# undef YYERROR_VERBOSE
# define YYERROR_VERBOSE 1
#else
# define YYERROR_VERBOSE 0
#endif

/* In a future release of Bison, this section will be replaced
   by #include "SqlParser_gen.hpp".  */
#ifndef YY_QUICKSTEP_YY_SQLPARSER_GEN_HPP_INCLUDED
# define YY_QUICKSTEP_YY_SQLPARSER_GEN_HPP_INCLUDED
/* Debug traces.  */
#ifndef YYDEBUG
# define YYDEBUG 0
#endif
#if YYDEBUG
extern int quickstep_yydebug;
#endif

/* Token type.  */
#ifndef YYTOKENTYPE
# define YYTOKENTYPE
  enum yytokentype
  {
<<<<<<< HEAD
    TOKEN_NAME = 258,
    TOKEN_STRING_SINGLE_QUOTED = 259,
    TOKEN_STRING_DOUBLE_QUOTED = 260,
    TOKEN_UNSIGNED_NUMVAL = 261,
    TOKEN_OR = 262,
    TOKEN_AND = 263,
    TOKEN_NOT = 264,
    TOKEN_EQ = 265,
    TOKEN_LT = 266,
    TOKEN_LEQ = 267,
    TOKEN_GT = 268,
    TOKEN_GEQ = 269,
    TOKEN_NEQ = 270,
    TOKEN_LIKE = 271,
    TOKEN_REGEXP = 272,
=======
    TOKEN_COMMAND = 258,
    TOKEN_NAME = 259,
    TOKEN_STRING_SINGLE_QUOTED = 260,
    TOKEN_STRING_DOUBLE_QUOTED = 261,
    TOKEN_UNSIGNED_NUMVAL = 262,
    TOKEN_OR = 263,
    TOKEN_AND = 264,
    TOKEN_NOT = 265,
    TOKEN_EQ = 266,
    TOKEN_LT = 267,
    TOKEN_LEQ = 268,
    TOKEN_GT = 269,
    TOKEN_GEQ = 270,
    TOKEN_NEQ = 271,
    TOKEN_LIKE = 272,
>>>>>>> 93547dc3
    TOKEN_BETWEEN = 273,
    TOKEN_IS = 274,
    UNARY_PLUS = 275,
    UNARY_MINUS = 276,
    TOKEN_ADD = 277,
    TOKEN_ALL = 278,
    TOKEN_ALTER = 279,
    TOKEN_AS = 280,
    TOKEN_ASC = 281,
    TOKEN_BIGINT = 282,
    TOKEN_BIT = 283,
    TOKEN_BLOCKPROPERTIES = 284,
    TOKEN_BLOOM_FILTER = 285,
    TOKEN_CSB_TREE = 286,
    TOKEN_BY = 287,
    TOKEN_CHARACTER = 288,
    TOKEN_CHECK = 289,
    TOKEN_COLUMN = 290,
    TOKEN_CONSTRAINT = 291,
    TOKEN_COPY = 292,
    TOKEN_CREATE = 293,
    TOKEN_DATE = 294,
    TOKEN_DATETIME = 295,
    TOKEN_DECIMAL = 296,
    TOKEN_DEFAULT = 297,
    TOKEN_DELETE = 298,
    TOKEN_DELIMITER = 299,
    TOKEN_DESC = 300,
    TOKEN_DISTINCT = 301,
    TOKEN_DOUBLE = 302,
    TOKEN_DROP = 303,
    TOKEN_ESCAPE_STRINGS = 304,
    TOKEN_FALSE = 305,
    TOKEN_FIRST = 306,
    TOKEN_FLOAT = 307,
    TOKEN_FOREIGN = 308,
    TOKEN_FROM = 309,
    TOKEN_FULL = 310,
    TOKEN_GROUP = 311,
    TOKEN_HAVING = 312,
    TOKEN_INDEX = 313,
    TOKEN_INNER = 314,
    TOKEN_INSERT = 315,
    TOKEN_INTEGER = 316,
    TOKEN_INTERVAL = 317,
    TOKEN_INTO = 318,
    TOKEN_JOIN = 319,
    TOKEN_KEY = 320,
    TOKEN_LAST = 321,
    TOKEN_LEFT = 322,
    TOKEN_LIMIT = 323,
    TOKEN_LONG = 324,
    TOKEN_NULL = 325,
    TOKEN_NULLS = 326,
    TOKEN_OFF = 327,
    TOKEN_ON = 328,
    TOKEN_ORDER = 329,
    TOKEN_OUTER = 330,
    TOKEN_PRIMARY = 331,
    TOKEN_QUIT = 332,
    TOKEN_REAL = 333,
    TOKEN_REFERENCES = 334,
    TOKEN_RIGHT = 335,
    TOKEN_ROW_DELIMITER = 336,
    TOKEN_SELECT = 337,
    TOKEN_SET = 338,
    TOKEN_SMALLINT = 339,
    TOKEN_TABLE = 340,
    TOKEN_TIME = 341,
    TOKEN_TIMESTAMP = 342,
    TOKEN_TRUE = 343,
    TOKEN_UNIQUE = 344,
    TOKEN_UPDATE = 345,
    TOKEN_USING = 346,
    TOKEN_VALUES = 347,
    TOKEN_VARCHAR = 348,
    TOKEN_WHERE = 349,
    TOKEN_WITH = 350,
    TOKEN_YEARMONTH = 351,
    TOKEN_EOF = 352,
    TOKEN_LEX_ERROR = 353
  };
#endif

/* Value type.  */
#if ! defined YYSTYPE && ! defined YYSTYPE_IS_DECLARED
typedef union YYSTYPE YYSTYPE;
union YYSTYPE
{
#line 109 "../SqlParser.ypp" /* yacc.c:355  */

  quickstep::ParseString *string_value_;

  quickstep::PtrList<quickstep::ParseString> *string_list_;

  bool boolean_value_;

  quickstep::NumericParseLiteralValue *numeric_literal_value_;
  quickstep::ParseLiteralValue *literal_value_;
  quickstep::PtrList<quickstep::ParseScalarLiteral> *literal_value_list_;

  quickstep::ParseExpression *expression_;

  quickstep::ParseScalarLiteral *scalar_literal_;
  quickstep::ParseAttribute *attribute_;

  quickstep::ParsePredicate *predicate_;

  quickstep::ParseSubqueryExpression *subquery_expression_;

  quickstep::ParseSelectionClause *selection_;
  quickstep::ParseSelectionItem *selection_item_;
  quickstep::ParseSelectionList *selection_list_;

  quickstep::ParseTableReference *table_reference_;
  quickstep::PtrList<quickstep::ParseTableReference> *table_reference_list_;
  quickstep::ParseTableReferenceSignature *table_reference_signature_;

  quickstep::ParseDataType *data_type_;
  quickstep::ParseAttributeDefinition *attribute_definition_;
  quickstep::ParseColumnConstraint *column_constraint_;
  quickstep::PtrList<quickstep::ParseColumnConstraint> *column_constraint_list_;
  quickstep::PtrList<quickstep::ParseAttributeDefinition> *attribute_definition_list_;

  quickstep::ParseKeyValue *key_value_;
  quickstep::PtrList<quickstep::ParseKeyValue> *key_value_list_;
  quickstep::ParseKeyStringValue *key_string_value_;
  quickstep::ParseKeyStringList *key_string_list_;
  quickstep::ParseKeyIntegerValue *key_integer_value_;

  quickstep::ParseCopyFromParams *copy_from_params_;

  quickstep::ParseAssignment *assignment_;
  quickstep::PtrList<quickstep::ParseAssignment> *assignment_list_;

  quickstep::ParseCommand *command_;
  quickstep::PtrVector<quickstep::ParseString> *command_argument_list_;

  quickstep::ParseStatement *statement_;
  quickstep::ParseStatementSelect *select_statement_;
  quickstep::ParseStatementUpdate *update_statement_;
  quickstep::ParseStatementInsert *insert_statement_;
  quickstep::ParseStatementDelete *delete_statement_;
  quickstep::ParseStatementCopyFrom *copy_from_statement_;
  quickstep::ParseStatementCreateTable *create_table_statement_;
  quickstep::ParseBlockProperties *block_properties_;
  quickstep::ParseStatementDropTable *drop_table_statement_;
  quickstep::ParseStatementQuit *quit_statement_;

  const quickstep::Comparison *comparison_;
  const quickstep::UnaryOperation *unary_operation_;
  const quickstep::BinaryOperation *binary_operation_;

  quickstep::ParseFunctionCall *function_call_;
  quickstep::PtrList<quickstep::ParseExpression> *expression_list_;

  quickstep::ParseSelect *select_query_;
  quickstep::ParseGroupBy *opt_group_by_clause_;
  quickstep::ParseHaving *opt_having_clause_;
  quickstep::ParseOrderBy *opt_order_by_clause_;
  bool *order_direction_;
  quickstep::ParseLimit *opt_limit_clause_;

  quickstep::PtrList<quickstep::ParseOrderByItem> *order_commalist_;
  quickstep::ParseOrderByItem *order_item_;

  quickstep::PtrVector<quickstep::ParseSubqueryTableReference> *with_list_;
  quickstep::ParseSubqueryTableReference *with_list_element_;

<<<<<<< HEAD
#line 363 "SqlParser_gen.cpp" /* yacc.c:355  */
=======
#line 366 "SqlParser_gen.cpp" /* yacc.c:355  */
>>>>>>> 93547dc3
};
# define YYSTYPE_IS_TRIVIAL 1
# define YYSTYPE_IS_DECLARED 1
#endif

/* Location type.  */
#if ! defined YYLTYPE && ! defined YYLTYPE_IS_DECLARED
typedef struct YYLTYPE YYLTYPE;
struct YYLTYPE
{
  int first_line;
  int first_column;
  int last_line;
  int last_column;
};
# define YYLTYPE_IS_DECLARED 1
# define YYLTYPE_IS_TRIVIAL 1
#endif



int quickstep_yyparse (yyscan_t yyscanner, quickstep::ParseStatement **parsedStatement);

#endif /* !YY_QUICKSTEP_YY_SQLPARSER_GEN_HPP_INCLUDED  */

/* Copy the second part of user declarations.  */
#line 189 "../SqlParser.ypp" /* yacc.c:358  */

/* This header needs YYSTYPE, which is defined by the %union directive above */
#include "SqlLexer_gen.hpp"
void NotSupported(const YYLTYPE *location, yyscan_t yyscanner, const std::string &feature);

<<<<<<< HEAD
#line 398 "SqlParser_gen.cpp" /* yacc.c:358  */
=======
#line 399 "SqlParser_gen.cpp" /* yacc.c:358  */
>>>>>>> 93547dc3

#ifdef short
# undef short
#endif

#ifdef YYTYPE_UINT8
typedef YYTYPE_UINT8 yytype_uint8;
#else
typedef unsigned char yytype_uint8;
#endif

#ifdef YYTYPE_INT8
typedef YYTYPE_INT8 yytype_int8;
#else
typedef signed char yytype_int8;
#endif

#ifdef YYTYPE_UINT16
typedef YYTYPE_UINT16 yytype_uint16;
#else
typedef unsigned short int yytype_uint16;
#endif

#ifdef YYTYPE_INT16
typedef YYTYPE_INT16 yytype_int16;
#else
typedef short int yytype_int16;
#endif

#ifndef YYSIZE_T
# ifdef __SIZE_TYPE__
#  define YYSIZE_T __SIZE_TYPE__
# elif defined size_t
#  define YYSIZE_T size_t
# elif ! defined YYSIZE_T
#  include <stddef.h> /* INFRINGES ON USER NAME SPACE */
#  define YYSIZE_T size_t
# else
#  define YYSIZE_T unsigned int
# endif
#endif

#define YYSIZE_MAXIMUM ((YYSIZE_T) -1)

#ifndef YY_
# if defined YYENABLE_NLS && YYENABLE_NLS
#  if ENABLE_NLS
#   include <libintl.h> /* INFRINGES ON USER NAME SPACE */
#   define YY_(Msgid) dgettext ("bison-runtime", Msgid)
#  endif
# endif
# ifndef YY_
#  define YY_(Msgid) Msgid
# endif
#endif

#ifndef YY_ATTRIBUTE
# if (defined __GNUC__                                               \
      && (2 < __GNUC__ || (__GNUC__ == 2 && 96 <= __GNUC_MINOR__)))  \
     || defined __SUNPRO_C && 0x5110 <= __SUNPRO_C
#  define YY_ATTRIBUTE(Spec) __attribute__(Spec)
# else
#  define YY_ATTRIBUTE(Spec) /* empty */
# endif
#endif

#ifndef YY_ATTRIBUTE_PURE
# define YY_ATTRIBUTE_PURE   YY_ATTRIBUTE ((__pure__))
#endif

#ifndef YY_ATTRIBUTE_UNUSED
# define YY_ATTRIBUTE_UNUSED YY_ATTRIBUTE ((__unused__))
#endif

#if !defined _Noreturn \
     && (!defined __STDC_VERSION__ || __STDC_VERSION__ < 201112)
# if defined _MSC_VER && 1200 <= _MSC_VER
#  define _Noreturn __declspec (noreturn)
# else
#  define _Noreturn YY_ATTRIBUTE ((__noreturn__))
# endif
#endif

/* Suppress unused-variable warnings by "using" E.  */
#if ! defined lint || defined __GNUC__
# define YYUSE(E) ((void) (E))
#else
# define YYUSE(E) /* empty */
#endif

#if defined __GNUC__ && 407 <= __GNUC__ * 100 + __GNUC_MINOR__
/* Suppress an incorrect diagnostic about yylval being uninitialized.  */
# define YY_IGNORE_MAYBE_UNINITIALIZED_BEGIN \
    _Pragma ("GCC diagnostic push") \
    _Pragma ("GCC diagnostic ignored \"-Wuninitialized\"")\
    _Pragma ("GCC diagnostic ignored \"-Wmaybe-uninitialized\"")
# define YY_IGNORE_MAYBE_UNINITIALIZED_END \
    _Pragma ("GCC diagnostic pop")
#else
# define YY_INITIAL_VALUE(Value) Value
#endif
#ifndef YY_IGNORE_MAYBE_UNINITIALIZED_BEGIN
# define YY_IGNORE_MAYBE_UNINITIALIZED_BEGIN
# define YY_IGNORE_MAYBE_UNINITIALIZED_END
#endif
#ifndef YY_INITIAL_VALUE
# define YY_INITIAL_VALUE(Value) /* Nothing. */
#endif


#if ! defined yyoverflow || YYERROR_VERBOSE

/* The parser invokes alloca or malloc; define the necessary symbols.  */

# ifdef YYSTACK_USE_ALLOCA
#  if YYSTACK_USE_ALLOCA
#   ifdef __GNUC__
#    define YYSTACK_ALLOC __builtin_alloca
#   elif defined __BUILTIN_VA_ARG_INCR
#    include <alloca.h> /* INFRINGES ON USER NAME SPACE */
#   elif defined _AIX
#    define YYSTACK_ALLOC __alloca
#   elif defined _MSC_VER
#    include <malloc.h> /* INFRINGES ON USER NAME SPACE */
#    define alloca _alloca
#   else
#    define YYSTACK_ALLOC alloca
#    if ! defined _ALLOCA_H && ! defined EXIT_SUCCESS
#     include <stdlib.h> /* INFRINGES ON USER NAME SPACE */
      /* Use EXIT_SUCCESS as a witness for stdlib.h.  */
#     ifndef EXIT_SUCCESS
#      define EXIT_SUCCESS 0
#     endif
#    endif
#   endif
#  endif
# endif

# ifdef YYSTACK_ALLOC
   /* Pacify GCC's 'empty if-body' warning.  */
#  define YYSTACK_FREE(Ptr) do { /* empty */; } while (0)
#  ifndef YYSTACK_ALLOC_MAXIMUM
    /* The OS might guarantee only one guard page at the bottom of the stack,
       and a page size can be as small as 4096 bytes.  So we cannot safely
       invoke alloca (N) if N exceeds 4096.  Use a slightly smaller number
       to allow for a few compiler-allocated temporary stack slots.  */
#   define YYSTACK_ALLOC_MAXIMUM 4032 /* reasonable circa 2006 */
#  endif
# else
#  define YYSTACK_ALLOC YYMALLOC
#  define YYSTACK_FREE YYFREE
#  ifndef YYSTACK_ALLOC_MAXIMUM
#   define YYSTACK_ALLOC_MAXIMUM YYSIZE_MAXIMUM
#  endif
#  if (defined __cplusplus && ! defined EXIT_SUCCESS \
       && ! ((defined YYMALLOC || defined malloc) \
             && (defined YYFREE || defined free)))
#   include <stdlib.h> /* INFRINGES ON USER NAME SPACE */
#   ifndef EXIT_SUCCESS
#    define EXIT_SUCCESS 0
#   endif
#  endif
#  ifndef YYMALLOC
#   define YYMALLOC malloc
#   if ! defined malloc && ! defined EXIT_SUCCESS
void *malloc (YYSIZE_T); /* INFRINGES ON USER NAME SPACE */
#   endif
#  endif
#  ifndef YYFREE
#   define YYFREE free
#   if ! defined free && ! defined EXIT_SUCCESS
void free (void *); /* INFRINGES ON USER NAME SPACE */
#   endif
#  endif
# endif
#endif /* ! defined yyoverflow || YYERROR_VERBOSE */


#if (! defined yyoverflow \
     && (! defined __cplusplus \
         || (defined YYLTYPE_IS_TRIVIAL && YYLTYPE_IS_TRIVIAL \
             && defined YYSTYPE_IS_TRIVIAL && YYSTYPE_IS_TRIVIAL)))

/* A type that is properly aligned for any stack member.  */
union yyalloc
{
  yytype_int16 yyss_alloc;
  YYSTYPE yyvs_alloc;
  YYLTYPE yyls_alloc;
};

/* The size of the maximum gap between one aligned stack and the next.  */
# define YYSTACK_GAP_MAXIMUM (sizeof (union yyalloc) - 1)

/* The size of an array large to enough to hold all stacks, each with
   N elements.  */
# define YYSTACK_BYTES(N) \
     ((N) * (sizeof (yytype_int16) + sizeof (YYSTYPE) + sizeof (YYLTYPE)) \
      + 2 * YYSTACK_GAP_MAXIMUM)

# define YYCOPY_NEEDED 1

/* Relocate STACK from its old location to the new one.  The
   local variables YYSIZE and YYSTACKSIZE give the old and new number of
   elements in the stack, and YYPTR gives the new location of the
   stack.  Advance YYPTR to a properly aligned location for the next
   stack.  */
# define YYSTACK_RELOCATE(Stack_alloc, Stack)                           \
    do                                                                  \
      {                                                                 \
        YYSIZE_T yynewbytes;                                            \
        YYCOPY (&yyptr->Stack_alloc, Stack, yysize);                    \
        Stack = &yyptr->Stack_alloc;                                    \
        yynewbytes = yystacksize * sizeof (*Stack) + YYSTACK_GAP_MAXIMUM; \
        yyptr += yynewbytes / sizeof (*yyptr);                          \
      }                                                                 \
    while (0)

#endif

#if defined YYCOPY_NEEDED && YYCOPY_NEEDED
/* Copy COUNT objects from SRC to DST.  The source and destination do
   not overlap.  */
# ifndef YYCOPY
#  if defined __GNUC__ && 1 < __GNUC__
#   define YYCOPY(Dst, Src, Count) \
      __builtin_memcpy (Dst, Src, (Count) * sizeof (*(Src)))
#  else
#   define YYCOPY(Dst, Src, Count)              \
      do                                        \
        {                                       \
          YYSIZE_T yyi;                         \
          for (yyi = 0; yyi < (Count); yyi++)   \
            (Dst)[yyi] = (Src)[yyi];            \
        }                                       \
      while (0)
#  endif
# endif
#endif /* !YYCOPY_NEEDED */

/* YYFINAL -- State number of the termination state.  */
#define YYFINAL  42
/* YYLAST -- Last index in YYTABLE.  */
<<<<<<< HEAD
#define YYLAST   986

/* YYNTOKENS -- Number of terminals.  */
#define YYNTOKENS  108
=======
#define YYLAST   921

/* YYNTOKENS -- Number of terminals.  */
#define YYNTOKENS  109
>>>>>>> 93547dc3
/* YYNNTS -- Number of nonterminals.  */
#define YYNNTS  84
/* YYNRULES -- Number of rules.  */
<<<<<<< HEAD
#define YYNRULES  217
/* YYNSTATES -- Number of states.  */
#define YYNSTATES  415
=======
#define YYNRULES  219
/* YYNSTATES -- Number of states.  */
#define YYNSTATES  419
>>>>>>> 93547dc3

/* YYTRANSLATE[YYX] -- Symbol number corresponding to YYX as returned
   by yylex, with out-of-bounds checking.  */
#define YYUNDEFTOK  2
#define YYMAXUTOK   353

#define YYTRANSLATE(YYX)                                                \
  ((unsigned int) (YYX) <= YYMAXUTOK ? yytranslate[YYX] : YYUNDEFTOK)

/* YYTRANSLATE[TOKEN-NUM] -- Symbol number corresponding to TOKEN-NUM
   as returned by yylex, without out-of-bounds checking.  */
static const yytype_uint8 yytranslate[] =
{
       0,     2,     2,     2,     2,     2,     2,     2,     2,     2,
     105,     2,     2,     2,     2,     2,     2,     2,     2,     2,
       2,     2,     2,     2,     2,     2,     2,     2,     2,     2,
       2,     2,     2,     2,     2,     2,     2,     2,     2,     2,
<<<<<<< HEAD
       2,     2,     2,     2,     2,     2,     2,     2,     2,     2,
     105,   106,    22,    20,   107,    21,    26,    23,     2,     2,
=======
     106,   107,    22,    20,   108,    21,    26,    23,     2,     2,
>>>>>>> 93547dc3
       2,     2,     2,     2,     2,     2,     2,     2,     2,   104,
       2,     2,     2,     2,     2,     2,     2,     2,     2,     2,
       2,     2,     2,     2,     2,     2,     2,     2,     2,     2,
       2,     2,     2,     2,     2,     2,     2,     2,     2,     2,
       2,     2,     2,     2,     2,     2,     2,     2,     2,     2,
       2,     2,     2,     2,     2,     2,     2,     2,     2,     2,
       2,     2,     2,     2,     2,     2,     2,     2,     2,     2,
       2,     2,     2,     2,     2,     2,     2,     2,     2,     2,
       2,     2,     2,     2,     2,     2,     2,     2,     2,     2,
       2,     2,     2,     2,     2,     2,     2,     2,     2,     2,
       2,     2,     2,     2,     2,     2,     2,     2,     2,     2,
       2,     2,     2,     2,     2,     2,     2,     2,     2,     2,
       2,     2,     2,     2,     2,     2,     2,     2,     2,     2,
       2,     2,     2,     2,     2,     2,     2,     2,     2,     2,
       2,     2,     2,     2,     2,     2,     2,     2,     2,     2,
       2,     2,     2,     2,     2,     2,     2,     2,     2,     2,
       2,     2,     2,     2,     2,     2,     2,     2,     2,     2,
       2,     2,     2,     2,     2,     2,     2,     2,     2,     2,
       2,     2,     2,     2,     2,     2,     2,     2,     2,     2,
       2,     2,     2,     2,     2,     2,     2,     2,     2,     2,
       2,     2,     2,     2,     2,     2,     1,     2,     3,     4,
       5,     6,     7,     8,     9,    10,    11,    12,    13,    14,
      15,    16,    17,    18,    19,    24,    25,    27,    28,    29,
      30,    31,    32,    33,    34,    35,    36,    37,    38,    39,
      40,    41,    42,    43,    44,    45,    46,    47,    48,    49,
      50,    51,    52,    53,    54,    55,    56,    57,    58,    59,
      60,    61,    62,    63,    64,    65,    66,    67,    68,    69,
      70,    71,    72,    73,    74,    75,    76,    77,    78,    79,
      80,    81,    82,    83,    84,    85,    86,    87,    88,    89,
      90,    91,    92,    93,    94,    95,    96,    97,    98,    99,
     100,   101,   102,   103
};

#if YYDEBUG
  /* YYRLINE[YYN] -- Source line where rule number YYN was defined.  */
static const yytype_uint16 yyrline[] =
{
<<<<<<< HEAD
       0,   500,   500,   504,   508,   511,   518,   521,   524,   527,
     530,   533,   536,   539,   542,   545,   551,   557,   564,   570,
     577,   586,   591,   596,   601,   606,   610,   616,   621,   624,
     627,   632,   635,   638,   641,   644,   647,   650,   653,   656,
     659,   671,   674,   677,   695,   715,   718,   721,   726,   731,
     737,   743,   752,   756,   762,   765,   770,   775,   780,   787,
     794,   798,   804,   807,   812,   815,   823,   826,   831,   835,
     841,   844,   847,   852,   855,   862,   867,   878,   882,   888,
     891,   897,   905,   910,   915,   918,   923,   927,   931,   935,
     941,   946,   951,   955,   961,   967,   972,   975,   980,   984,
     990,   996,  1002,  1005,  1009,  1015,  1018,  1023,  1027,  1033,
    1036,  1039,  1044,  1049,  1052,  1058,  1062,  1068,  1074,  1080,
    1086,  1092,  1098,  1104,  1110,  1118,  1123,  1127,  1131,  1135,
    1138,  1143,  1146,  1151,  1154,  1159,  1163,  1169,  1172,  1177,
    1180,  1185,  1188,  1193,  1196,  1215,  1219,  1225,  1232,  1235,
    1238,  1243,  1246,  1249,  1255,  1258,  1263,  1268,  1277,  1282,
    1291,  1296,  1299,  1304,  1307,  1312,  1318,  1324,  1327,  1333,
    1336,  1341,  1344,  1349,  1352,  1357,  1360,  1363,  1366,  1371,
    1375,  1379,  1384,  1388,  1394,  1397,  1400,  1403,  1415,  1419,
    1438,  1453,  1457,  1463,  1466,  1472,  1475,  1478,  1481,  1484,
    1487,  1490,  1493,  1496,  1499,  1504,  1515,  1518,  1523,  1526,
    1532,  1536,  1542,  1545,  1553,  1556,  1559,  1562
=======
       0,   509,   509,   513,   517,   521,   525,   528,   535,   538,
     541,   544,   547,   550,   553,   556,   559,   562,   568,   574,
     581,   587,   594,   603,   608,   613,   618,   623,   627,   633,
     638,   641,   644,   649,   652,   655,   658,   661,   664,   667,
     670,   673,   676,   688,   691,   694,   712,   732,   735,   738,
     743,   748,   754,   760,   769,   773,   779,   782,   787,   792,
     797,   804,   811,   815,   821,   824,   829,   832,   840,   843,
     848,   852,   858,   861,   864,   869,   872,   879,   884,   895,
     899,   905,   908,   914,   922,   927,   932,   935,   940,   944,
     948,   952,   958,   963,   968,   972,   978,   984,   989,   992,
     997,  1001,  1007,  1013,  1019,  1022,  1026,  1032,  1035,  1040,
    1044,  1050,  1053,  1056,  1061,  1066,  1069,  1075,  1079,  1085,
    1091,  1097,  1103,  1109,  1115,  1121,  1127,  1135,  1140,  1144,
    1148,  1152,  1155,  1160,  1163,  1168,  1171,  1176,  1180,  1186,
    1189,  1194,  1197,  1202,  1205,  1210,  1213,  1232,  1236,  1242,
    1249,  1252,  1255,  1260,  1263,  1266,  1272,  1275,  1280,  1285,
    1294,  1299,  1308,  1313,  1316,  1321,  1324,  1329,  1335,  1341,
    1348,  1351,  1358,  1361,  1366,  1369,  1374,  1377,  1382,  1385,
    1388,  1391,  1396,  1400,  1404,  1409,  1413,  1419,  1422,  1425,
    1428,  1440,  1444,  1463,  1478,  1482,  1488,  1491,  1497,  1500,
    1503,  1506,  1509,  1512,  1517,  1528,  1531,  1536,  1539,  1545,
    1549,  1555,  1558,  1566,  1569,  1572,  1575,  1581,  1586,  1591
>>>>>>> 93547dc3
};
#endif

#if YYDEBUG || YYERROR_VERBOSE || 0
/* YYTNAME[SYMBOL-NUM] -- String name of the symbol SYMBOL-NUM.
   First, the terminals, then, starting at YYNTOKENS, nonterminals.  */
static const char *const yytname[] =
{
  "$end", "error", "$undefined", "TOKEN_COMMAND", "TOKEN_NAME",
  "TOKEN_STRING_SINGLE_QUOTED", "TOKEN_STRING_DOUBLE_QUOTED",
  "TOKEN_UNSIGNED_NUMVAL", "TOKEN_OR", "TOKEN_AND", "TOKEN_NOT",
  "TOKEN_EQ", "TOKEN_LT", "TOKEN_LEQ", "TOKEN_GT", "TOKEN_GEQ",
  "TOKEN_NEQ", "TOKEN_LIKE", "TOKEN_REGEXP", "TOKEN_BETWEEN", "TOKEN_IS",
  "'+'", "'-'", "'*'", "'/'", "UNARY_PLUS", "UNARY_MINUS", "'.'",
  "TOKEN_ADD", "TOKEN_ALL", "TOKEN_ALTER", "TOKEN_AS", "TOKEN_ASC",
  "TOKEN_BIGINT", "TOKEN_BIT", "TOKEN_BLOCKPROPERTIES",
  "TOKEN_BLOOM_FILTER", "TOKEN_CSB_TREE", "TOKEN_BY", "TOKEN_CHARACTER",
  "TOKEN_CHECK", "TOKEN_COLUMN", "TOKEN_CONSTRAINT", "TOKEN_COPY",
  "TOKEN_CREATE", "TOKEN_DATE", "TOKEN_DATETIME", "TOKEN_DECIMAL",
  "TOKEN_DEFAULT", "TOKEN_DELETE", "TOKEN_DELIMITER", "TOKEN_DESC",
  "TOKEN_DISTINCT", "TOKEN_DOUBLE", "TOKEN_DROP", "TOKEN_ESCAPE_STRINGS",
  "TOKEN_FALSE", "TOKEN_FIRST", "TOKEN_FLOAT", "TOKEN_FOREIGN",
  "TOKEN_FROM", "TOKEN_FULL", "TOKEN_GROUP", "TOKEN_HAVING", "TOKEN_INDEX",
  "TOKEN_INNER", "TOKEN_INSERT", "TOKEN_INTEGER", "TOKEN_INTERVAL",
  "TOKEN_INTO", "TOKEN_JOIN", "TOKEN_KEY", "TOKEN_LAST", "TOKEN_LEFT",
  "TOKEN_LIMIT", "TOKEN_LONG", "TOKEN_NULL", "TOKEN_NULLS", "TOKEN_OFF",
  "TOKEN_ON", "TOKEN_ORDER", "TOKEN_OUTER", "TOKEN_PRIMARY", "TOKEN_QUIT",
  "TOKEN_REAL", "TOKEN_REFERENCES", "TOKEN_RIGHT", "TOKEN_ROW_DELIMITER",
  "TOKEN_SELECT", "TOKEN_SET", "TOKEN_SMALLINT", "TOKEN_TABLE",
  "TOKEN_TIME", "TOKEN_TIMESTAMP", "TOKEN_TRUE", "TOKEN_UNIQUE",
  "TOKEN_UPDATE", "TOKEN_USING", "TOKEN_VALUES", "TOKEN_VARCHAR",
  "TOKEN_WHERE", "TOKEN_WITH", "TOKEN_YEARMONTH", "TOKEN_EOF",
  "TOKEN_LEX_ERROR", "';'", "'\\n'", "'('", "')'", "','", "$accept",
  "start", "sql_statement", "quit_statement", "alter_table_statement",
  "create_table_statement", "create_index_statement",
  "drop_table_statement", "column_def", "column_def_commalist",
  "data_type", "column_constraint_def", "column_constraint_def_list",
  "opt_column_constraint_def_list", "table_constraint_def",
  "table_constraint_def_commalist", "opt_table_constraint_def_commalist",
  "opt_column_list", "opt_block_properties", "key_value_list", "key_value",
  "key_string_value", "key_string_list", "key_integer_value", "index_type",
  "opt_index_properties", "insert_statement", "copy_from_statement",
  "opt_copy_from_params", "copy_from_params", "update_statement",
  "delete_statement", "assignment_list", "assignment_item",
  "select_statement", "opt_with_clause", "with_list", "with_list_element",
  "select_query", "opt_all_distinct", "selection",
  "selection_item_commalist", "selection_item", "from_clause",
  "opt_join_chain", "join_chain", "join", "subquery_expression",
  "table_reference", "table_reference_signature",
  "table_reference_signature_primary", "table_reference_commalist",
  "opt_group_by_clause", "opt_having_clause", "opt_order_by_clause",
  "opt_limit_clause", "order_commalist", "order_item",
  "opt_order_direction", "opt_nulls_first", "opt_where_clause",
  "where_clause", "or_expression", "and_expression", "not_expression",
  "predicate_expression_base", "add_expression", "multiply_expression",
  "unary_expression", "expression_base", "function_call",
  "expression_list", "literal_value", "literal_value_commalist",
  "attribute_ref", "comparison_operation", "unary_operation",
  "add_operation", "multiply_operation", "name_commalist", "any_name",
  "boolean_value", "command", "command_argument_list", YY_NULLPTR
};
#endif

# ifdef YYPRINT
/* YYTOKNUM[NUM] -- (External) token number corresponding to the
   (internal) symbol number NUM (which must be that of a token).  */
static const yytype_uint16 yytoknum[] =
{
       0,   256,   257,   258,   259,   260,   261,   262,   263,   264,
     265,   266,   267,   268,   269,   270,   271,   272,   273,   274,
      43,    45,    42,    47,   275,   276,    46,   277,   278,   279,
     280,   281,   282,   283,   284,   285,   286,   287,   288,   289,
     290,   291,   292,   293,   294,   295,   296,   297,   298,   299,
     300,   301,   302,   303,   304,   305,   306,   307,   308,   309,
     310,   311,   312,   313,   314,   315,   316,   317,   318,   319,
     320,   321,   322,   323,   324,   325,   326,   327,   328,   329,
     330,   331,   332,   333,   334,   335,   336,   337,   338,   339,
     340,   341,   342,   343,   344,   345,   346,   347,   348,   349,
<<<<<<< HEAD
     350,   351,   352,   353,    59,    40,    41,    44
};
# endif

#define YYPACT_NINF -174

#define yypact_value_is_default(Yystate) \
  (!!((Yystate) == (-174)))
=======
     350,   351,   352,   353,    59,    10,    40,    41,    44
};
# endif

#define YYPACT_NINF -178

#define yypact_value_is_default(Yystate) \
  (!!((Yystate) == (-178)))
>>>>>>> 93547dc3

#define YYTABLE_NINF -99

#define yytable_value_is_error(Yytable_value) \
  0

  /* YYPACT[STATE-NUM] -- Index in YYTABLE of the portion describing
     STATE-NUM.  */
static const yytype_int16 yypact[] =
{
<<<<<<< HEAD
      32,  -174,   -49,   165,   -27,    -7,    43,    37,  -174,   165,
     165,  -174,    62,    94,  -174,  -174,  -174,  -174,  -174,  -174,
    -174,  -174,  -174,  -174,    59,   165,  -174,  -174,    97,   165,
     165,   165,   165,   165,    71,    64,  -174,   133,    72,  -174,
    -174,  -174,    93,  -174,    33,   187,   126,   102,   114,  -174,
      46,   165,   165,   116,   165,  -174,  -174,   463,    96,   160,
     148,   165,   165,   538,  -174,  -174,   118,   165,    -4,  -174,
     226,  -174,    59,  -174,   112,  -174,  -174,  -174,   245,   265,
    -174,  -174,  -174,   169,  -174,   210,  -174,  -174,  -174,  -174,
     275,  -174,  -174,  -174,  -174,  -174,  -174,   191,   231,   612,
     296,   243,   197,  -174,   144,   203,  -174,  -174,  -174,  -174,
    -174,   686,    -5,   165,   -16,   165,   165,   201,  -174,   205,
    -174,   121,   885,   760,   538,   301,   304,  -174,  -174,   272,
     297,   824,   123,   165,  -174,   612,   211,  -174,   165,  -174,
    -174,   309,  -174,  -174,   313,  -174,    -2,  -174,    11,   114,
     612,  -174,  -174,   165,   612,  -174,  -174,  -174,   612,   265,
    -174,   165,   388,  -174,   215,   251,   252,   218,  -174,  -174,
    -174,    39,   165,   228,   -16,   165,  -174,     8,  -174,     1,
     172,   538,   538,   199,  -174,  -174,  -174,  -174,  -174,  -174,
    -174,  -174,   612,   612,    15,  -174,   125,   229,  -174,   213,
    -174,  -174,   222,   223,  -174,    68,  -174,    88,    68,    10,
     271,  -174,  -174,   203,  -174,  -174,   232,  -174,   213,   132,
     538,   235,   237,   165,   333,   -24,   134,   136,   209,  -174,
     236,   244,  -174,   270,   241,   824,  -174,   277,   165,  -174,
    -174,     8,  -174,  -174,   304,  -174,  -174,  -174,   612,   158,
     213,   274,  -174,  -174,   824,   246,  -174,  -174,   165,  -174,
    -174,   -34,   281,   165,    60,    73,    11,  -174,   139,  -174,
    -174,  -174,   315,   291,  -174,  -174,   612,    18,   165,   165,
     140,  -174,  -174,  -174,  -174,  -174,  -174,  -174,   113,  -174,
    -174,  -174,   249,   -16,   325,  -174,  -174,   538,  -174,  -174,
     256,  -174,   189,   612,  -174,  -174,   824,  -174,   165,   294,
     165,   -41,   165,   298,   165,   299,  -174,  -174,   612,   538,
     286,   213,  -174,   147,   150,  -174,   362,   -24,   165,  -174,
    -174,   266,    25,   165,   612,   213,   152,   -40,   165,   -39,
     538,   -35,   165,   -28,   165,   263,   301,   336,   302,   292,
    -174,  -174,  -174,   155,  -174,  -174,  -174,  -174,     6,   165,
    -174,   280,   213,  -174,   538,    16,   538,   301,   538,    47,
     538,    48,   612,   372,  -174,   165,  -174,   165,  -174,  -174,
     165,  -174,   159,  -174,   301,   538,   301,   301,   538,   301,
     538,   273,  -174,    56,  -174,   283,  -174,   163,  -174,   301,
     301,   301,   612,  -174,  -174,   314,   165,  -174,  -174,    28,
    -174,   166,  -174,  -174,  -174
=======
     146,  -178,  -178,   -67,   208,   -25,   -16,   -57,   -41,  -178,
     208,   208,  -178,    80,   111,  -178,  -178,  -178,  -178,  -178,
    -178,  -178,  -178,  -178,  -178,    40,    98,    52,   208,  -178,
    -178,    78,   208,   208,   208,   208,   208,    57,    72,  -178,
     174,   134,  -178,  -178,  -178,    11,  -178,  -178,  -178,  -178,
      24,   212,   117,   138,   120,  -178,    25,   208,   208,   139,
     208,  -178,  -178,   428,    19,   131,   147,   208,   208,   503,
    -178,  -178,   145,   208,    31,  -178,   243,  -178,    40,  -178,
      44,  -178,  -178,  -178,   252,   270,  -178,  -178,  -178,   176,
    -178,   213,  -178,  -178,  -178,  -178,   288,  -178,  -178,  -178,
    -178,  -178,  -178,   193,   234,   567,   298,   254,   207,  -178,
     161,   163,  -178,  -178,  -178,  -178,  -178,   631,    -1,   208,
     -13,   208,   208,   210,  -178,   214,  -178,   100,   820,   695,
     503,   310,   313,  -178,  -178,   274,   300,   759,   113,   208,
    -178,   567,   216,  -178,   208,  -178,  -178,   317,  -178,  -178,
     318,  -178,     0,  -178,    13,   120,   567,  -178,  -178,   208,
     567,  -178,  -178,  -178,   567,   270,  -178,   208,   364,  -178,
     221,   262,   265,   231,  -178,  -178,  -178,    75,   208,   244,
     -13,   208,  -178,    89,  -178,    -7,    77,   503,   503,   321,
    -178,  -178,  -178,  -178,  -178,  -178,   341,   567,   567,     8,
    -178,   115,   251,  -178,   206,  -178,  -178,   242,   245,  -178,
      66,  -178,    84,    66,    10,   289,  -178,  -178,   163,  -178,
    -178,   246,  -178,   206,   122,   503,   248,   249,   208,   351,
     -20,   124,   127,   201,  -178,   253,   257,  -178,   285,   258,
     759,  -178,   293,   208,  -178,  -178,    89,  -178,  -178,   313,
    -178,   567,  -178,   112,   206,   291,  -178,  -178,   759,   267,
    -178,  -178,   208,  -178,  -178,    99,   305,   208,   107,   121,
      13,  -178,   133,  -178,  -178,  -178,   339,   316,  -178,  -178,
     567,     3,   208,   208,   135,  -178,  -178,  -178,  -178,  -178,
    -178,  -178,   105,  -178,  -178,  -178,   273,   -13,   347,  -178,
    -178,   503,  -178,  -178,   276,  -178,   137,   567,  -178,  -178,
     759,  -178,   208,   314,   208,   -37,   208,   319,   208,   320,
    -178,  -178,   567,   503,   308,   206,  -178,   142,   149,  -178,
     385,   -20,   208,  -178,  -178,   286,     7,   208,   567,   206,
     154,   -34,   208,   -32,   503,   -30,   208,   -26,   208,   283,
     310,   356,   322,   315,  -178,  -178,  -178,   157,  -178,  -178,
    -178,  -178,     6,   208,  -178,   287,   206,  -178,   503,     1,
     503,   310,   503,    26,   503,    33,   567,   393,  -178,   208,
    -178,   208,  -178,  -178,   208,  -178,   165,  -178,   310,   503,
     310,   310,   503,   310,   503,   295,  -178,    16,  -178,   299,
    -178,   168,  -178,   310,   310,   310,   567,  -178,  -178,   325,
     208,  -178,  -178,    67,  -178,   190,  -178,  -178,  -178
>>>>>>> 93547dc3
};

  /* YYDEFACT[STATE-NUM] -- Default reduction number in state STATE-NUM.
     Performed when YYTABLE does not specify something else to do.  Zero
     means the default is an error.  */
static const yytype_uint8 yydefact[] =
{
<<<<<<< HEAD
       0,     4,     0,     0,     0,     0,     0,     0,    16,     0,
       0,     5,     0,     0,    13,     6,     8,     9,    11,    12,
       7,    15,    10,    14,     0,     0,   212,   213,     0,     0,
       0,     0,     0,     0,     0,    97,    98,     0,   133,     1,
       3,     2,   102,    95,     0,     0,     0,     0,   154,    23,
       0,     0,     0,     0,     0,   103,   104,     0,     0,     0,
      84,     0,     0,     0,    91,   155,     0,     0,   154,    93,
       0,    99,     0,   100,     0,   210,   188,   185,     0,   205,
     105,    38,    27,     0,    28,    29,    32,    34,    35,    37,
       0,    39,   184,    33,    36,    30,    31,     0,     0,     0,
       0,     0,   106,   107,   111,   170,   172,   174,   177,   176,
     175,     0,   193,     0,     0,     0,     0,     0,    83,    64,
      25,     0,     0,     0,     0,   156,   158,   160,   162,     0,
     175,     0,     0,     0,    90,     0,     0,   134,     0,   186,
     187,     0,    41,   189,     0,    42,     0,   190,     0,   154,
       0,   206,   207,     0,     0,   110,   208,   209,     0,     0,
     173,     0,     0,    17,     0,     0,     0,     0,    18,    19,
      20,     0,     0,     0,    62,     0,    40,    54,   161,     0,
       0,     0,     0,     0,   195,   197,   198,   199,   200,   196,
     201,   203,     0,     0,     0,   191,     0,     0,    92,    94,
     125,   211,     0,     0,   178,     0,   135,   113,   129,   130,
     137,   108,   109,   169,   171,   194,     0,   179,   182,     0,
       0,     0,     0,     0,     0,     0,     0,     0,     0,    61,
      63,    66,    26,     0,     0,     0,    45,     0,     0,    47,
      53,    55,    24,   168,   157,   159,   202,   204,     0,     0,
     167,     0,   166,    82,     0,     0,    43,    44,     0,   126,
     131,     0,     0,     0,     0,     0,     0,   112,   114,   116,
     128,   127,     0,   139,   180,   181,     0,     0,     0,     0,
       0,    86,   216,   217,   215,   214,    87,    85,     0,    65,
      77,    78,    79,     0,     0,    21,    46,     0,    49,    48,
       0,    52,     0,     0,   165,   192,     0,   132,     0,     0,
       0,     0,     0,     0,     0,     0,   136,   115,     0,     0,
     141,   183,    59,     0,     0,    56,     0,     0,     0,    22,
      60,     0,     0,     0,     0,   163,     0,     0,     0,     0,
       0,     0,     0,     0,     0,   138,   140,     0,   143,     0,
      57,    88,    89,     0,    68,    70,    71,    72,     0,     0,
      50,     0,   164,    81,     0,     0,     0,   118,     0,     0,
       0,     0,     0,     0,   101,     0,    80,     0,    76,    74,
       0,    73,     0,    51,   124,     0,   117,   120,     0,   122,
       0,   142,   145,   148,   144,     0,    69,     0,    67,   123,
     119,   121,     0,   149,   150,   151,     0,    75,   146,     0,
     147,     0,   152,   153,    58
=======
       0,     6,   219,     0,     0,     0,     0,     0,     0,    18,
       0,     0,     7,     0,     0,    15,     8,    10,    11,    13,
      14,     9,    17,    12,    16,     0,     0,   217,     0,   211,
     212,     0,     0,     0,     0,     0,     0,     0,    99,   100,
       0,   135,     1,     3,     2,   104,    97,     5,     4,   218,
       0,     0,     0,     0,   156,    25,     0,     0,     0,     0,
       0,   105,   106,     0,     0,     0,    86,     0,     0,     0,
      93,   157,     0,     0,   156,    95,     0,   101,     0,   102,
       0,   209,   191,   188,     0,   204,   107,    40,    29,     0,
      30,    31,    34,    36,    37,    39,     0,    41,   187,    35,
      38,    32,    33,     0,     0,     0,     0,     0,   108,   109,
     113,   173,   175,   177,   180,   179,   178,     0,   196,     0,
       0,     0,     0,     0,    85,    66,    27,     0,     0,     0,
       0,   158,   160,   162,   164,     0,   178,     0,     0,     0,
      92,     0,     0,   136,     0,   189,   190,     0,    43,   192,
       0,    44,     0,   193,     0,   156,     0,   205,   206,     0,
       0,   112,   207,   208,     0,     0,   176,     0,     0,    19,
       0,     0,     0,     0,    20,    21,    22,     0,     0,     0,
      64,     0,    42,    56,   163,     0,     0,     0,     0,     0,
     198,   200,   201,   202,   203,   199,     0,     0,     0,     0,
     194,     0,     0,    94,    96,   127,   210,     0,     0,   181,
       0,   137,   115,   131,   132,   139,   110,   111,   172,   174,
     197,     0,   182,   185,     0,     0,     0,     0,     0,     0,
       0,     0,     0,     0,    63,    65,    68,    28,     0,     0,
       0,    47,     0,     0,    49,    55,    57,    26,   171,   159,
     161,     0,   169,     0,   170,     0,   168,    84,     0,     0,
      45,    46,     0,   128,   133,     0,     0,     0,     0,     0,
       0,   114,   116,   118,   130,   129,     0,   141,   183,   184,
       0,     0,     0,     0,     0,    88,   215,   216,   214,   213,
      89,    87,     0,    67,    79,    80,    81,     0,     0,    23,
      48,     0,    51,    50,     0,    54,     0,     0,   167,   195,
       0,   134,     0,     0,     0,     0,     0,     0,     0,     0,
     138,   117,     0,     0,   143,   186,    61,     0,     0,    58,
       0,     0,     0,    24,    62,     0,     0,     0,     0,   165,
       0,     0,     0,     0,     0,     0,     0,     0,     0,   140,
     142,     0,   145,     0,    59,    90,    91,     0,    70,    72,
      73,    74,     0,     0,    52,     0,   166,    83,     0,     0,
       0,   120,     0,     0,     0,     0,     0,     0,   103,     0,
      82,     0,    78,    76,     0,    75,     0,    53,   126,     0,
     119,   122,     0,   124,     0,   144,   147,   150,   146,     0,
      71,     0,    69,   125,   121,   123,     0,   151,   152,   153,
       0,    77,   148,     0,   149,     0,   154,   155,    60
>>>>>>> 93547dc3
};

  /* YYPGOTO[NTERM-NUM].  */
static const yytype_int16 yypgoto[] =
{
<<<<<<< HEAD
    -174,  -174,  -174,  -174,  -174,  -174,  -174,  -174,   -93,  -174,
     267,   156,  -174,  -174,  -173,  -174,  -174,  -174,  -174,    40,
      19,  -174,  -174,  -174,  -174,  -174,  -174,  -174,  -174,  -174,
    -174,  -174,  -174,   268,  -174,  -174,  -174,   346,   328,  -174,
    -174,  -174,   254,  -174,  -174,  -174,   138,   358,   146,    86,
      -8,  -174,  -174,  -174,  -174,  -174,  -174,    12,  -174,  -174,
     -58,  -174,    17,   234,   240,   290,   -54,   262,   259,   307,
    -144,   101,  -126,   117,    -6,  -174,  -174,  -174,  -174,   -11,
      -3,    98
=======
    -178,  -178,  -178,  -178,  -178,  -178,  -178,  -178,   -97,  -178,
     279,   158,  -178,  -178,  -177,  -178,  -178,  -178,  -178,    48,
      32,  -178,  -178,  -178,  -178,  -178,  -178,  -178,  -178,  -178,
    -178,  -178,  -178,   275,  -178,  -178,  -178,   354,   337,  -178,
    -178,  -178,   261,  -178,  -178,  -178,   148,   359,   152,    55,
      -9,  -178,  -178,  -178,  -178,  -178,  -178,    17,  -178,  -178,
     -70,  -178,   -63,   232,   236,   296,   -55,   266,   263,   311,
    -145,   114,  -132,   119,   -27,  -178,  -178,  -178,  -178,   -12,
      -4,   106,  -178,  -178
>>>>>>> 93547dc3
};

  /* YYDEFGOTO[NTERM-NUM].  */
static const yytype_int16 yydefgoto[] =
{
<<<<<<< HEAD
      -1,    12,    13,    14,    15,    16,    17,    18,   120,   121,
     100,   240,   241,   242,   168,   230,   231,   173,   295,   353,
     354,   355,   356,   357,   292,   329,    19,    20,   118,   226,
      21,    22,    68,    69,    23,    24,    35,    36,    43,    57,
     101,   102,   103,   149,   267,   268,   269,   205,   206,   259,
     260,   207,   273,   320,   348,   374,   391,   392,   405,   410,
      64,    65,   125,   126,   127,   128,   129,   105,   106,   107,
     108,   219,   109,   196,   110,   193,   111,   154,   158,    74,
     112,   286
=======
      -1,    13,    14,    15,    16,    17,    18,    19,   126,   127,
     106,   245,   246,   247,   174,   235,   236,   179,   299,   357,
     358,   359,   360,   361,   296,   333,    20,    21,   124,   231,
      22,    23,    74,    75,    24,    25,    38,    39,    46,    63,
     107,   108,   109,   155,   271,   272,   273,   210,   211,   263,
     264,   212,   277,   324,   352,   378,   395,   396,   409,   414,
      70,    71,   131,   132,   133,   134,   135,   111,   112,   113,
     114,   224,   115,   201,   116,   198,   117,   160,   164,    80,
     118,   290,    26,    27
>>>>>>> 93547dc3
};

  /* YYTABLE[YYPACT[STATE-NUM]] -- What to do in state STATE-NUM.  If
     positive, shift that token.  If negative, reduce the rule whose
     number is the opposite.  If YYTABLE_NINF, syntax error.  */
static const yytype_int16 yytable[] =
{
<<<<<<< HEAD
      28,   229,    37,   104,   208,   195,    34,    38,   181,    26,
     134,    27,   378,    26,    26,    27,    27,   233,   151,   152,
     163,   161,    44,   164,   251,   181,    46,    47,    48,    49,
      50,   282,   181,     1,   379,   308,    29,   340,   364,   366,
     258,    25,   165,   368,    37,   146,   309,   234,    70,    38,
     370,    75,    31,   283,   284,   235,   132,   130,   119,   122,
      58,     2,    39,    30,    75,   166,   138,   138,   138,   285,
     180,    26,   138,    27,     3,     4,   151,   152,   167,   138,
       5,   199,   232,   236,   412,     6,    59,   403,   224,   237,
     252,   210,   238,   225,   385,    63,   104,     7,   258,   413,
     162,   155,   239,   133,   204,    33,   404,   243,   218,   298,
     122,   380,   169,   170,     8,   162,    72,   130,   130,   -96,
     330,    55,   208,   138,   322,   388,   390,     9,   305,   312,
      70,   360,    10,    32,    11,   201,   113,   114,   249,   250,
     313,   179,   314,    66,    56,   209,    42,    26,   261,    27,
     212,    67,   262,   315,   138,   138,    45,   263,   215,    51,
     264,   227,   326,    53,   151,   152,   303,   327,    26,    75,
      27,    52,   122,   265,   153,   130,   130,    54,   151,   152,
     195,   183,   184,   185,   186,   187,   188,   189,   190,   191,
     192,    60,   151,   152,   302,   266,    40,   334,    41,   261,
     115,   116,    38,   262,    61,    38,    38,    62,   263,   151,
     152,   264,   280,    63,   130,   246,   247,   248,   137,   138,
      75,    72,   321,   131,   265,   156,   157,   174,   175,   197,
     138,   253,   254,   151,   152,   300,   135,   277,   275,   276,
     287,   288,   289,   138,   290,   291,   325,   138,   117,   335,
     307,   139,   311,   349,   138,    38,   350,   138,   363,   254,
      75,   376,   377,   209,   218,   398,   377,   323,   324,   407,
     138,   140,   414,   138,   141,    75,    75,   142,   204,   143,
     362,   183,   184,   185,   186,   187,   188,   189,   190,   191,
     192,   130,   151,   152,   270,   271,   144,   337,   145,   339,
     147,   341,   148,   343,   150,    75,   171,    75,   181,    75,
     172,    75,   182,   130,   332,   202,   194,   200,   393,   203,
     220,   221,   222,   223,   228,   358,   255,   365,   256,   257,
     361,   369,   272,   371,   130,    75,   346,   281,   274,    75,
     278,    75,   279,   293,   294,   296,   297,   299,   393,   304,
     310,   306,   318,   319,   328,   381,   358,   367,   130,   331,
     130,   333,   130,   338,   130,   347,   351,   342,   344,   397,
     276,   359,   395,   372,   358,   373,   375,    75,   394,   130,
     402,   384,   130,   386,   130,   387,   383,   389,   406,   177,
     409,    26,    76,    27,    77,   411,   396,   301,    71,   382,
     136,   198,   399,    75,   211,   400,   317,   401,    78,    79,
     216,    73,   316,   178,   408,   244,   213,   214,   160,   345,
      81,    82,   245,   336,     0,   352,    83,     0,     0,     0,
       0,     0,    84,    85,    86,     0,     0,     0,     0,     0,
      87,     0,     0,     0,     0,    88,     0,     0,     0,     0,
       0,     0,     0,     0,    89,    90,     0,     0,     0,     0,
       0,     0,    91,    92,     0,     0,    26,    76,    27,    77,
       0,    93,     0,     0,     0,     0,     0,    94,     0,    95,
      96,     0,     0,    78,    79,    80,    97,     0,     0,    98,
       0,     0,     0,    99,   217,    81,    82,     0,     0,     0,
       0,    83,     0,     0,     0,     0,     0,    84,    85,    86,
       0,     0,     0,     0,     0,    87,     0,     0,     0,     0,
      88,     0,     0,     0,     0,     0,     0,     0,     0,    89,
      90,     0,     0,     0,     0,     0,     0,    91,    92,     0,
       0,    26,    76,    27,    77,     0,    93,   123,     0,     0,
       0,     0,    94,     0,    95,    96,     0,     0,    78,    79,
       0,    97,     0,     0,    98,     0,     0,     0,    99,     0,
      81,    82,     0,     0,     0,     0,    83,     0,     0,     0,
       0,     0,    84,    85,    86,     0,     0,     0,     0,     0,
      87,     0,     0,     0,     0,    88,     0,     0,     0,     0,
       0,     0,     0,     0,    89,    90,     0,     0,     0,     0,
       0,     0,    91,    92,     0,    26,    76,    27,    77,     0,
       0,    93,     0,     0,     0,     0,     0,    94,     0,    95,
      96,     0,    78,    79,     0,     0,    97,     0,     0,    98,
       0,     0,     0,   124,    81,    82,     0,     0,     0,     0,
      83,     0,     0,     0,     0,     0,    84,    85,    86,     0,
       0,     0,     0,     0,    87,     0,     0,     0,     0,    88,
       0,     0,     0,     0,     0,     0,     0,     0,    89,    90,
       0,     0,     0,     0,     0,     0,    91,    92,     0,    26,
      76,    27,    77,     0,     0,    93,     0,     0,     0,     0,
       0,    94,     0,    95,    96,     0,    78,   159,     0,     0,
      97,     0,     0,    98,     0,     0,     0,    99,    81,    82,
       0,     0,     0,     0,    83,     0,     0,     0,     0,     0,
      84,    85,    86,     0,     0,     0,     0,     0,    87,     0,
       0,     0,     0,    88,     0,     0,     0,     0,     0,     0,
       0,     0,    89,    90,     0,     0,     0,     0,     0,     0,
      91,    92,     0,    26,    76,    27,    77,     0,     0,    93,
       0,     0,     0,     0,     0,    94,     0,    95,    96,     0,
      78,    79,     0,     0,    97,     0,     0,    98,     0,     0,
       0,    99,    81,    82,     0,     0,     0,     0,    83,     0,
       0,     0,     0,     0,    84,    85,    86,     0,     0,     0,
       0,     0,    87,     0,     0,     0,     0,    88,     0,     0,
       0,     0,     0,     0,     0,     0,    89,    90,    76,     0,
      77,     0,     0,     0,    91,    92,     0,     0,     0,     0,
       0,     0,     0,    93,    78,   159,     0,     0,     0,    94,
       0,    95,    96,     0,     0,     0,    81,    82,    97,     0,
       0,    98,    83,     0,     0,   124,     0,     0,    84,    85,
      86,     0,     0,     0,     0,     0,    87,     0,     0,     0,
       0,    88,     0,     0,     0,     0,     0,     0,     0,     0,
      89,    90,     0,     0,     0,     0,     0,     0,    91,    92,
       0,     0,     0,     0,     0,     0,     0,    93,     0,     0,
       0,     0,     0,    94,     0,    95,    96,    81,    82,     0,
       0,     0,    97,    83,     0,    98,     0,     0,     0,    84,
      85,    86,     0,     0,     0,     0,     0,    87,     0,     0,
       0,     0,    88,     0,     0,     0,     0,     0,     0,     0,
       0,    89,   176,     0,     0,     0,     0,     0,     0,    91,
       0,     0,     0,     0,     0,     0,     0,     0,    93,     0,
       0,     0,     0,     0,    94,     0,    95,    96,     0,     0,
       0,     0,     0,    97,     0,     0,    98
=======
      31,   187,    40,   234,   140,   200,    37,    41,   110,   213,
      29,   187,    30,   382,    29,   187,    30,    29,   255,    30,
     157,   158,   169,    28,    50,   167,   170,    36,    52,    53,
      54,    55,    56,    35,   383,   286,   157,   158,    32,    61,
     262,   344,   136,    34,   368,   171,   370,   407,   372,    40,
     152,    64,   374,    76,    41,    49,    81,   287,   288,   119,
     120,   138,    62,   125,   128,    33,   408,   185,   172,    81,
      29,   144,    30,   289,   144,   186,   144,    65,   144,   389,
      42,   173,   144,   256,   237,   215,   204,   189,   190,   191,
     192,   193,   194,   195,   196,   197,   262,   157,   158,   238,
     248,   110,   136,   136,   392,   168,   161,   209,   302,   144,
     326,   394,   384,   223,   364,   128,   168,   175,   176,    78,
     334,   307,    72,   416,   229,   213,   309,    45,   239,   230,
      69,    73,   157,   158,   144,    76,   240,    51,   417,   139,
     206,   144,   253,   254,   265,    57,   338,     1,   266,     2,
     214,   143,   144,   267,   330,   217,   268,   157,   158,   331,
     136,   136,   281,   220,   241,    29,   232,    30,   312,   269,
     242,   121,   122,   243,    81,     3,   316,   128,   200,   313,
      58,   157,   158,   244,   209,   162,   163,   317,     4,     5,
     318,   159,   270,   265,     6,    67,   306,   266,   136,     7,
      47,   319,   267,    48,    59,   268,    41,   180,   181,    41,
      41,     8,    29,    43,    30,    44,   284,    66,   269,    69,
     202,   144,   257,   258,    81,   325,   157,   158,     9,   279,
     280,   291,   292,   -98,   293,   144,   294,   295,   336,   304,
      60,    10,   329,   144,    68,    78,    11,   123,    12,   353,
     144,   137,   339,   311,   141,   315,   354,   144,    41,   145,
     350,   367,   258,    81,   380,   381,   214,   223,   274,   275,
     327,   328,   402,   381,   136,   411,   144,   146,    81,    81,
     148,   371,   147,   366,   189,   190,   191,   192,   193,   194,
     195,   196,   197,   149,   157,   158,   136,   418,   144,   150,
     341,   151,   343,   153,   345,   388,   347,   390,    81,   391,
      81,   393,    81,   154,    81,   156,   177,   136,   187,   199,
     178,   397,   188,   205,   207,   208,   403,   225,   362,   404,
     369,   405,   226,   365,   373,   227,   375,   228,    81,   251,
     233,   136,    81,   136,    81,   136,   252,   136,   259,   260,
     276,   397,   261,   278,   282,   283,   285,   298,   385,   362,
     300,   297,   136,   303,   301,   136,   308,   136,    29,    82,
      30,    83,   401,   310,   314,   399,   322,   362,   323,   332,
      81,   335,   337,   342,    84,    85,   221,   351,   346,   348,
     355,   280,   363,   376,   387,   377,    87,    88,   415,   379,
     398,   413,    89,   406,   305,   410,    81,   183,    90,    91,
      92,   386,    77,   400,   203,   142,    93,   216,    79,   249,
     321,    94,   320,   412,   250,   184,   218,   219,   166,   340,
      95,    96,    29,    82,    30,    83,   349,   356,    97,    98,
       0,     0,     0,     0,     0,     0,     0,    99,    84,    85,
      86,     0,     0,   100,     0,   101,   102,     0,     0,     0,
      87,    88,   103,     0,     0,   104,    89,     0,     0,     0,
     105,   222,    90,    91,    92,     0,     0,     0,     0,     0,
      93,     0,     0,     0,     0,    94,     0,     0,     0,     0,
       0,     0,     0,     0,    95,    96,     0,     0,     0,     0,
       0,     0,    97,    98,     0,     0,     0,    29,    82,    30,
      83,    99,     0,   129,     0,     0,     0,   100,     0,   101,
     102,     0,     0,    84,    85,     0,   103,     0,     0,   104,
       0,     0,     0,     0,   105,    87,    88,     0,     0,     0,
       0,    89,     0,     0,     0,     0,     0,    90,    91,    92,
       0,     0,     0,     0,     0,    93,     0,     0,     0,     0,
      94,     0,     0,     0,     0,     0,     0,     0,     0,    95,
      96,    29,    82,    30,    83,     0,     0,    97,    98,     0,
       0,     0,     0,     0,     0,     0,    99,    84,    85,     0,
       0,     0,   100,     0,   101,   102,     0,     0,     0,    87,
      88,   103,     0,     0,   104,    89,     0,     0,     0,   130,
       0,    90,    91,    92,     0,     0,     0,     0,     0,    93,
       0,     0,     0,     0,    94,     0,     0,     0,     0,     0,
       0,     0,     0,    95,    96,    29,    82,    30,    83,     0,
       0,    97,    98,     0,     0,     0,     0,     0,     0,     0,
      99,    84,   165,     0,     0,     0,   100,     0,   101,   102,
       0,     0,     0,    87,    88,   103,     0,     0,   104,    89,
       0,     0,     0,   105,     0,    90,    91,    92,     0,     0,
       0,     0,     0,    93,     0,     0,     0,     0,    94,     0,
       0,     0,     0,     0,     0,     0,     0,    95,    96,    29,
      82,    30,    83,     0,     0,    97,    98,     0,     0,     0,
       0,     0,     0,     0,    99,    84,    85,     0,     0,     0,
     100,     0,   101,   102,     0,     0,     0,    87,    88,   103,
       0,     0,   104,    89,     0,     0,     0,   105,     0,    90,
      91,    92,     0,     0,     0,     0,     0,    93,     0,     0,
       0,     0,    94,     0,     0,     0,     0,     0,     0,     0,
       0,    95,    96,     0,    82,     0,    83,     0,     0,    97,
      98,     0,     0,     0,     0,     0,     0,     0,    99,    84,
     165,     0,     0,     0,   100,     0,   101,   102,     0,     0,
       0,    87,    88,   103,     0,     0,   104,    89,     0,     0,
       0,   130,     0,    90,    91,    92,     0,     0,     0,     0,
       0,    93,     0,     0,     0,     0,    94,     0,     0,     0,
       0,     0,     0,     0,     0,    95,    96,     0,     0,     0,
       0,     0,     0,    97,    98,     0,     0,     0,     0,     0,
       0,     0,    99,     0,     0,     0,     0,     0,   100,     0,
     101,   102,    87,    88,     0,     0,     0,   103,    89,     0,
     104,     0,     0,     0,    90,    91,    92,     0,     0,     0,
       0,     0,    93,     0,     0,     0,     0,    94,     0,     0,
       0,     0,     0,     0,     0,     0,    95,   182,     0,     0,
       0,     0,     0,     0,    97,     0,     0,     0,     0,     0,
       0,     0,     0,    99,     0,     0,     0,     0,     0,   100,
       0,   101,   102,     0,     0,     0,     0,     0,   103,     0,
       0,   104
>>>>>>> 93547dc3
};

static const yytype_int16 yycheck[] =
{
<<<<<<< HEAD
       3,   174,    10,    57,   148,   131,     9,    10,     7,     3,
      68,     5,     6,     3,     3,     5,     5,     9,    20,    21,
     113,    26,    25,    39,     9,     7,    29,    30,    31,    32,
      33,    55,     7,     1,    28,    69,    63,    78,    78,    78,
      30,    90,    58,    78,    52,    99,    80,    39,    51,    52,
      78,    54,    59,    77,    78,    47,    67,    63,    61,    62,
      27,    29,     0,    90,    67,    81,   107,   107,   107,    93,
     124,     3,   107,     5,    42,    43,    20,    21,    94,   107,
      48,   135,   175,    75,    56,    53,    53,    31,    49,    81,
      75,   149,    84,    54,    78,    99,   150,    65,    30,    71,
     105,   104,    94,   107,   106,    68,    50,   106,   162,   235,
     113,   105,   115,   116,    82,   105,   105,   123,   124,    87,
     293,    28,   266,   107,   106,    78,    78,    95,   254,    69,
     133,   106,   100,    90,   102,   138,    40,    41,   192,   193,
      80,   124,    69,    97,    51,   148,    87,     3,    60,     5,
     153,   105,    64,    80,   107,   107,    59,    69,   161,    88,
      72,   172,    49,    30,    20,    21,     8,    54,     3,   172,
       5,   107,   175,    85,    30,   181,   182,   105,    20,    21,
     306,     9,    10,    11,    12,    13,    14,    15,    16,    17,
      18,     4,    20,    21,   248,   107,   102,     8,   104,    60,
      40,    41,   205,    64,    78,   208,   209,   105,    69,    20,
      21,    72,   223,    99,   220,    16,    17,    18,   106,   107,
     223,   105,   276,   105,    85,    22,    23,   106,   107,   106,
     107,   106,   107,    20,    21,   238,    10,   220,   106,   107,
     106,   107,   106,   107,    35,    36,   106,   107,   100,   303,
     258,     6,   263,   106,   107,   258,   106,   107,   106,   107,
     263,   106,   107,   266,   318,   106,   107,   278,   279,   106,
     107,     6,   106,   107,   105,   278,   279,    67,   106,     4,
     334,     9,    10,    11,    12,    13,    14,    15,    16,    17,
      18,   297,    20,    21,   208,   209,   105,   308,    67,   310,
       4,   312,    59,   314,   107,   308,   105,   310,     7,   312,
     105,   314,     8,   319,   297,     6,    19,   106,   372,     6,
     105,    70,    70,   105,    96,   328,    97,   338,   106,   106,
     333,   342,    61,   344,   340,   338,   319,     4,   106,   342,
     105,   344,   105,   107,   100,    75,   105,    70,   402,    75,
      69,   105,    37,    62,   105,   358,   359,   340,   364,    34,
     366,   105,   368,    69,   370,    79,     4,    69,    69,   380,
     107,   105,   375,    37,   377,    73,    84,   380,     6,   385,
     107,   364,   388,   366,   390,   368,   106,   370,   105,   122,
      76,     3,     4,     5,     6,   406,   377,   241,    52,   359,
      72,   133,   385,   406,   150,   388,   268,   390,    20,    21,
      22,    53,   266,   123,   402,   181,   154,   158,   111,   318,
      32,    33,   182,   306,    -1,   327,    38,    -1,    -1,    -1,
      -1,    -1,    44,    45,    46,    -1,    -1,    -1,    -1,    -1,
      52,    -1,    -1,    -1,    -1,    57,    -1,    -1,    -1,    -1,
      -1,    -1,    -1,    -1,    66,    67,    -1,    -1,    -1,    -1,
      -1,    -1,    74,    75,    -1,    -1,     3,     4,     5,     6,
      -1,    83,    -1,    -1,    -1,    -1,    -1,    89,    -1,    91,
      92,    -1,    -1,    20,    21,    22,    98,    -1,    -1,   101,
      -1,    -1,    -1,   105,   106,    32,    33,    -1,    -1,    -1,
      -1,    38,    -1,    -1,    -1,    -1,    -1,    44,    45,    46,
      -1,    -1,    -1,    -1,    -1,    52,    -1,    -1,    -1,    -1,
      57,    -1,    -1,    -1,    -1,    -1,    -1,    -1,    -1,    66,
      67,    -1,    -1,    -1,    -1,    -1,    -1,    74,    75,    -1,
      -1,     3,     4,     5,     6,    -1,    83,     9,    -1,    -1,
      -1,    -1,    89,    -1,    91,    92,    -1,    -1,    20,    21,
      -1,    98,    -1,    -1,   101,    -1,    -1,    -1,   105,    -1,
      32,    33,    -1,    -1,    -1,    -1,    38,    -1,    -1,    -1,
      -1,    -1,    44,    45,    46,    -1,    -1,    -1,    -1,    -1,
      52,    -1,    -1,    -1,    -1,    57,    -1,    -1,    -1,    -1,
      -1,    -1,    -1,    -1,    66,    67,    -1,    -1,    -1,    -1,
      -1,    -1,    74,    75,    -1,     3,     4,     5,     6,    -1,
      -1,    83,    -1,    -1,    -1,    -1,    -1,    89,    -1,    91,
      92,    -1,    20,    21,    -1,    -1,    98,    -1,    -1,   101,
      -1,    -1,    -1,   105,    32,    33,    -1,    -1,    -1,    -1,
      38,    -1,    -1,    -1,    -1,    -1,    44,    45,    46,    -1,
      -1,    -1,    -1,    -1,    52,    -1,    -1,    -1,    -1,    57,
      -1,    -1,    -1,    -1,    -1,    -1,    -1,    -1,    66,    67,
      -1,    -1,    -1,    -1,    -1,    -1,    74,    75,    -1,     3,
       4,     5,     6,    -1,    -1,    83,    -1,    -1,    -1,    -1,
      -1,    89,    -1,    91,    92,    -1,    20,    21,    -1,    -1,
      98,    -1,    -1,   101,    -1,    -1,    -1,   105,    32,    33,
      -1,    -1,    -1,    -1,    38,    -1,    -1,    -1,    -1,    -1,
      44,    45,    46,    -1,    -1,    -1,    -1,    -1,    52,    -1,
      -1,    -1,    -1,    57,    -1,    -1,    -1,    -1,    -1,    -1,
      -1,    -1,    66,    67,    -1,    -1,    -1,    -1,    -1,    -1,
      74,    75,    -1,     3,     4,     5,     6,    -1,    -1,    83,
      -1,    -1,    -1,    -1,    -1,    89,    -1,    91,    92,    -1,
      20,    21,    -1,    -1,    98,    -1,    -1,   101,    -1,    -1,
      -1,   105,    32,    33,    -1,    -1,    -1,    -1,    38,    -1,
      -1,    -1,    -1,    -1,    44,    45,    46,    -1,    -1,    -1,
      -1,    -1,    52,    -1,    -1,    -1,    -1,    57,    -1,    -1,
      -1,    -1,    -1,    -1,    -1,    -1,    66,    67,     4,    -1,
       6,    -1,    -1,    -1,    74,    75,    -1,    -1,    -1,    -1,
      -1,    -1,    -1,    83,    20,    21,    -1,    -1,    -1,    89,
      -1,    91,    92,    -1,    -1,    -1,    32,    33,    98,    -1,
      -1,   101,    38,    -1,    -1,   105,    -1,    -1,    44,    45,
      46,    -1,    -1,    -1,    -1,    -1,    52,    -1,    -1,    -1,
      -1,    57,    -1,    -1,    -1,    -1,    -1,    -1,    -1,    -1,
      66,    67,    -1,    -1,    -1,    -1,    -1,    -1,    74,    75,
      -1,    -1,    -1,    -1,    -1,    -1,    -1,    83,    -1,    -1,
      -1,    -1,    -1,    89,    -1,    91,    92,    32,    33,    -1,
      -1,    -1,    98,    38,    -1,   101,    -1,    -1,    -1,    44,
      45,    46,    -1,    -1,    -1,    -1,    -1,    52,    -1,    -1,
      -1,    -1,    57,    -1,    -1,    -1,    -1,    -1,    -1,    -1,
      -1,    66,    67,    -1,    -1,    -1,    -1,    -1,    -1,    74,
      -1,    -1,    -1,    -1,    -1,    -1,    -1,    -1,    83,    -1,
      -1,    -1,    -1,    -1,    89,    -1,    91,    92,    -1,    -1,
      -1,    -1,    -1,    98,    -1,    -1,   101
=======
       4,     8,    11,   180,    74,   137,    10,    11,    63,   154,
       4,     8,     6,     7,     4,     8,     6,     4,    10,     6,
      20,    21,   119,    90,    28,    26,    39,    68,    32,    33,
      34,    35,    36,    90,    28,    55,    20,    21,    63,    28,
      30,    78,    69,    59,    78,    58,    78,    31,    78,    58,
     105,    27,    78,    57,    58,     3,    60,    77,    78,    40,
      41,    73,    51,    67,    68,    90,    50,   130,    81,    73,
       4,   108,     6,    93,   108,   130,   108,    53,   108,    78,
       0,    94,   108,    75,   181,   155,   141,    10,    11,    12,
      13,    14,    15,    16,    17,    18,    30,    20,    21,    10,
     107,   156,   129,   130,    78,   106,   110,   107,   240,   108,
     107,    78,   106,   168,   107,   119,   106,   121,   122,   106,
     297,     9,    97,    56,    49,   270,   258,    87,    39,    54,
      99,   106,    20,    21,   108,   139,    47,    59,    71,   108,
     144,   108,   197,   198,    60,    88,     9,     1,    64,     3,
     154,   107,   108,    69,    49,   159,    72,    20,    21,    54,
     187,   188,   225,   167,    75,     4,   178,     6,    69,    85,
      81,    40,    41,    84,   178,    29,    69,   181,   310,    80,
     108,    20,    21,    94,   107,    22,    23,    80,    42,    43,
      69,    30,   108,    60,    48,    78,   251,    64,   225,    53,
     102,    80,    69,   105,    30,    72,   210,   107,   108,   213,
     214,    65,     4,   102,     6,   104,   228,     5,    85,    99,
     107,   108,   107,   108,   228,   280,    20,    21,    82,   107,
     108,   107,   108,    87,   107,   108,    35,    36,   301,   243,
     106,    95,   107,   108,   106,   106,   100,   100,   102,   107,
     108,   106,   307,   262,    11,   267,   107,   108,   262,     7,
     323,   107,   108,   267,   107,   108,   270,   322,   213,   214,
     282,   283,   107,   108,   301,   107,   108,     7,   282,   283,
      67,   344,   106,   338,    10,    11,    12,    13,    14,    15,
      16,    17,    18,     5,    20,    21,   323,   107,   108,   106,
     312,    67,   314,     5,   316,   368,   318,   370,   312,   372,
     314,   374,   316,    59,   318,   108,   106,   344,     8,    19,
     106,   376,     9,   107,     7,     7,   389,   106,   332,   392,
     342,   394,    70,   337,   346,    70,   348,   106,   342,    18,
      96,   368,   346,   370,   348,   372,     5,   374,    97,   107,
      61,   406,   107,   107,   106,   106,     5,   100,   362,   363,
      75,   108,   389,    70,   106,   392,    75,   394,     4,     5,
       6,     7,   384,   106,    69,   379,    37,   381,    62,   106,
     384,    34,   106,    69,    20,    21,    22,    79,    69,    69,
       5,   108,   106,    37,   107,    73,    32,    33,   410,    84,
       7,    76,    38,   108,   246,   106,   410,   128,    44,    45,
      46,   363,    58,   381,   139,    78,    52,   156,    59,   187,
     272,    57,   270,   406,   188,   129,   160,   164,   117,   310,
      66,    67,     4,     5,     6,     7,   322,   331,    74,    75,
      -1,    -1,    -1,    -1,    -1,    -1,    -1,    83,    20,    21,
      22,    -1,    -1,    89,    -1,    91,    92,    -1,    -1,    -1,
      32,    33,    98,    -1,    -1,   101,    38,    -1,    -1,    -1,
     106,   107,    44,    45,    46,    -1,    -1,    -1,    -1,    -1,
      52,    -1,    -1,    -1,    -1,    57,    -1,    -1,    -1,    -1,
      -1,    -1,    -1,    -1,    66,    67,    -1,    -1,    -1,    -1,
      -1,    -1,    74,    75,    -1,    -1,    -1,     4,     5,     6,
       7,    83,    -1,    10,    -1,    -1,    -1,    89,    -1,    91,
      92,    -1,    -1,    20,    21,    -1,    98,    -1,    -1,   101,
      -1,    -1,    -1,    -1,   106,    32,    33,    -1,    -1,    -1,
      -1,    38,    -1,    -1,    -1,    -1,    -1,    44,    45,    46,
      -1,    -1,    -1,    -1,    -1,    52,    -1,    -1,    -1,    -1,
      57,    -1,    -1,    -1,    -1,    -1,    -1,    -1,    -1,    66,
      67,     4,     5,     6,     7,    -1,    -1,    74,    75,    -1,
      -1,    -1,    -1,    -1,    -1,    -1,    83,    20,    21,    -1,
      -1,    -1,    89,    -1,    91,    92,    -1,    -1,    -1,    32,
      33,    98,    -1,    -1,   101,    38,    -1,    -1,    -1,   106,
      -1,    44,    45,    46,    -1,    -1,    -1,    -1,    -1,    52,
      -1,    -1,    -1,    -1,    57,    -1,    -1,    -1,    -1,    -1,
      -1,    -1,    -1,    66,    67,     4,     5,     6,     7,    -1,
      -1,    74,    75,    -1,    -1,    -1,    -1,    -1,    -1,    -1,
      83,    20,    21,    -1,    -1,    -1,    89,    -1,    91,    92,
      -1,    -1,    -1,    32,    33,    98,    -1,    -1,   101,    38,
      -1,    -1,    -1,   106,    -1,    44,    45,    46,    -1,    -1,
      -1,    -1,    -1,    52,    -1,    -1,    -1,    -1,    57,    -1,
      -1,    -1,    -1,    -1,    -1,    -1,    -1,    66,    67,     4,
       5,     6,     7,    -1,    -1,    74,    75,    -1,    -1,    -1,
      -1,    -1,    -1,    -1,    83,    20,    21,    -1,    -1,    -1,
      89,    -1,    91,    92,    -1,    -1,    -1,    32,    33,    98,
      -1,    -1,   101,    38,    -1,    -1,    -1,   106,    -1,    44,
      45,    46,    -1,    -1,    -1,    -1,    -1,    52,    -1,    -1,
      -1,    -1,    57,    -1,    -1,    -1,    -1,    -1,    -1,    -1,
      -1,    66,    67,    -1,     5,    -1,     7,    -1,    -1,    74,
      75,    -1,    -1,    -1,    -1,    -1,    -1,    -1,    83,    20,
      21,    -1,    -1,    -1,    89,    -1,    91,    92,    -1,    -1,
      -1,    32,    33,    98,    -1,    -1,   101,    38,    -1,    -1,
      -1,   106,    -1,    44,    45,    46,    -1,    -1,    -1,    -1,
      -1,    52,    -1,    -1,    -1,    -1,    57,    -1,    -1,    -1,
      -1,    -1,    -1,    -1,    -1,    66,    67,    -1,    -1,    -1,
      -1,    -1,    -1,    74,    75,    -1,    -1,    -1,    -1,    -1,
      -1,    -1,    83,    -1,    -1,    -1,    -1,    -1,    89,    -1,
      91,    92,    32,    33,    -1,    -1,    -1,    98,    38,    -1,
     101,    -1,    -1,    -1,    44,    45,    46,    -1,    -1,    -1,
      -1,    -1,    52,    -1,    -1,    -1,    -1,    57,    -1,    -1,
      -1,    -1,    -1,    -1,    -1,    -1,    66,    67,    -1,    -1,
      -1,    -1,    -1,    -1,    74,    -1,    -1,    -1,    -1,    -1,
      -1,    -1,    -1,    83,    -1,    -1,    -1,    -1,    -1,    89,
      -1,    91,    92,    -1,    -1,    -1,    -1,    -1,    98,    -1,
      -1,   101
>>>>>>> 93547dc3
};

  /* YYSTOS[STATE-NUM] -- The (internal number of the) accessing
     symbol of state STATE-NUM.  */
static const yytype_uint8 yystos[] =
{
<<<<<<< HEAD
       0,     1,    29,    42,    43,    48,    53,    65,    82,    95,
     100,   102,   109,   110,   111,   112,   113,   114,   115,   134,
     135,   138,   139,   142,   143,    90,     3,     5,   188,    63,
      90,    59,    90,    68,   188,   144,   145,   158,   188,     0,
     102,   104,    87,   146,   188,    59,   188,   188,   188,   188,
     188,    88,   107,    30,   105,    28,    51,   147,    27,    53,
       4,    78,   105,    99,   168,   169,    97,   105,   140,   141,
     188,   145,   105,   155,   187,   188,     4,     6,    20,    21,
      22,    32,    33,    38,    44,    45,    46,    52,    57,    66,
      67,    74,    75,    83,    89,    91,    92,    98,   101,   105,
     118,   148,   149,   150,   174,   175,   176,   177,   178,   180,
     182,   184,   188,    40,    41,    40,    41,   100,   136,   188,
     116,   117,   188,     9,   105,   170,   171,   172,   173,   174,
     182,   105,   187,   107,   168,    10,   146,   106,   107,     6,
       6,   105,    67,     4,   105,    67,   174,     4,    59,   151,
     107,    20,    21,    30,   185,   188,    22,    23,   186,    21,
     177,    26,   105,   116,    39,    58,    81,    94,   122,   188,
     188,   105,   105,   125,   106,   107,    67,   118,   173,   170,
     174,     7,     8,     9,    10,    11,    12,    13,    14,    15,
      16,    17,    18,   183,    19,   180,   181,   106,   141,   174,
     106,   188,     6,     6,   106,   155,   156,   159,   178,   188,
     168,   150,   188,   175,   176,   188,    22,   106,   174,   179,
     105,    70,    70,   105,    49,    54,   137,   187,    96,   122,
     123,   124,   116,     9,    39,    47,    75,    81,    84,    94,
     119,   120,   121,   106,   171,   172,    16,    17,    18,   174,
     174,     9,    75,   106,   107,    97,   106,   106,    30,   157,
     158,    60,    64,    69,    72,    85,   107,   152,   153,   154,
     157,   157,    61,   160,   106,   106,   107,   170,   105,   105,
     187,     4,    55,    77,    78,    93,   189,   106,   107,   106,
      35,    36,   132,   107,   100,   126,    75,   105,   180,    70,
     188,   119,   174,     8,    75,   180,   105,   158,    69,    80,
      69,   187,    69,    80,    69,    80,   156,   154,    37,    62,
     161,   174,   106,   187,   187,   106,    49,    54,   105,   133,
     122,    34,   170,   105,     8,   174,   181,   187,    69,   187,
      78,   187,    69,   187,    69,   179,   170,    79,   162,   106,
     106,     4,   189,   127,   128,   129,   130,   131,   188,   105,
     106,   188,   174,   106,    78,   187,    78,   170,    78,   187,
      78,   187,    37,    73,   163,    84,   106,   107,     6,    28,
     105,   188,   127,   106,   170,    78,   170,   170,    78,   170,
      78,   164,   165,   174,     6,   188,   128,   187,   106,   170,
     170,   170,   107,    31,    50,   166,   105,   106,   165,    76,
     167,   187,    56,    71,   106
=======
       0,     1,     3,    29,    42,    43,    48,    53,    65,    82,
      95,   100,   102,   110,   111,   112,   113,   114,   115,   116,
     135,   136,   139,   140,   143,   144,   191,   192,    90,     4,
       6,   189,    63,    90,    59,    90,    68,   189,   145,   146,
     159,   189,     0,   102,   104,    87,   147,   102,   105,     3,
     189,    59,   189,   189,   189,   189,   189,    88,   108,    30,
     106,    28,    51,   148,    27,    53,     5,    78,   106,    99,
     169,   170,    97,   106,   141,   142,   189,   146,   106,   156,
     188,   189,     5,     7,    20,    21,    22,    32,    33,    38,
      44,    45,    46,    52,    57,    66,    67,    74,    75,    83,
      89,    91,    92,    98,   101,   106,   119,   149,   150,   151,
     175,   176,   177,   178,   179,   181,   183,   185,   189,    40,
      41,    40,    41,   100,   137,   189,   117,   118,   189,    10,
     106,   171,   172,   173,   174,   175,   183,   106,   188,   108,
     169,    11,   147,   107,   108,     7,     7,   106,    67,     5,
     106,    67,   175,     5,    59,   152,   108,    20,    21,    30,
     186,   189,    22,    23,   187,    21,   178,    26,   106,   117,
      39,    58,    81,    94,   123,   189,   189,   106,   106,   126,
     107,   108,    67,   119,   174,   171,   175,     8,     9,    10,
      11,    12,    13,    14,    15,    16,    17,    18,   184,    19,
     181,   182,   107,   142,   175,   107,   189,     7,     7,   107,
     156,   157,   160,   179,   189,   169,   151,   189,   176,   177,
     189,    22,   107,   175,   180,   106,    70,    70,   106,    49,
      54,   138,   188,    96,   123,   124,   125,   117,    10,    39,
      47,    75,    81,    84,    94,   120,   121,   122,   107,   172,
     173,    18,     5,   175,   175,    10,    75,   107,   108,    97,
     107,   107,    30,   158,   159,    60,    64,    69,    72,    85,
     108,   153,   154,   155,   158,   158,    61,   161,   107,   107,
     108,   171,   106,   106,   188,     5,    55,    77,    78,    93,
     190,   107,   108,   107,    35,    36,   133,   108,   100,   127,
      75,   106,   181,    70,   189,   120,   175,     9,    75,   181,
     106,   159,    69,    80,    69,   188,    69,    80,    69,    80,
     157,   155,    37,    62,   162,   175,   107,   188,   188,   107,
      49,    54,   106,   134,   123,    34,   171,   106,     9,   175,
     182,   188,    69,   188,    78,   188,    69,   188,    69,   180,
     171,    79,   163,   107,   107,     5,   190,   128,   129,   130,
     131,   132,   189,   106,   107,   189,   175,   107,    78,   188,
      78,   171,    78,   188,    78,   188,    37,    73,   164,    84,
     107,   108,     7,    28,   106,   189,   128,   107,   171,    78,
     171,   171,    78,   171,    78,   165,   166,   175,     7,   189,
     129,   188,   107,   171,   171,   171,   108,    31,    50,   167,
     106,   107,   166,    76,   168,   188,    56,    71,   107
>>>>>>> 93547dc3
};

  /* YYR1[YYN] -- Symbol number of symbol that rule YYN derives.  */
static const yytype_uint8 yyr1[] =
{
<<<<<<< HEAD
       0,   108,   109,   109,   109,   109,   110,   110,   110,   110,
     110,   110,   110,   110,   110,   110,   111,   112,   112,   112,
     112,   113,   114,   115,   116,   117,   117,   118,   118,   118,
     118,   118,   118,   118,   118,   118,   118,   118,   118,   118,
     118,   118,   118,   118,   118,   119,   119,   119,   119,   119,
     119,   119,   120,   120,   121,   121,   122,   122,   122,   122,
     123,   123,   124,   124,   125,   125,   126,   126,   127,   127,
     128,   128,   128,   129,   129,   130,   131,   132,   132,   133,
     133,   134,   134,   135,   136,   136,   137,   137,   137,   137,
     138,   139,   140,   140,   141,   142,   143,   143,   144,   144,
     145,   146,   147,   147,   147,   148,   148,   149,   149,   150,
     150,   150,   151,   152,   152,   153,   153,   154,   154,   154,
     154,   154,   154,   154,   154,   155,   156,   156,   156,   156,
     156,   157,   157,   158,   158,   159,   159,   160,   160,   161,
     161,   162,   162,   163,   163,   164,   164,   165,   166,   166,
     166,   167,   167,   167,   168,   168,   169,   170,   170,   171,
     171,   172,   172,   173,   173,   173,   173,   173,   173,   174,
     174,   175,   175,   176,   176,   177,   177,   177,   177,   178,
     178,   178,   179,   179,   180,   180,   180,   180,   180,   180,
     180,   181,   181,   182,   182,   183,   183,   183,   183,   183,
     183,   183,   183,   183,   183,   184,   185,   185,   186,   186,
     187,   187,   188,   188,   189,   189,   189,   189
=======
       0,   109,   110,   110,   110,   110,   110,   110,   111,   111,
     111,   111,   111,   111,   111,   111,   111,   111,   112,   113,
     113,   113,   113,   114,   115,   116,   117,   118,   118,   119,
     119,   119,   119,   119,   119,   119,   119,   119,   119,   119,
     119,   119,   119,   119,   119,   119,   119,   120,   120,   120,
     120,   120,   120,   120,   121,   121,   122,   122,   123,   123,
     123,   123,   124,   124,   125,   125,   126,   126,   127,   127,
     128,   128,   129,   129,   129,   130,   130,   131,   132,   133,
     133,   134,   134,   135,   135,   136,   137,   137,   138,   138,
     138,   138,   139,   140,   141,   141,   142,   143,   144,   144,
     145,   145,   146,   147,   148,   148,   148,   149,   149,   150,
     150,   151,   151,   151,   152,   153,   153,   154,   154,   155,
     155,   155,   155,   155,   155,   155,   155,   156,   157,   157,
     157,   157,   157,   158,   158,   159,   159,   160,   160,   161,
     161,   162,   162,   163,   163,   164,   164,   165,   165,   166,
     167,   167,   167,   168,   168,   168,   169,   169,   170,   171,
     171,   172,   172,   173,   173,   174,   174,   174,   174,   174,
     174,   174,   175,   175,   176,   176,   177,   177,   178,   178,
     178,   178,   179,   179,   179,   180,   180,   181,   181,   181,
     181,   181,   181,   181,   182,   182,   183,   183,   184,   184,
     184,   184,   184,   184,   185,   186,   186,   187,   187,   188,
     188,   189,   189,   190,   190,   190,   190,   191,   192,   192
>>>>>>> 93547dc3
};

  /* YYR2[YYN] -- Number of symbols on the right hand side of rule YYN.  */
static const yytype_uint8 yyr2[] =
{
       0,     2,     2,     2,     2,     2,     1,     1,     1,     1,
       1,     1,     1,     1,     1,     1,     1,     1,     1,     6,
       6,     6,     6,     8,     9,     3,     3,     1,     3,     1,
       1,     1,     1,     1,     1,     1,     1,     1,     1,     1,
<<<<<<< HEAD
       1,     2,     2,     4,     4,     1,     2,     1,     2,     2,
       4,     5,     2,     1,     0,     1,     4,     5,    10,     4,
       3,     1,     0,     1,     0,     3,     0,     5,     1,     3,
       1,     1,     1,     2,     2,     4,     2,     1,     1,     0,
       3,    10,     7,     5,     0,     4,     2,     2,     4,     4,
       5,     4,     3,     1,     3,     2,     0,     2,     1,     3,
       3,     9,     0,     1,     1,     1,     1,     1,     3,     3,
       2,     1,     3,     0,     1,     2,     1,     5,     4,     6,
       5,     6,     5,     6,     5,     3,     2,     2,     2,     1,
       1,     1,     2,     1,     4,     1,     3,     0,     3,     0,
       2,     0,     3,     0,     2,     1,     3,     3,     0,     1,
       1,     0,     2,     2,     0,     1,     2,     3,     1,     3,
       1,     2,     1,     5,     6,     4,     3,     3,     3,     3,
       1,     3,     1,     2,     1,     1,     1,     1,     3,     3,
       4,     4,     1,     3,     1,     1,     2,     2,     1,     2,
       2,     1,     3,     1,     3,     1,     1,     1,     1,     1,
       1,     1,     2,     1,     2,     1,     1,     1,     1,     1,
       1,     3,     1,     1,     1,     1,     1,     1
=======
       1,     1,     1,     2,     2,     4,     4,     1,     2,     1,
       2,     2,     4,     5,     2,     1,     0,     1,     4,     5,
      10,     4,     3,     1,     0,     1,     0,     3,     0,     5,
       1,     3,     1,     1,     1,     2,     2,     4,     2,     1,
       1,     0,     3,    10,     7,     5,     0,     4,     2,     2,
       4,     4,     5,     4,     3,     1,     3,     2,     0,     2,
       1,     3,     3,     9,     0,     1,     1,     1,     1,     1,
       3,     3,     2,     1,     3,     0,     1,     2,     1,     5,
       4,     6,     5,     6,     5,     6,     5,     3,     2,     2,
       2,     1,     1,     1,     2,     1,     4,     1,     3,     0,
       3,     0,     2,     0,     3,     0,     2,     1,     3,     3,
       0,     1,     1,     0,     2,     2,     0,     1,     2,     3,
       1,     3,     1,     2,     1,     5,     6,     4,     3,     3,
       3,     3,     3,     1,     3,     1,     2,     1,     1,     1,
       1,     3,     3,     4,     4,     1,     3,     1,     1,     2,
       2,     1,     2,     2,     1,     3,     1,     3,     1,     1,
       1,     1,     1,     1,     1,     1,     1,     1,     1,     1,
       3,     1,     1,     1,     1,     1,     1,     2,     2,     0
>>>>>>> 93547dc3
};


#define yyerrok         (yyerrstatus = 0)
#define yyclearin       (yychar = YYEMPTY)
#define YYEMPTY         (-2)
#define YYEOF           0

#define YYACCEPT        goto yyacceptlab
#define YYABORT         goto yyabortlab
#define YYERROR         goto yyerrorlab


#define YYRECOVERING()  (!!yyerrstatus)

#define YYBACKUP(Token, Value)                                  \
do                                                              \
  if (yychar == YYEMPTY)                                        \
    {                                                           \
      yychar = (Token);                                         \
      yylval = (Value);                                         \
      YYPOPSTACK (yylen);                                       \
      yystate = *yyssp;                                         \
      goto yybackup;                                            \
    }                                                           \
  else                                                          \
    {                                                           \
      yyerror (&yylloc, yyscanner, parsedStatement, YY_("syntax error: cannot back up")); \
      YYERROR;                                                  \
    }                                                           \
while (0)

/* Error token number */
#define YYTERROR        1
#define YYERRCODE       256


/* YYLLOC_DEFAULT -- Set CURRENT to span from RHS[1] to RHS[N].
   If N is 0, then set CURRENT to the empty location which ends
   the previous symbol: RHS[0] (always defined).  */

#ifndef YYLLOC_DEFAULT
# define YYLLOC_DEFAULT(Current, Rhs, N)                                \
    do                                                                  \
      if (N)                                                            \
        {                                                               \
          (Current).first_line   = YYRHSLOC (Rhs, 1).first_line;        \
          (Current).first_column = YYRHSLOC (Rhs, 1).first_column;      \
          (Current).last_line    = YYRHSLOC (Rhs, N).last_line;         \
          (Current).last_column  = YYRHSLOC (Rhs, N).last_column;       \
        }                                                               \
      else                                                              \
        {                                                               \
          (Current).first_line   = (Current).last_line   =              \
            YYRHSLOC (Rhs, 0).last_line;                                \
          (Current).first_column = (Current).last_column =              \
            YYRHSLOC (Rhs, 0).last_column;                              \
        }                                                               \
    while (0)
#endif

#define YYRHSLOC(Rhs, K) ((Rhs)[K])


/* Enable debugging if requested.  */
#if YYDEBUG

# ifndef YYFPRINTF
#  include <stdio.h> /* INFRINGES ON USER NAME SPACE */
#  define YYFPRINTF fprintf
# endif

# define YYDPRINTF(Args)                        \
do {                                            \
  if (yydebug)                                  \
    YYFPRINTF Args;                             \
} while (0)


/* YY_LOCATION_PRINT -- Print the location on the stream.
   This macro was not mandated originally: define only if we know
   we won't break user code: when these are the locations we know.  */

#ifndef YY_LOCATION_PRINT
# if defined YYLTYPE_IS_TRIVIAL && YYLTYPE_IS_TRIVIAL

/* Print *YYLOCP on YYO.  Private, do not rely on its existence. */

YY_ATTRIBUTE_UNUSED
static unsigned
yy_location_print_ (FILE *yyo, YYLTYPE const * const yylocp)
{
  unsigned res = 0;
  int end_col = 0 != yylocp->last_column ? yylocp->last_column - 1 : 0;
  if (0 <= yylocp->first_line)
    {
      res += YYFPRINTF (yyo, "%d", yylocp->first_line);
      if (0 <= yylocp->first_column)
        res += YYFPRINTF (yyo, ".%d", yylocp->first_column);
    }
  if (0 <= yylocp->last_line)
    {
      if (yylocp->first_line < yylocp->last_line)
        {
          res += YYFPRINTF (yyo, "-%d", yylocp->last_line);
          if (0 <= end_col)
            res += YYFPRINTF (yyo, ".%d", end_col);
        }
      else if (0 <= end_col && yylocp->first_column < end_col)
        res += YYFPRINTF (yyo, "-%d", end_col);
    }
  return res;
 }

#  define YY_LOCATION_PRINT(File, Loc)          \
  yy_location_print_ (File, &(Loc))

# else
#  define YY_LOCATION_PRINT(File, Loc) ((void) 0)
# endif
#endif


# define YY_SYMBOL_PRINT(Title, Type, Value, Location)                    \
do {                                                                      \
  if (yydebug)                                                            \
    {                                                                     \
      YYFPRINTF (stderr, "%s ", Title);                                   \
      yy_symbol_print (stderr,                                            \
                  Type, Value, Location, yyscanner, parsedStatement); \
      YYFPRINTF (stderr, "\n");                                           \
    }                                                                     \
} while (0)


/*----------------------------------------.
| Print this symbol's value on YYOUTPUT.  |
`----------------------------------------*/

static void
yy_symbol_value_print (FILE *yyoutput, int yytype, YYSTYPE const * const yyvaluep, YYLTYPE const * const yylocationp, yyscan_t yyscanner, quickstep::ParseStatement **parsedStatement)
{
  FILE *yyo = yyoutput;
  YYUSE (yyo);
  YYUSE (yylocationp);
  YYUSE (yyscanner);
  YYUSE (parsedStatement);
  if (!yyvaluep)
    return;
# ifdef YYPRINT
  if (yytype < YYNTOKENS)
    YYPRINT (yyoutput, yytoknum[yytype], *yyvaluep);
# endif
  YYUSE (yytype);
}


/*--------------------------------.
| Print this symbol on YYOUTPUT.  |
`--------------------------------*/

static void
yy_symbol_print (FILE *yyoutput, int yytype, YYSTYPE const * const yyvaluep, YYLTYPE const * const yylocationp, yyscan_t yyscanner, quickstep::ParseStatement **parsedStatement)
{
  YYFPRINTF (yyoutput, "%s %s (",
             yytype < YYNTOKENS ? "token" : "nterm", yytname[yytype]);

  YY_LOCATION_PRINT (yyoutput, *yylocationp);
  YYFPRINTF (yyoutput, ": ");
  yy_symbol_value_print (yyoutput, yytype, yyvaluep, yylocationp, yyscanner, parsedStatement);
  YYFPRINTF (yyoutput, ")");
}

/*------------------------------------------------------------------.
| yy_stack_print -- Print the state stack from its BOTTOM up to its |
| TOP (included).                                                   |
`------------------------------------------------------------------*/

static void
yy_stack_print (yytype_int16 *yybottom, yytype_int16 *yytop)
{
  YYFPRINTF (stderr, "Stack now");
  for (; yybottom <= yytop; yybottom++)
    {
      int yybot = *yybottom;
      YYFPRINTF (stderr, " %d", yybot);
    }
  YYFPRINTF (stderr, "\n");
}

# define YY_STACK_PRINT(Bottom, Top)                            \
do {                                                            \
  if (yydebug)                                                  \
    yy_stack_print ((Bottom), (Top));                           \
} while (0)


/*------------------------------------------------.
| Report that the YYRULE is going to be reduced.  |
`------------------------------------------------*/

static void
yy_reduce_print (yytype_int16 *yyssp, YYSTYPE *yyvsp, YYLTYPE *yylsp, int yyrule, yyscan_t yyscanner, quickstep::ParseStatement **parsedStatement)
{
  unsigned long int yylno = yyrline[yyrule];
  int yynrhs = yyr2[yyrule];
  int yyi;
  YYFPRINTF (stderr, "Reducing stack by rule %d (line %lu):\n",
             yyrule - 1, yylno);
  /* The symbols being reduced.  */
  for (yyi = 0; yyi < yynrhs; yyi++)
    {
      YYFPRINTF (stderr, "   $%d = ", yyi + 1);
      yy_symbol_print (stderr,
                       yystos[yyssp[yyi + 1 - yynrhs]],
                       &(yyvsp[(yyi + 1) - (yynrhs)])
                       , &(yylsp[(yyi + 1) - (yynrhs)])                       , yyscanner, parsedStatement);
      YYFPRINTF (stderr, "\n");
    }
}

# define YY_REDUCE_PRINT(Rule)          \
do {                                    \
  if (yydebug)                          \
    yy_reduce_print (yyssp, yyvsp, yylsp, Rule, yyscanner, parsedStatement); \
} while (0)

/* Nonzero means print parse trace.  It is left uninitialized so that
   multiple parsers can coexist.  */
int yydebug;
#else /* !YYDEBUG */
# define YYDPRINTF(Args)
# define YY_SYMBOL_PRINT(Title, Type, Value, Location)
# define YY_STACK_PRINT(Bottom, Top)
# define YY_REDUCE_PRINT(Rule)
#endif /* !YYDEBUG */


/* YYINITDEPTH -- initial size of the parser's stacks.  */
#ifndef YYINITDEPTH
# define YYINITDEPTH 200
#endif

/* YYMAXDEPTH -- maximum size the stacks can grow to (effective only
   if the built-in stack extension method is used).

   Do not make this value too large; the results are undefined if
   YYSTACK_ALLOC_MAXIMUM < YYSTACK_BYTES (YYMAXDEPTH)
   evaluated with infinite-precision integer arithmetic.  */

#ifndef YYMAXDEPTH
# define YYMAXDEPTH 10000
#endif


#if YYERROR_VERBOSE

# ifndef yystrlen
#  if defined __GLIBC__ && defined _STRING_H
#   define yystrlen strlen
#  else
/* Return the length of YYSTR.  */
static YYSIZE_T
yystrlen (const char *yystr)
{
  YYSIZE_T yylen;
  for (yylen = 0; yystr[yylen]; yylen++)
    continue;
  return yylen;
}
#  endif
# endif

# ifndef yystpcpy
#  if defined __GLIBC__ && defined _STRING_H && defined _GNU_SOURCE
#   define yystpcpy stpcpy
#  else
/* Copy YYSRC to YYDEST, returning the address of the terminating '\0' in
   YYDEST.  */
static char *
yystpcpy (char *yydest, const char *yysrc)
{
  char *yyd = yydest;
  const char *yys = yysrc;

  while ((*yyd++ = *yys++) != '\0')
    continue;

  return yyd - 1;
}
#  endif
# endif

# ifndef yytnamerr
/* Copy to YYRES the contents of YYSTR after stripping away unnecessary
   quotes and backslashes, so that it's suitable for yyerror.  The
   heuristic is that double-quoting is unnecessary unless the string
   contains an apostrophe, a comma, or backslash (other than
   backslash-backslash).  YYSTR is taken from yytname.  If YYRES is
   null, do not copy; instead, return the length of what the result
   would have been.  */
static YYSIZE_T
yytnamerr (char *yyres, const char *yystr)
{
  if (*yystr == '"')
    {
      YYSIZE_T yyn = 0;
      char const *yyp = yystr;

      for (;;)
        switch (*++yyp)
          {
          case '\'':
          case ',':
            goto do_not_strip_quotes;

          case '\\':
            if (*++yyp != '\\')
              goto do_not_strip_quotes;
            /* Fall through.  */
          default:
            if (yyres)
              yyres[yyn] = *yyp;
            yyn++;
            break;

          case '"':
            if (yyres)
              yyres[yyn] = '\0';
            return yyn;
          }
    do_not_strip_quotes: ;
    }

  if (! yyres)
    return yystrlen (yystr);

  return yystpcpy (yyres, yystr) - yyres;
}
# endif

/* Copy into *YYMSG, which is of size *YYMSG_ALLOC, an error message
   about the unexpected token YYTOKEN for the state stack whose top is
   YYSSP.

   Return 0 if *YYMSG was successfully written.  Return 1 if *YYMSG is
   not large enough to hold the message.  In that case, also set
   *YYMSG_ALLOC to the required number of bytes.  Return 2 if the
   required number of bytes is too large to store.  */
static int
yysyntax_error (YYSIZE_T *yymsg_alloc, char **yymsg,
                yytype_int16 *yyssp, int yytoken)
{
  YYSIZE_T yysize0 = yytnamerr (YY_NULLPTR, yytname[yytoken]);
  YYSIZE_T yysize = yysize0;
  enum { YYERROR_VERBOSE_ARGS_MAXIMUM = 5 };
  /* Internationalized format string. */
  const char *yyformat = YY_NULLPTR;
  /* Arguments of yyformat. */
  char const *yyarg[YYERROR_VERBOSE_ARGS_MAXIMUM];
  /* Number of reported tokens (one for the "unexpected", one per
     "expected"). */
  int yycount = 0;

  /* There are many possibilities here to consider:
     - If this state is a consistent state with a default action, then
       the only way this function was invoked is if the default action
       is an error action.  In that case, don't check for expected
       tokens because there are none.
     - The only way there can be no lookahead present (in yychar) is if
       this state is a consistent state with a default action.  Thus,
       detecting the absence of a lookahead is sufficient to determine
       that there is no unexpected or expected token to report.  In that
       case, just report a simple "syntax error".
     - Don't assume there isn't a lookahead just because this state is a
       consistent state with a default action.  There might have been a
       previous inconsistent state, consistent state with a non-default
       action, or user semantic action that manipulated yychar.
     - Of course, the expected token list depends on states to have
       correct lookahead information, and it depends on the parser not
       to perform extra reductions after fetching a lookahead from the
       scanner and before detecting a syntax error.  Thus, state merging
       (from LALR or IELR) and default reductions corrupt the expected
       token list.  However, the list is correct for canonical LR with
       one exception: it will still contain any token that will not be
       accepted due to an error action in a later state.
  */
  if (yytoken != YYEMPTY)
    {
      int yyn = yypact[*yyssp];
      yyarg[yycount++] = yytname[yytoken];
      if (!yypact_value_is_default (yyn))
        {
          /* Start YYX at -YYN if negative to avoid negative indexes in
             YYCHECK.  In other words, skip the first -YYN actions for
             this state because they are default actions.  */
          int yyxbegin = yyn < 0 ? -yyn : 0;
          /* Stay within bounds of both yycheck and yytname.  */
          int yychecklim = YYLAST - yyn + 1;
          int yyxend = yychecklim < YYNTOKENS ? yychecklim : YYNTOKENS;
          int yyx;

          for (yyx = yyxbegin; yyx < yyxend; ++yyx)
            if (yycheck[yyx + yyn] == yyx && yyx != YYTERROR
                && !yytable_value_is_error (yytable[yyx + yyn]))
              {
                if (yycount == YYERROR_VERBOSE_ARGS_MAXIMUM)
                  {
                    yycount = 1;
                    yysize = yysize0;
                    break;
                  }
                yyarg[yycount++] = yytname[yyx];
                {
                  YYSIZE_T yysize1 = yysize + yytnamerr (YY_NULLPTR, yytname[yyx]);
                  if (! (yysize <= yysize1
                         && yysize1 <= YYSTACK_ALLOC_MAXIMUM))
                    return 2;
                  yysize = yysize1;
                }
              }
        }
    }

  switch (yycount)
    {
# define YYCASE_(N, S)                      \
      case N:                               \
        yyformat = S;                       \
      break
      YYCASE_(0, YY_("syntax error"));
      YYCASE_(1, YY_("syntax error, unexpected %s"));
      YYCASE_(2, YY_("syntax error, unexpected %s, expecting %s"));
      YYCASE_(3, YY_("syntax error, unexpected %s, expecting %s or %s"));
      YYCASE_(4, YY_("syntax error, unexpected %s, expecting %s or %s or %s"));
      YYCASE_(5, YY_("syntax error, unexpected %s, expecting %s or %s or %s or %s"));
# undef YYCASE_
    }

  {
    YYSIZE_T yysize1 = yysize + yystrlen (yyformat);
    if (! (yysize <= yysize1 && yysize1 <= YYSTACK_ALLOC_MAXIMUM))
      return 2;
    yysize = yysize1;
  }

  if (*yymsg_alloc < yysize)
    {
      *yymsg_alloc = 2 * yysize;
      if (! (yysize <= *yymsg_alloc
             && *yymsg_alloc <= YYSTACK_ALLOC_MAXIMUM))
        *yymsg_alloc = YYSTACK_ALLOC_MAXIMUM;
      return 1;
    }

  /* Avoid sprintf, as that infringes on the user's name space.
     Don't have undefined behavior even if the translation
     produced a string with the wrong number of "%s"s.  */
  {
    char *yyp = *yymsg;
    int yyi = 0;
    while ((*yyp = *yyformat) != '\0')
      if (*yyp == '%' && yyformat[1] == 's' && yyi < yycount)
        {
          yyp += yytnamerr (yyp, yyarg[yyi++]);
          yyformat += 2;
        }
      else
        {
          yyp++;
          yyformat++;
        }
  }
  return 0;
}
#endif /* YYERROR_VERBOSE */

/*-----------------------------------------------.
| Release the memory associated to this symbol.  |
`-----------------------------------------------*/

static void
yydestruct (const char *yymsg, int yytype, YYSTYPE *yyvaluep, YYLTYPE *yylocationp, yyscan_t yyscanner, quickstep::ParseStatement **parsedStatement)
{
  YYUSE (yyvaluep);
  YYUSE (yylocationp);
  YYUSE (yyscanner);
  YYUSE (parsedStatement);
  if (!yymsg)
    yymsg = "Deleting";
  YY_SYMBOL_PRINT (yymsg, yytype, yyvaluep, yylocationp);

  YY_IGNORE_MAYBE_UNINITIALIZED_BEGIN
  switch (yytype)
    {
<<<<<<< HEAD
          case 3: /* TOKEN_NAME  */
#line 491 "../SqlParser.ypp" /* yacc.c:1257  */
=======
          case 3: /* TOKEN_COMMAND  */
#line 500 "../SqlParser.ypp" /* yacc.c:1257  */
>>>>>>> 93547dc3
      {
  if (((*yyvaluep).string_value_) != nullptr) {
    delete ((*yyvaluep).string_value_);
  }
}
<<<<<<< HEAD
#line 1757 "SqlParser_gen.cpp" /* yacc.c:1257  */
        break;

    case 4: /* TOKEN_STRING_SINGLE_QUOTED  */
#line 491 "../SqlParser.ypp" /* yacc.c:1257  */
=======
#line 1746 "SqlParser_gen.cpp" /* yacc.c:1257  */
        break;

    case 4: /* TOKEN_NAME  */
#line 500 "../SqlParser.ypp" /* yacc.c:1257  */
>>>>>>> 93547dc3
      {
  if (((*yyvaluep).string_value_) != nullptr) {
    delete ((*yyvaluep).string_value_);
  }
}
<<<<<<< HEAD
#line 1767 "SqlParser_gen.cpp" /* yacc.c:1257  */
        break;

    case 5: /* TOKEN_STRING_DOUBLE_QUOTED  */
#line 491 "../SqlParser.ypp" /* yacc.c:1257  */
=======
#line 1756 "SqlParser_gen.cpp" /* yacc.c:1257  */
        break;

    case 5: /* TOKEN_STRING_SINGLE_QUOTED  */
#line 500 "../SqlParser.ypp" /* yacc.c:1257  */
>>>>>>> 93547dc3
      {
  if (((*yyvaluep).string_value_) != nullptr) {
    delete ((*yyvaluep).string_value_);
  }
}
<<<<<<< HEAD
#line 1777 "SqlParser_gen.cpp" /* yacc.c:1257  */
        break;

    case 6: /* TOKEN_UNSIGNED_NUMVAL  */
#line 491 "../SqlParser.ypp" /* yacc.c:1257  */
=======
#line 1766 "SqlParser_gen.cpp" /* yacc.c:1257  */
        break;

    case 6: /* TOKEN_STRING_DOUBLE_QUOTED  */
#line 500 "../SqlParser.ypp" /* yacc.c:1257  */
      {
  if (((*yyvaluep).string_value_) != nullptr) {
    delete ((*yyvaluep).string_value_);
  }
}
#line 1776 "SqlParser_gen.cpp" /* yacc.c:1257  */
        break;

    case 7: /* TOKEN_UNSIGNED_NUMVAL  */
#line 500 "../SqlParser.ypp" /* yacc.c:1257  */
>>>>>>> 93547dc3
      {
  if (((*yyvaluep).numeric_literal_value_) != nullptr) {
    delete ((*yyvaluep).numeric_literal_value_);
  }
}
<<<<<<< HEAD
#line 1787 "SqlParser_gen.cpp" /* yacc.c:1257  */
        break;

    case 110: /* sql_statement  */
#line 491 "../SqlParser.ypp" /* yacc.c:1257  */
=======
#line 1786 "SqlParser_gen.cpp" /* yacc.c:1257  */
        break;

    case 111: /* sql_statement  */
#line 500 "../SqlParser.ypp" /* yacc.c:1257  */
>>>>>>> 93547dc3
      {
  if (((*yyvaluep).statement_) != nullptr) {
    delete ((*yyvaluep).statement_);
  }
}
<<<<<<< HEAD
#line 1797 "SqlParser_gen.cpp" /* yacc.c:1257  */
        break;

    case 111: /* quit_statement  */
#line 491 "../SqlParser.ypp" /* yacc.c:1257  */
=======
#line 1796 "SqlParser_gen.cpp" /* yacc.c:1257  */
        break;

    case 112: /* quit_statement  */
#line 500 "../SqlParser.ypp" /* yacc.c:1257  */
>>>>>>> 93547dc3
      {
  if (((*yyvaluep).quit_statement_) != nullptr) {
    delete ((*yyvaluep).quit_statement_);
  }
}
<<<<<<< HEAD
#line 1807 "SqlParser_gen.cpp" /* yacc.c:1257  */
        break;

    case 112: /* alter_table_statement  */
#line 491 "../SqlParser.ypp" /* yacc.c:1257  */
=======
#line 1806 "SqlParser_gen.cpp" /* yacc.c:1257  */
        break;

    case 113: /* alter_table_statement  */
#line 500 "../SqlParser.ypp" /* yacc.c:1257  */
>>>>>>> 93547dc3
      {
  if (((*yyvaluep).statement_) != nullptr) {
    delete ((*yyvaluep).statement_);
  }
}
<<<<<<< HEAD
#line 1817 "SqlParser_gen.cpp" /* yacc.c:1257  */
        break;

    case 113: /* create_table_statement  */
#line 491 "../SqlParser.ypp" /* yacc.c:1257  */
=======
#line 1816 "SqlParser_gen.cpp" /* yacc.c:1257  */
        break;

    case 114: /* create_table_statement  */
#line 500 "../SqlParser.ypp" /* yacc.c:1257  */
>>>>>>> 93547dc3
      {
  if (((*yyvaluep).create_table_statement_) != nullptr) {
    delete ((*yyvaluep).create_table_statement_);
  }
}
<<<<<<< HEAD
#line 1827 "SqlParser_gen.cpp" /* yacc.c:1257  */
        break;

    case 114: /* create_index_statement  */
#line 491 "../SqlParser.ypp" /* yacc.c:1257  */
=======
#line 1826 "SqlParser_gen.cpp" /* yacc.c:1257  */
        break;

    case 115: /* create_index_statement  */
#line 500 "../SqlParser.ypp" /* yacc.c:1257  */
>>>>>>> 93547dc3
      {
  if (((*yyvaluep).statement_) != nullptr) {
    delete ((*yyvaluep).statement_);
  }
}
<<<<<<< HEAD
#line 1837 "SqlParser_gen.cpp" /* yacc.c:1257  */
        break;

    case 115: /* drop_table_statement  */
#line 491 "../SqlParser.ypp" /* yacc.c:1257  */
=======
#line 1836 "SqlParser_gen.cpp" /* yacc.c:1257  */
        break;

    case 116: /* drop_table_statement  */
#line 500 "../SqlParser.ypp" /* yacc.c:1257  */
>>>>>>> 93547dc3
      {
  if (((*yyvaluep).drop_table_statement_) != nullptr) {
    delete ((*yyvaluep).drop_table_statement_);
  }
}
<<<<<<< HEAD
#line 1847 "SqlParser_gen.cpp" /* yacc.c:1257  */
        break;

    case 116: /* column_def  */
#line 491 "../SqlParser.ypp" /* yacc.c:1257  */
=======
#line 1846 "SqlParser_gen.cpp" /* yacc.c:1257  */
        break;

    case 117: /* column_def  */
#line 500 "../SqlParser.ypp" /* yacc.c:1257  */
>>>>>>> 93547dc3
      {
  if (((*yyvaluep).attribute_definition_) != nullptr) {
    delete ((*yyvaluep).attribute_definition_);
  }
}
<<<<<<< HEAD
#line 1857 "SqlParser_gen.cpp" /* yacc.c:1257  */
        break;

    case 117: /* column_def_commalist  */
#line 491 "../SqlParser.ypp" /* yacc.c:1257  */
=======
#line 1856 "SqlParser_gen.cpp" /* yacc.c:1257  */
        break;

    case 118: /* column_def_commalist  */
#line 500 "../SqlParser.ypp" /* yacc.c:1257  */
>>>>>>> 93547dc3
      {
  if (((*yyvaluep).attribute_definition_list_) != nullptr) {
    delete ((*yyvaluep).attribute_definition_list_);
  }
}
<<<<<<< HEAD
#line 1867 "SqlParser_gen.cpp" /* yacc.c:1257  */
        break;

    case 118: /* data_type  */
#line 491 "../SqlParser.ypp" /* yacc.c:1257  */
=======
#line 1866 "SqlParser_gen.cpp" /* yacc.c:1257  */
        break;

    case 119: /* data_type  */
#line 500 "../SqlParser.ypp" /* yacc.c:1257  */
>>>>>>> 93547dc3
      {
  if (((*yyvaluep).data_type_) != nullptr) {
    delete ((*yyvaluep).data_type_);
  }
}
<<<<<<< HEAD
#line 1877 "SqlParser_gen.cpp" /* yacc.c:1257  */
        break;

    case 119: /* column_constraint_def  */
#line 491 "../SqlParser.ypp" /* yacc.c:1257  */
=======
#line 1876 "SqlParser_gen.cpp" /* yacc.c:1257  */
        break;

    case 120: /* column_constraint_def  */
#line 500 "../SqlParser.ypp" /* yacc.c:1257  */
>>>>>>> 93547dc3
      {
  if (((*yyvaluep).column_constraint_) != nullptr) {
    delete ((*yyvaluep).column_constraint_);
  }
}
<<<<<<< HEAD
#line 1887 "SqlParser_gen.cpp" /* yacc.c:1257  */
        break;

    case 120: /* column_constraint_def_list  */
#line 491 "../SqlParser.ypp" /* yacc.c:1257  */
=======
#line 1886 "SqlParser_gen.cpp" /* yacc.c:1257  */
        break;

    case 121: /* column_constraint_def_list  */
#line 500 "../SqlParser.ypp" /* yacc.c:1257  */
>>>>>>> 93547dc3
      {
  if (((*yyvaluep).column_constraint_list_) != nullptr) {
    delete ((*yyvaluep).column_constraint_list_);
  }
}
<<<<<<< HEAD
#line 1897 "SqlParser_gen.cpp" /* yacc.c:1257  */
        break;

    case 121: /* opt_column_constraint_def_list  */
#line 491 "../SqlParser.ypp" /* yacc.c:1257  */
=======
#line 1896 "SqlParser_gen.cpp" /* yacc.c:1257  */
        break;

    case 122: /* opt_column_constraint_def_list  */
#line 500 "../SqlParser.ypp" /* yacc.c:1257  */
>>>>>>> 93547dc3
      {
  if (((*yyvaluep).column_constraint_list_) != nullptr) {
    delete ((*yyvaluep).column_constraint_list_);
  }
}
<<<<<<< HEAD
#line 1907 "SqlParser_gen.cpp" /* yacc.c:1257  */
        break;

    case 125: /* opt_column_list  */
#line 491 "../SqlParser.ypp" /* yacc.c:1257  */
=======
#line 1906 "SqlParser_gen.cpp" /* yacc.c:1257  */
        break;

    case 126: /* opt_column_list  */
#line 500 "../SqlParser.ypp" /* yacc.c:1257  */
>>>>>>> 93547dc3
      {
  if (((*yyvaluep).string_list_) != nullptr) {
    delete ((*yyvaluep).string_list_);
  }
}
<<<<<<< HEAD
#line 1917 "SqlParser_gen.cpp" /* yacc.c:1257  */
        break;

    case 126: /* opt_block_properties  */
#line 491 "../SqlParser.ypp" /* yacc.c:1257  */
=======
#line 1916 "SqlParser_gen.cpp" /* yacc.c:1257  */
        break;

    case 127: /* opt_block_properties  */
#line 500 "../SqlParser.ypp" /* yacc.c:1257  */
>>>>>>> 93547dc3
      {
  if (((*yyvaluep).block_properties_) != nullptr) {
    delete ((*yyvaluep).block_properties_);
  }
}
<<<<<<< HEAD
#line 1927 "SqlParser_gen.cpp" /* yacc.c:1257  */
        break;

    case 127: /* key_value_list  */
#line 491 "../SqlParser.ypp" /* yacc.c:1257  */
=======
#line 1926 "SqlParser_gen.cpp" /* yacc.c:1257  */
        break;

    case 128: /* key_value_list  */
#line 500 "../SqlParser.ypp" /* yacc.c:1257  */
>>>>>>> 93547dc3
      {
  if (((*yyvaluep).key_value_list_) != nullptr) {
    delete ((*yyvaluep).key_value_list_);
  }
}
<<<<<<< HEAD
#line 1937 "SqlParser_gen.cpp" /* yacc.c:1257  */
        break;

    case 128: /* key_value  */
#line 491 "../SqlParser.ypp" /* yacc.c:1257  */
=======
#line 1936 "SqlParser_gen.cpp" /* yacc.c:1257  */
        break;

    case 129: /* key_value  */
#line 500 "../SqlParser.ypp" /* yacc.c:1257  */
>>>>>>> 93547dc3
      {
  if (((*yyvaluep).key_value_) != nullptr) {
    delete ((*yyvaluep).key_value_);
  }
}
<<<<<<< HEAD
#line 1947 "SqlParser_gen.cpp" /* yacc.c:1257  */
        break;

    case 129: /* key_string_value  */
#line 491 "../SqlParser.ypp" /* yacc.c:1257  */
=======
#line 1946 "SqlParser_gen.cpp" /* yacc.c:1257  */
        break;

    case 130: /* key_string_value  */
#line 500 "../SqlParser.ypp" /* yacc.c:1257  */
>>>>>>> 93547dc3
      {
  if (((*yyvaluep).key_string_value_) != nullptr) {
    delete ((*yyvaluep).key_string_value_);
  }
}
<<<<<<< HEAD
#line 1957 "SqlParser_gen.cpp" /* yacc.c:1257  */
        break;

    case 130: /* key_string_list  */
#line 491 "../SqlParser.ypp" /* yacc.c:1257  */
=======
#line 1956 "SqlParser_gen.cpp" /* yacc.c:1257  */
        break;

    case 131: /* key_string_list  */
#line 500 "../SqlParser.ypp" /* yacc.c:1257  */
>>>>>>> 93547dc3
      {
  if (((*yyvaluep).key_string_list_) != nullptr) {
    delete ((*yyvaluep).key_string_list_);
  }
}
<<<<<<< HEAD
#line 1967 "SqlParser_gen.cpp" /* yacc.c:1257  */
        break;

    case 131: /* key_integer_value  */
#line 491 "../SqlParser.ypp" /* yacc.c:1257  */
=======
#line 1966 "SqlParser_gen.cpp" /* yacc.c:1257  */
        break;

    case 132: /* key_integer_value  */
#line 500 "../SqlParser.ypp" /* yacc.c:1257  */
>>>>>>> 93547dc3
      {
  if (((*yyvaluep).key_integer_value_) != nullptr) {
    delete ((*yyvaluep).key_integer_value_);
  }
}
<<<<<<< HEAD
#line 1977 "SqlParser_gen.cpp" /* yacc.c:1257  */
        break;

    case 132: /* index_type  */
#line 491 "../SqlParser.ypp" /* yacc.c:1257  */
=======
#line 1976 "SqlParser_gen.cpp" /* yacc.c:1257  */
        break;

    case 133: /* index_type  */
#line 500 "../SqlParser.ypp" /* yacc.c:1257  */
>>>>>>> 93547dc3
      {
  if (((*yyvaluep).string_value_) != nullptr) {
    delete ((*yyvaluep).string_value_);
  }
}
<<<<<<< HEAD
#line 1987 "SqlParser_gen.cpp" /* yacc.c:1257  */
        break;

    case 133: /* opt_index_properties  */
#line 491 "../SqlParser.ypp" /* yacc.c:1257  */
=======
#line 1986 "SqlParser_gen.cpp" /* yacc.c:1257  */
        break;

    case 134: /* opt_index_properties  */
#line 500 "../SqlParser.ypp" /* yacc.c:1257  */
>>>>>>> 93547dc3
      {
  if (((*yyvaluep).key_value_list_) != nullptr) {
    delete ((*yyvaluep).key_value_list_);
  }
}
<<<<<<< HEAD
#line 1997 "SqlParser_gen.cpp" /* yacc.c:1257  */
        break;

    case 134: /* insert_statement  */
#line 491 "../SqlParser.ypp" /* yacc.c:1257  */
=======
#line 1996 "SqlParser_gen.cpp" /* yacc.c:1257  */
        break;

    case 135: /* insert_statement  */
#line 500 "../SqlParser.ypp" /* yacc.c:1257  */
>>>>>>> 93547dc3
      {
  if (((*yyvaluep).insert_statement_) != nullptr) {
    delete ((*yyvaluep).insert_statement_);
  }
}
<<<<<<< HEAD
#line 2007 "SqlParser_gen.cpp" /* yacc.c:1257  */
        break;

    case 135: /* copy_from_statement  */
#line 491 "../SqlParser.ypp" /* yacc.c:1257  */
=======
#line 2006 "SqlParser_gen.cpp" /* yacc.c:1257  */
        break;

    case 136: /* copy_from_statement  */
#line 500 "../SqlParser.ypp" /* yacc.c:1257  */
>>>>>>> 93547dc3
      {
  if (((*yyvaluep).copy_from_statement_) != nullptr) {
    delete ((*yyvaluep).copy_from_statement_);
  }
}
<<<<<<< HEAD
#line 2017 "SqlParser_gen.cpp" /* yacc.c:1257  */
        break;

    case 136: /* opt_copy_from_params  */
#line 491 "../SqlParser.ypp" /* yacc.c:1257  */
=======
#line 2016 "SqlParser_gen.cpp" /* yacc.c:1257  */
        break;

    case 137: /* opt_copy_from_params  */
#line 500 "../SqlParser.ypp" /* yacc.c:1257  */
>>>>>>> 93547dc3
      {
  if (((*yyvaluep).copy_from_params_) != nullptr) {
    delete ((*yyvaluep).copy_from_params_);
  }
}
<<<<<<< HEAD
#line 2027 "SqlParser_gen.cpp" /* yacc.c:1257  */
        break;

    case 137: /* copy_from_params  */
#line 491 "../SqlParser.ypp" /* yacc.c:1257  */
=======
#line 2026 "SqlParser_gen.cpp" /* yacc.c:1257  */
        break;

    case 138: /* copy_from_params  */
#line 500 "../SqlParser.ypp" /* yacc.c:1257  */
>>>>>>> 93547dc3
      {
  if (((*yyvaluep).copy_from_params_) != nullptr) {
    delete ((*yyvaluep).copy_from_params_);
  }
}
<<<<<<< HEAD
#line 2037 "SqlParser_gen.cpp" /* yacc.c:1257  */
        break;

    case 138: /* update_statement  */
#line 491 "../SqlParser.ypp" /* yacc.c:1257  */
=======
#line 2036 "SqlParser_gen.cpp" /* yacc.c:1257  */
        break;

    case 139: /* update_statement  */
#line 500 "../SqlParser.ypp" /* yacc.c:1257  */
>>>>>>> 93547dc3
      {
  if (((*yyvaluep).update_statement_) != nullptr) {
    delete ((*yyvaluep).update_statement_);
  }
}
<<<<<<< HEAD
#line 2047 "SqlParser_gen.cpp" /* yacc.c:1257  */
        break;

    case 139: /* delete_statement  */
#line 491 "../SqlParser.ypp" /* yacc.c:1257  */
=======
#line 2046 "SqlParser_gen.cpp" /* yacc.c:1257  */
        break;

    case 140: /* delete_statement  */
#line 500 "../SqlParser.ypp" /* yacc.c:1257  */
>>>>>>> 93547dc3
      {
  if (((*yyvaluep).delete_statement_) != nullptr) {
    delete ((*yyvaluep).delete_statement_);
  }
}
<<<<<<< HEAD
#line 2057 "SqlParser_gen.cpp" /* yacc.c:1257  */
        break;

    case 140: /* assignment_list  */
#line 491 "../SqlParser.ypp" /* yacc.c:1257  */
=======
#line 2056 "SqlParser_gen.cpp" /* yacc.c:1257  */
        break;

    case 141: /* assignment_list  */
#line 500 "../SqlParser.ypp" /* yacc.c:1257  */
>>>>>>> 93547dc3
      {
  if (((*yyvaluep).assignment_list_) != nullptr) {
    delete ((*yyvaluep).assignment_list_);
  }
}
<<<<<<< HEAD
#line 2067 "SqlParser_gen.cpp" /* yacc.c:1257  */
        break;

    case 141: /* assignment_item  */
#line 491 "../SqlParser.ypp" /* yacc.c:1257  */
=======
#line 2066 "SqlParser_gen.cpp" /* yacc.c:1257  */
        break;

    case 142: /* assignment_item  */
#line 500 "../SqlParser.ypp" /* yacc.c:1257  */
>>>>>>> 93547dc3
      {
  if (((*yyvaluep).assignment_) != nullptr) {
    delete ((*yyvaluep).assignment_);
  }
}
<<<<<<< HEAD
#line 2077 "SqlParser_gen.cpp" /* yacc.c:1257  */
        break;

    case 142: /* select_statement  */
#line 491 "../SqlParser.ypp" /* yacc.c:1257  */
=======
#line 2076 "SqlParser_gen.cpp" /* yacc.c:1257  */
        break;

    case 143: /* select_statement  */
#line 500 "../SqlParser.ypp" /* yacc.c:1257  */
>>>>>>> 93547dc3
      {
  if (((*yyvaluep).select_statement_) != nullptr) {
    delete ((*yyvaluep).select_statement_);
  }
}
<<<<<<< HEAD
#line 2087 "SqlParser_gen.cpp" /* yacc.c:1257  */
        break;

    case 143: /* opt_with_clause  */
#line 491 "../SqlParser.ypp" /* yacc.c:1257  */
=======
#line 2086 "SqlParser_gen.cpp" /* yacc.c:1257  */
        break;

    case 144: /* opt_with_clause  */
#line 500 "../SqlParser.ypp" /* yacc.c:1257  */
>>>>>>> 93547dc3
      {
  if (((*yyvaluep).with_list_) != nullptr) {
    delete ((*yyvaluep).with_list_);
  }
}
<<<<<<< HEAD
#line 2097 "SqlParser_gen.cpp" /* yacc.c:1257  */
        break;

    case 144: /* with_list  */
#line 491 "../SqlParser.ypp" /* yacc.c:1257  */
=======
#line 2096 "SqlParser_gen.cpp" /* yacc.c:1257  */
        break;

    case 145: /* with_list  */
#line 500 "../SqlParser.ypp" /* yacc.c:1257  */
>>>>>>> 93547dc3
      {
  if (((*yyvaluep).with_list_) != nullptr) {
    delete ((*yyvaluep).with_list_);
  }
}
<<<<<<< HEAD
#line 2107 "SqlParser_gen.cpp" /* yacc.c:1257  */
        break;

    case 145: /* with_list_element  */
#line 491 "../SqlParser.ypp" /* yacc.c:1257  */
=======
#line 2106 "SqlParser_gen.cpp" /* yacc.c:1257  */
        break;

    case 146: /* with_list_element  */
#line 500 "../SqlParser.ypp" /* yacc.c:1257  */
>>>>>>> 93547dc3
      {
  if (((*yyvaluep).with_list_element_) != nullptr) {
    delete ((*yyvaluep).with_list_element_);
  }
}
<<<<<<< HEAD
#line 2117 "SqlParser_gen.cpp" /* yacc.c:1257  */
        break;

    case 146: /* select_query  */
#line 491 "../SqlParser.ypp" /* yacc.c:1257  */
=======
#line 2116 "SqlParser_gen.cpp" /* yacc.c:1257  */
        break;

    case 147: /* select_query  */
#line 500 "../SqlParser.ypp" /* yacc.c:1257  */
>>>>>>> 93547dc3
      {
  if (((*yyvaluep).select_query_) != nullptr) {
    delete ((*yyvaluep).select_query_);
  }
}
<<<<<<< HEAD
#line 2127 "SqlParser_gen.cpp" /* yacc.c:1257  */
        break;

    case 148: /* selection  */
#line 491 "../SqlParser.ypp" /* yacc.c:1257  */
=======
#line 2126 "SqlParser_gen.cpp" /* yacc.c:1257  */
        break;

    case 149: /* selection  */
#line 500 "../SqlParser.ypp" /* yacc.c:1257  */
>>>>>>> 93547dc3
      {
  if (((*yyvaluep).selection_) != nullptr) {
    delete ((*yyvaluep).selection_);
  }
}
<<<<<<< HEAD
#line 2137 "SqlParser_gen.cpp" /* yacc.c:1257  */
        break;

    case 149: /* selection_item_commalist  */
#line 491 "../SqlParser.ypp" /* yacc.c:1257  */
=======
#line 2136 "SqlParser_gen.cpp" /* yacc.c:1257  */
        break;

    case 150: /* selection_item_commalist  */
#line 500 "../SqlParser.ypp" /* yacc.c:1257  */
>>>>>>> 93547dc3
      {
  if (((*yyvaluep).selection_list_) != nullptr) {
    delete ((*yyvaluep).selection_list_);
  }
}
<<<<<<< HEAD
#line 2147 "SqlParser_gen.cpp" /* yacc.c:1257  */
        break;

    case 150: /* selection_item  */
#line 491 "../SqlParser.ypp" /* yacc.c:1257  */
=======
#line 2146 "SqlParser_gen.cpp" /* yacc.c:1257  */
        break;

    case 151: /* selection_item  */
#line 500 "../SqlParser.ypp" /* yacc.c:1257  */
>>>>>>> 93547dc3
      {
  if (((*yyvaluep).selection_item_) != nullptr) {
    delete ((*yyvaluep).selection_item_);
  }
}
<<<<<<< HEAD
#line 2157 "SqlParser_gen.cpp" /* yacc.c:1257  */
        break;

    case 151: /* from_clause  */
#line 491 "../SqlParser.ypp" /* yacc.c:1257  */
=======
#line 2156 "SqlParser_gen.cpp" /* yacc.c:1257  */
        break;

    case 152: /* from_clause  */
#line 500 "../SqlParser.ypp" /* yacc.c:1257  */
>>>>>>> 93547dc3
      {
  if (((*yyvaluep).table_reference_list_) != nullptr) {
    delete ((*yyvaluep).table_reference_list_);
  }
}
<<<<<<< HEAD
#line 2167 "SqlParser_gen.cpp" /* yacc.c:1257  */
        break;

    case 155: /* subquery_expression  */
#line 491 "../SqlParser.ypp" /* yacc.c:1257  */
=======
#line 2166 "SqlParser_gen.cpp" /* yacc.c:1257  */
        break;

    case 156: /* subquery_expression  */
#line 500 "../SqlParser.ypp" /* yacc.c:1257  */
>>>>>>> 93547dc3
      {
  if (((*yyvaluep).subquery_expression_) != nullptr) {
    delete ((*yyvaluep).subquery_expression_);
  }
}
<<<<<<< HEAD
#line 2177 "SqlParser_gen.cpp" /* yacc.c:1257  */
        break;

    case 156: /* table_reference  */
#line 491 "../SqlParser.ypp" /* yacc.c:1257  */
=======
#line 2176 "SqlParser_gen.cpp" /* yacc.c:1257  */
        break;

    case 157: /* table_reference  */
#line 500 "../SqlParser.ypp" /* yacc.c:1257  */
>>>>>>> 93547dc3
      {
  if (((*yyvaluep).table_reference_) != nullptr) {
    delete ((*yyvaluep).table_reference_);
  }
}
<<<<<<< HEAD
#line 2187 "SqlParser_gen.cpp" /* yacc.c:1257  */
        break;

    case 157: /* table_reference_signature  */
#line 491 "../SqlParser.ypp" /* yacc.c:1257  */
=======
#line 2186 "SqlParser_gen.cpp" /* yacc.c:1257  */
        break;

    case 158: /* table_reference_signature  */
#line 500 "../SqlParser.ypp" /* yacc.c:1257  */
>>>>>>> 93547dc3
      {
  if (((*yyvaluep).table_reference_signature_) != nullptr) {
    delete ((*yyvaluep).table_reference_signature_);
  }
}
<<<<<<< HEAD
#line 2197 "SqlParser_gen.cpp" /* yacc.c:1257  */
        break;

    case 158: /* table_reference_signature_primary  */
#line 491 "../SqlParser.ypp" /* yacc.c:1257  */
=======
#line 2196 "SqlParser_gen.cpp" /* yacc.c:1257  */
        break;

    case 159: /* table_reference_signature_primary  */
#line 500 "../SqlParser.ypp" /* yacc.c:1257  */
>>>>>>> 93547dc3
      {
  if (((*yyvaluep).table_reference_signature_) != nullptr) {
    delete ((*yyvaluep).table_reference_signature_);
  }
}
<<<<<<< HEAD
#line 2207 "SqlParser_gen.cpp" /* yacc.c:1257  */
        break;

    case 159: /* table_reference_commalist  */
#line 491 "../SqlParser.ypp" /* yacc.c:1257  */
=======
#line 2206 "SqlParser_gen.cpp" /* yacc.c:1257  */
        break;

    case 160: /* table_reference_commalist  */
#line 500 "../SqlParser.ypp" /* yacc.c:1257  */
>>>>>>> 93547dc3
      {
  if (((*yyvaluep).table_reference_list_) != nullptr) {
    delete ((*yyvaluep).table_reference_list_);
  }
}
<<<<<<< HEAD
#line 2217 "SqlParser_gen.cpp" /* yacc.c:1257  */
        break;

    case 160: /* opt_group_by_clause  */
#line 491 "../SqlParser.ypp" /* yacc.c:1257  */
=======
#line 2216 "SqlParser_gen.cpp" /* yacc.c:1257  */
        break;

    case 161: /* opt_group_by_clause  */
#line 500 "../SqlParser.ypp" /* yacc.c:1257  */
>>>>>>> 93547dc3
      {
  if (((*yyvaluep).opt_group_by_clause_) != nullptr) {
    delete ((*yyvaluep).opt_group_by_clause_);
  }
}
<<<<<<< HEAD
#line 2227 "SqlParser_gen.cpp" /* yacc.c:1257  */
        break;

    case 161: /* opt_having_clause  */
#line 491 "../SqlParser.ypp" /* yacc.c:1257  */
=======
#line 2226 "SqlParser_gen.cpp" /* yacc.c:1257  */
        break;

    case 162: /* opt_having_clause  */
#line 500 "../SqlParser.ypp" /* yacc.c:1257  */
>>>>>>> 93547dc3
      {
  if (((*yyvaluep).opt_having_clause_) != nullptr) {
    delete ((*yyvaluep).opt_having_clause_);
  }
}
<<<<<<< HEAD
#line 2237 "SqlParser_gen.cpp" /* yacc.c:1257  */
        break;

    case 162: /* opt_order_by_clause  */
#line 491 "../SqlParser.ypp" /* yacc.c:1257  */
=======
#line 2236 "SqlParser_gen.cpp" /* yacc.c:1257  */
        break;

    case 163: /* opt_order_by_clause  */
#line 500 "../SqlParser.ypp" /* yacc.c:1257  */
>>>>>>> 93547dc3
      {
  if (((*yyvaluep).opt_order_by_clause_) != nullptr) {
    delete ((*yyvaluep).opt_order_by_clause_);
  }
}
<<<<<<< HEAD
#line 2247 "SqlParser_gen.cpp" /* yacc.c:1257  */
        break;

    case 163: /* opt_limit_clause  */
#line 491 "../SqlParser.ypp" /* yacc.c:1257  */
=======
#line 2246 "SqlParser_gen.cpp" /* yacc.c:1257  */
        break;

    case 164: /* opt_limit_clause  */
#line 500 "../SqlParser.ypp" /* yacc.c:1257  */
>>>>>>> 93547dc3
      {
  if (((*yyvaluep).opt_limit_clause_) != nullptr) {
    delete ((*yyvaluep).opt_limit_clause_);
  }
}
<<<<<<< HEAD
#line 2257 "SqlParser_gen.cpp" /* yacc.c:1257  */
        break;

    case 164: /* order_commalist  */
#line 491 "../SqlParser.ypp" /* yacc.c:1257  */
=======
#line 2256 "SqlParser_gen.cpp" /* yacc.c:1257  */
        break;

    case 165: /* order_commalist  */
#line 500 "../SqlParser.ypp" /* yacc.c:1257  */
>>>>>>> 93547dc3
      {
  if (((*yyvaluep).order_commalist_) != nullptr) {
    delete ((*yyvaluep).order_commalist_);
  }
}
<<<<<<< HEAD
#line 2267 "SqlParser_gen.cpp" /* yacc.c:1257  */
        break;

    case 165: /* order_item  */
#line 491 "../SqlParser.ypp" /* yacc.c:1257  */
=======
#line 2266 "SqlParser_gen.cpp" /* yacc.c:1257  */
        break;

    case 166: /* order_item  */
#line 500 "../SqlParser.ypp" /* yacc.c:1257  */
>>>>>>> 93547dc3
      {
  if (((*yyvaluep).order_item_) != nullptr) {
    delete ((*yyvaluep).order_item_);
  }
}
<<<<<<< HEAD
#line 2277 "SqlParser_gen.cpp" /* yacc.c:1257  */
        break;

    case 166: /* opt_order_direction  */
#line 491 "../SqlParser.ypp" /* yacc.c:1257  */
=======
#line 2276 "SqlParser_gen.cpp" /* yacc.c:1257  */
        break;

    case 167: /* opt_order_direction  */
#line 500 "../SqlParser.ypp" /* yacc.c:1257  */
>>>>>>> 93547dc3
      {
  if (((*yyvaluep).order_direction_) != nullptr) {
    delete ((*yyvaluep).order_direction_);
  }
}
<<<<<<< HEAD
#line 2287 "SqlParser_gen.cpp" /* yacc.c:1257  */
        break;

    case 167: /* opt_nulls_first  */
#line 491 "../SqlParser.ypp" /* yacc.c:1257  */
=======
#line 2286 "SqlParser_gen.cpp" /* yacc.c:1257  */
        break;

    case 168: /* opt_nulls_first  */
#line 500 "../SqlParser.ypp" /* yacc.c:1257  */
>>>>>>> 93547dc3
      {
  if (((*yyvaluep).order_direction_) != nullptr) {
    delete ((*yyvaluep).order_direction_);
  }
}
<<<<<<< HEAD
#line 2297 "SqlParser_gen.cpp" /* yacc.c:1257  */
        break;

    case 168: /* opt_where_clause  */
#line 491 "../SqlParser.ypp" /* yacc.c:1257  */
=======
#line 2296 "SqlParser_gen.cpp" /* yacc.c:1257  */
        break;

    case 169: /* opt_where_clause  */
#line 500 "../SqlParser.ypp" /* yacc.c:1257  */
>>>>>>> 93547dc3
      {
  if (((*yyvaluep).predicate_) != nullptr) {
    delete ((*yyvaluep).predicate_);
  }
}
<<<<<<< HEAD
#line 2307 "SqlParser_gen.cpp" /* yacc.c:1257  */
        break;

    case 169: /* where_clause  */
#line 491 "../SqlParser.ypp" /* yacc.c:1257  */
=======
#line 2306 "SqlParser_gen.cpp" /* yacc.c:1257  */
        break;

    case 170: /* where_clause  */
#line 500 "../SqlParser.ypp" /* yacc.c:1257  */
>>>>>>> 93547dc3
      {
  if (((*yyvaluep).predicate_) != nullptr) {
    delete ((*yyvaluep).predicate_);
  }
}
<<<<<<< HEAD
#line 2317 "SqlParser_gen.cpp" /* yacc.c:1257  */
        break;

    case 170: /* or_expression  */
#line 491 "../SqlParser.ypp" /* yacc.c:1257  */
=======
#line 2316 "SqlParser_gen.cpp" /* yacc.c:1257  */
        break;

    case 171: /* or_expression  */
#line 500 "../SqlParser.ypp" /* yacc.c:1257  */
>>>>>>> 93547dc3
      {
  if (((*yyvaluep).predicate_) != nullptr) {
    delete ((*yyvaluep).predicate_);
  }
}
<<<<<<< HEAD
#line 2327 "SqlParser_gen.cpp" /* yacc.c:1257  */
        break;

    case 171: /* and_expression  */
#line 491 "../SqlParser.ypp" /* yacc.c:1257  */
=======
#line 2326 "SqlParser_gen.cpp" /* yacc.c:1257  */
        break;

    case 172: /* and_expression  */
#line 500 "../SqlParser.ypp" /* yacc.c:1257  */
>>>>>>> 93547dc3
      {
  if (((*yyvaluep).predicate_) != nullptr) {
    delete ((*yyvaluep).predicate_);
  }
}
<<<<<<< HEAD
#line 2337 "SqlParser_gen.cpp" /* yacc.c:1257  */
        break;

    case 172: /* not_expression  */
#line 491 "../SqlParser.ypp" /* yacc.c:1257  */
=======
#line 2336 "SqlParser_gen.cpp" /* yacc.c:1257  */
        break;

    case 173: /* not_expression  */
#line 500 "../SqlParser.ypp" /* yacc.c:1257  */
>>>>>>> 93547dc3
      {
  if (((*yyvaluep).predicate_) != nullptr) {
    delete ((*yyvaluep).predicate_);
  }
}
<<<<<<< HEAD
#line 2347 "SqlParser_gen.cpp" /* yacc.c:1257  */
        break;

    case 173: /* predicate_expression_base  */
#line 491 "../SqlParser.ypp" /* yacc.c:1257  */
=======
#line 2346 "SqlParser_gen.cpp" /* yacc.c:1257  */
        break;

    case 174: /* predicate_expression_base  */
#line 500 "../SqlParser.ypp" /* yacc.c:1257  */
>>>>>>> 93547dc3
      {
  if (((*yyvaluep).predicate_) != nullptr) {
    delete ((*yyvaluep).predicate_);
  }
}
<<<<<<< HEAD
#line 2357 "SqlParser_gen.cpp" /* yacc.c:1257  */
        break;

    case 174: /* add_expression  */
#line 491 "../SqlParser.ypp" /* yacc.c:1257  */
=======
#line 2356 "SqlParser_gen.cpp" /* yacc.c:1257  */
        break;

    case 175: /* add_expression  */
#line 500 "../SqlParser.ypp" /* yacc.c:1257  */
>>>>>>> 93547dc3
      {
  if (((*yyvaluep).expression_) != nullptr) {
    delete ((*yyvaluep).expression_);
  }
}
<<<<<<< HEAD
#line 2367 "SqlParser_gen.cpp" /* yacc.c:1257  */
        break;

    case 175: /* multiply_expression  */
#line 491 "../SqlParser.ypp" /* yacc.c:1257  */
=======
#line 2366 "SqlParser_gen.cpp" /* yacc.c:1257  */
        break;

    case 176: /* multiply_expression  */
#line 500 "../SqlParser.ypp" /* yacc.c:1257  */
>>>>>>> 93547dc3
      {
  if (((*yyvaluep).expression_) != nullptr) {
    delete ((*yyvaluep).expression_);
  }
}
<<<<<<< HEAD
#line 2377 "SqlParser_gen.cpp" /* yacc.c:1257  */
        break;

    case 176: /* unary_expression  */
#line 491 "../SqlParser.ypp" /* yacc.c:1257  */
=======
#line 2376 "SqlParser_gen.cpp" /* yacc.c:1257  */
        break;

    case 177: /* unary_expression  */
#line 500 "../SqlParser.ypp" /* yacc.c:1257  */
>>>>>>> 93547dc3
      {
  if (((*yyvaluep).expression_) != nullptr) {
    delete ((*yyvaluep).expression_);
  }
}
<<<<<<< HEAD
#line 2387 "SqlParser_gen.cpp" /* yacc.c:1257  */
        break;

    case 177: /* expression_base  */
#line 491 "../SqlParser.ypp" /* yacc.c:1257  */
=======
#line 2386 "SqlParser_gen.cpp" /* yacc.c:1257  */
        break;

    case 178: /* expression_base  */
#line 500 "../SqlParser.ypp" /* yacc.c:1257  */
>>>>>>> 93547dc3
      {
  if (((*yyvaluep).expression_) != nullptr) {
    delete ((*yyvaluep).expression_);
  }
}
<<<<<<< HEAD
#line 2397 "SqlParser_gen.cpp" /* yacc.c:1257  */
        break;

    case 178: /* function_call  */
#line 491 "../SqlParser.ypp" /* yacc.c:1257  */
=======
#line 2396 "SqlParser_gen.cpp" /* yacc.c:1257  */
        break;

    case 179: /* function_call  */
#line 500 "../SqlParser.ypp" /* yacc.c:1257  */
>>>>>>> 93547dc3
      {
  if (((*yyvaluep).function_call_) != nullptr) {
    delete ((*yyvaluep).function_call_);
  }
}
<<<<<<< HEAD
#line 2407 "SqlParser_gen.cpp" /* yacc.c:1257  */
        break;

    case 179: /* expression_list  */
#line 491 "../SqlParser.ypp" /* yacc.c:1257  */
=======
#line 2406 "SqlParser_gen.cpp" /* yacc.c:1257  */
        break;

    case 180: /* expression_list  */
#line 500 "../SqlParser.ypp" /* yacc.c:1257  */
>>>>>>> 93547dc3
      {
  if (((*yyvaluep).expression_list_) != nullptr) {
    delete ((*yyvaluep).expression_list_);
  }
}
<<<<<<< HEAD
#line 2417 "SqlParser_gen.cpp" /* yacc.c:1257  */
        break;

    case 180: /* literal_value  */
#line 491 "../SqlParser.ypp" /* yacc.c:1257  */
=======
#line 2416 "SqlParser_gen.cpp" /* yacc.c:1257  */
        break;

    case 181: /* literal_value  */
#line 500 "../SqlParser.ypp" /* yacc.c:1257  */
>>>>>>> 93547dc3
      {
  if (((*yyvaluep).literal_value_) != nullptr) {
    delete ((*yyvaluep).literal_value_);
  }
}
<<<<<<< HEAD
#line 2427 "SqlParser_gen.cpp" /* yacc.c:1257  */
        break;

    case 181: /* literal_value_commalist  */
#line 491 "../SqlParser.ypp" /* yacc.c:1257  */
=======
#line 2426 "SqlParser_gen.cpp" /* yacc.c:1257  */
        break;

    case 182: /* literal_value_commalist  */
#line 500 "../SqlParser.ypp" /* yacc.c:1257  */
>>>>>>> 93547dc3
      {
  if (((*yyvaluep).literal_value_list_) != nullptr) {
    delete ((*yyvaluep).literal_value_list_);
  }
}
<<<<<<< HEAD
#line 2437 "SqlParser_gen.cpp" /* yacc.c:1257  */
        break;

    case 182: /* attribute_ref  */
#line 491 "../SqlParser.ypp" /* yacc.c:1257  */
=======
#line 2436 "SqlParser_gen.cpp" /* yacc.c:1257  */
        break;

    case 183: /* attribute_ref  */
#line 500 "../SqlParser.ypp" /* yacc.c:1257  */
>>>>>>> 93547dc3
      {
  if (((*yyvaluep).attribute_) != nullptr) {
    delete ((*yyvaluep).attribute_);
  }
}
<<<<<<< HEAD
#line 2447 "SqlParser_gen.cpp" /* yacc.c:1257  */
        break;

    case 183: /* comparison_operation  */
#line 487 "../SqlParser.ypp" /* yacc.c:1257  */
      { }
#line 2453 "SqlParser_gen.cpp" /* yacc.c:1257  */
        break;

    case 184: /* unary_operation  */
#line 488 "../SqlParser.ypp" /* yacc.c:1257  */
      { }
#line 2459 "SqlParser_gen.cpp" /* yacc.c:1257  */
        break;

    case 185: /* add_operation  */
#line 489 "../SqlParser.ypp" /* yacc.c:1257  */
      { }
#line 2465 "SqlParser_gen.cpp" /* yacc.c:1257  */
        break;

    case 186: /* multiply_operation  */
#line 489 "../SqlParser.ypp" /* yacc.c:1257  */
      { }
#line 2471 "SqlParser_gen.cpp" /* yacc.c:1257  */
        break;

    case 187: /* name_commalist  */
#line 491 "../SqlParser.ypp" /* yacc.c:1257  */
=======
#line 2446 "SqlParser_gen.cpp" /* yacc.c:1257  */
        break;

    case 184: /* comparison_operation  */
#line 496 "../SqlParser.ypp" /* yacc.c:1257  */
      { }
#line 2452 "SqlParser_gen.cpp" /* yacc.c:1257  */
        break;

    case 185: /* unary_operation  */
#line 497 "../SqlParser.ypp" /* yacc.c:1257  */
      { }
#line 2458 "SqlParser_gen.cpp" /* yacc.c:1257  */
        break;

    case 186: /* add_operation  */
#line 498 "../SqlParser.ypp" /* yacc.c:1257  */
      { }
#line 2464 "SqlParser_gen.cpp" /* yacc.c:1257  */
        break;

    case 187: /* multiply_operation  */
#line 498 "../SqlParser.ypp" /* yacc.c:1257  */
      { }
#line 2470 "SqlParser_gen.cpp" /* yacc.c:1257  */
        break;

    case 188: /* name_commalist  */
#line 500 "../SqlParser.ypp" /* yacc.c:1257  */
>>>>>>> 93547dc3
      {
  if (((*yyvaluep).string_list_) != nullptr) {
    delete ((*yyvaluep).string_list_);
  }
}
<<<<<<< HEAD
#line 2481 "SqlParser_gen.cpp" /* yacc.c:1257  */
        break;

    case 188: /* any_name  */
#line 491 "../SqlParser.ypp" /* yacc.c:1257  */
=======
#line 2480 "SqlParser_gen.cpp" /* yacc.c:1257  */
        break;

    case 189: /* any_name  */
#line 500 "../SqlParser.ypp" /* yacc.c:1257  */
>>>>>>> 93547dc3
      {
  if (((*yyvaluep).string_value_) != nullptr) {
    delete ((*yyvaluep).string_value_);
  }
}
<<<<<<< HEAD
#line 2491 "SqlParser_gen.cpp" /* yacc.c:1257  */
        break;

    case 189: /* boolean_value  */
#line 486 "../SqlParser.ypp" /* yacc.c:1257  */
      { }
#line 2497 "SqlParser_gen.cpp" /* yacc.c:1257  */
=======
#line 2490 "SqlParser_gen.cpp" /* yacc.c:1257  */
        break;

    case 190: /* boolean_value  */
#line 495 "../SqlParser.ypp" /* yacc.c:1257  */
      { }
#line 2496 "SqlParser_gen.cpp" /* yacc.c:1257  */
        break;

    case 191: /* command  */
#line 500 "../SqlParser.ypp" /* yacc.c:1257  */
      {
  if (((*yyvaluep).command_) != nullptr) {
    delete ((*yyvaluep).command_);
  }
}
#line 2506 "SqlParser_gen.cpp" /* yacc.c:1257  */
        break;

    case 192: /* command_argument_list  */
#line 500 "../SqlParser.ypp" /* yacc.c:1257  */
      {
  if (((*yyvaluep).command_argument_list_) != nullptr) {
    delete ((*yyvaluep).command_argument_list_);
  }
}
#line 2516 "SqlParser_gen.cpp" /* yacc.c:1257  */
>>>>>>> 93547dc3
        break;


      default:
        break;
    }
  YY_IGNORE_MAYBE_UNINITIALIZED_END
}




/*----------.
| yyparse.  |
`----------*/

int
yyparse (yyscan_t yyscanner, quickstep::ParseStatement **parsedStatement)
{
/* The lookahead symbol.  */
int yychar;


/* The semantic value of the lookahead symbol.  */
/* Default value used for initialization, for pacifying older GCCs
   or non-GCC compilers.  */
YY_INITIAL_VALUE (static YYSTYPE yyval_default;)
YYSTYPE yylval YY_INITIAL_VALUE (= yyval_default);

/* Location data for the lookahead symbol.  */
static YYLTYPE yyloc_default
# if defined YYLTYPE_IS_TRIVIAL && YYLTYPE_IS_TRIVIAL
  = { 1, 1, 1, 1 }
# endif
;
YYLTYPE yylloc = yyloc_default;

    /* Number of syntax errors so far.  */
    int yynerrs;

    int yystate;
    /* Number of tokens to shift before error messages enabled.  */
    int yyerrstatus;

    /* The stacks and their tools:
       'yyss': related to states.
       'yyvs': related to semantic values.
       'yyls': related to locations.

       Refer to the stacks through separate pointers, to allow yyoverflow
       to reallocate them elsewhere.  */

    /* The state stack.  */
    yytype_int16 yyssa[YYINITDEPTH];
    yytype_int16 *yyss;
    yytype_int16 *yyssp;

    /* The semantic value stack.  */
    YYSTYPE yyvsa[YYINITDEPTH];
    YYSTYPE *yyvs;
    YYSTYPE *yyvsp;

    /* The location stack.  */
    YYLTYPE yylsa[YYINITDEPTH];
    YYLTYPE *yyls;
    YYLTYPE *yylsp;

    /* The locations where the error started and ended.  */
    YYLTYPE yyerror_range[3];

    YYSIZE_T yystacksize;

  int yyn;
  int yyresult;
  /* Lookahead token as an internal (translated) token number.  */
  int yytoken = 0;
  /* The variables used to return semantic value and location from the
     action routines.  */
  YYSTYPE yyval;
  YYLTYPE yyloc;

#if YYERROR_VERBOSE
  /* Buffer for error messages, and its allocated size.  */
  char yymsgbuf[128];
  char *yymsg = yymsgbuf;
  YYSIZE_T yymsg_alloc = sizeof yymsgbuf;
#endif

#define YYPOPSTACK(N)   (yyvsp -= (N), yyssp -= (N), yylsp -= (N))

  /* The number of symbols on the RHS of the reduced rule.
     Keep to zero when no symbol should be popped.  */
  int yylen = 0;

  yyssp = yyss = yyssa;
  yyvsp = yyvs = yyvsa;
  yylsp = yyls = yylsa;
  yystacksize = YYINITDEPTH;

  YYDPRINTF ((stderr, "Starting parse\n"));

  yystate = 0;
  yyerrstatus = 0;
  yynerrs = 0;
  yychar = YYEMPTY; /* Cause a token to be read.  */
  yylsp[0] = yylloc;
  goto yysetstate;

/*------------------------------------------------------------.
| yynewstate -- Push a new state, which is found in yystate.  |
`------------------------------------------------------------*/
 yynewstate:
  /* In all cases, when you get here, the value and location stacks
     have just been pushed.  So pushing a state here evens the stacks.  */
  yyssp++;

 yysetstate:
  *yyssp = yystate;

  if (yyss + yystacksize - 1 <= yyssp)
    {
      /* Get the current used size of the three stacks, in elements.  */
      YYSIZE_T yysize = yyssp - yyss + 1;

#ifdef yyoverflow
      {
        /* Give user a chance to reallocate the stack.  Use copies of
           these so that the &'s don't force the real ones into
           memory.  */
        YYSTYPE *yyvs1 = yyvs;
        yytype_int16 *yyss1 = yyss;
        YYLTYPE *yyls1 = yyls;

        /* Each stack pointer address is followed by the size of the
           data in use in that stack, in bytes.  This used to be a
           conditional around just the two extra args, but that might
           be undefined if yyoverflow is a macro.  */
        yyoverflow (YY_("memory exhausted"),
                    &yyss1, yysize * sizeof (*yyssp),
                    &yyvs1, yysize * sizeof (*yyvsp),
                    &yyls1, yysize * sizeof (*yylsp),
                    &yystacksize);

        yyls = yyls1;
        yyss = yyss1;
        yyvs = yyvs1;
      }
#else /* no yyoverflow */
# ifndef YYSTACK_RELOCATE
      goto yyexhaustedlab;
# else
      /* Extend the stack our own way.  */
      if (YYMAXDEPTH <= yystacksize)
        goto yyexhaustedlab;
      yystacksize *= 2;
      if (YYMAXDEPTH < yystacksize)
        yystacksize = YYMAXDEPTH;

      {
        yytype_int16 *yyss1 = yyss;
        union yyalloc *yyptr =
          (union yyalloc *) YYSTACK_ALLOC (YYSTACK_BYTES (yystacksize));
        if (! yyptr)
          goto yyexhaustedlab;
        YYSTACK_RELOCATE (yyss_alloc, yyss);
        YYSTACK_RELOCATE (yyvs_alloc, yyvs);
        YYSTACK_RELOCATE (yyls_alloc, yyls);
#  undef YYSTACK_RELOCATE
        if (yyss1 != yyssa)
          YYSTACK_FREE (yyss1);
      }
# endif
#endif /* no yyoverflow */

      yyssp = yyss + yysize - 1;
      yyvsp = yyvs + yysize - 1;
      yylsp = yyls + yysize - 1;

      YYDPRINTF ((stderr, "Stack size increased to %lu\n",
                  (unsigned long int) yystacksize));

      if (yyss + yystacksize - 1 <= yyssp)
        YYABORT;
    }

  YYDPRINTF ((stderr, "Entering state %d\n", yystate));

  if (yystate == YYFINAL)
    YYACCEPT;

  goto yybackup;

/*-----------.
| yybackup.  |
`-----------*/
yybackup:

  /* Do appropriate processing given the current state.  Read a
     lookahead token if we need one and don't already have one.  */

  /* First try to decide what to do without reference to lookahead token.  */
  yyn = yypact[yystate];
  if (yypact_value_is_default (yyn))
    goto yydefault;

  /* Not known => get a lookahead token if don't already have one.  */

  /* YYCHAR is either YYEMPTY or YYEOF or a valid lookahead symbol.  */
  if (yychar == YYEMPTY)
    {
      YYDPRINTF ((stderr, "Reading a token: "));
      yychar = yylex (&yylval, &yylloc, yyscanner);
    }

  if (yychar <= YYEOF)
    {
      yychar = yytoken = YYEOF;
      YYDPRINTF ((stderr, "Now at end of input.\n"));
    }
  else
    {
      yytoken = YYTRANSLATE (yychar);
      YY_SYMBOL_PRINT ("Next token is", yytoken, &yylval, &yylloc);
    }

  /* If the proper action on seeing token YYTOKEN is to reduce or to
     detect an error, take that action.  */
  yyn += yytoken;
  if (yyn < 0 || YYLAST < yyn || yycheck[yyn] != yytoken)
    goto yydefault;
  yyn = yytable[yyn];
  if (yyn <= 0)
    {
      if (yytable_value_is_error (yyn))
        goto yyerrlab;
      yyn = -yyn;
      goto yyreduce;
    }

  /* Count tokens shifted since error; after three, turn off error
     status.  */
  if (yyerrstatus)
    yyerrstatus--;

  /* Shift the lookahead token.  */
  YY_SYMBOL_PRINT ("Shifting", yytoken, &yylval, &yylloc);

  /* Discard the shifted token.  */
  yychar = YYEMPTY;

  yystate = yyn;
  YY_IGNORE_MAYBE_UNINITIALIZED_BEGIN
  *++yyvsp = yylval;
  YY_IGNORE_MAYBE_UNINITIALIZED_END
  *++yylsp = yylloc;
  goto yynewstate;


/*-----------------------------------------------------------.
| yydefault -- do the default action for the current state.  |
`-----------------------------------------------------------*/
yydefault:
  yyn = yydefact[yystate];
  if (yyn == 0)
    goto yyerrlab;
  goto yyreduce;


/*-----------------------------.
| yyreduce -- Do a reduction.  |
`-----------------------------*/
yyreduce:
  /* yyn is the number of a rule to reduce with.  */
  yylen = yyr2[yyn];

  /* If YYLEN is nonzero, implement the default value of the action:
     '$$ = $1'.

     Otherwise, the following line sets YYVAL to garbage.
     This behavior is undocumented and Bison
     users should not rely upon it.  Assigning to YYVAL
     unconditionally makes the parser a bit smaller, and it avoids a
     GCC warning that YYVAL may be used uninitialized.  */
  yyval = yyvsp[1-yylen];

  /* Default location.  */
  YYLLOC_DEFAULT (yyloc, (yylsp - yylen), yylen);
  YY_REDUCE_PRINT (yyn);
  switch (yyn)
    {
        case 2:
<<<<<<< HEAD
#line 500 "../SqlParser.ypp" /* yacc.c:1661  */
=======
#line 509 "../SqlParser.ypp" /* yacc.c:1646  */
>>>>>>> 93547dc3
    {
    *parsedStatement = (yyvsp[-1].statement_);
    YYACCEPT;
  }
<<<<<<< HEAD
#line 2794 "SqlParser_gen.cpp" /* yacc.c:1661  */
    break;

  case 3:
#line 504 "../SqlParser.ypp" /* yacc.c:1661  */
=======
#line 2813 "SqlParser_gen.cpp" /* yacc.c:1646  */
    break;

  case 3:
#line 513 "../SqlParser.ypp" /* yacc.c:1646  */
>>>>>>> 93547dc3
    {
    *parsedStatement = (yyvsp[-1].statement_);
    YYACCEPT;
  }
<<<<<<< HEAD
#line 2803 "SqlParser_gen.cpp" /* yacc.c:1661  */
    break;

  case 4:
#line 508 "../SqlParser.ypp" /* yacc.c:1661  */
=======
#line 2822 "SqlParser_gen.cpp" /* yacc.c:1646  */
    break;

  case 4:
#line 517 "../SqlParser.ypp" /* yacc.c:1646  */
>>>>>>> 93547dc3
    {
    *parsedStatement = (yyvsp[-1].command_);
    YYACCEPT;
  }
<<<<<<< HEAD
#line 2811 "SqlParser_gen.cpp" /* yacc.c:1661  */
    break;

  case 5:
#line 511 "../SqlParser.ypp" /* yacc.c:1661  */
=======
#line 2831 "SqlParser_gen.cpp" /* yacc.c:1646  */
    break;

  case 5:
#line 521 "../SqlParser.ypp" /* yacc.c:1646  */
    {
    *parsedStatement = (yyvsp[-1].command_);
    YYACCEPT;
  }
#line 2840 "SqlParser_gen.cpp" /* yacc.c:1646  */
    break;

  case 6:
#line 525 "../SqlParser.ypp" /* yacc.c:1646  */
    {
    YYABORT;
  }
#line 2848 "SqlParser_gen.cpp" /* yacc.c:1646  */
    break;

  case 7:
#line 528 "../SqlParser.ypp" /* yacc.c:1646  */
>>>>>>> 93547dc3
    {
    // Regular yyparse() return codes are non-negative, so use a negative one here.
    return -1;
  }
<<<<<<< HEAD
#line 2820 "SqlParser_gen.cpp" /* yacc.c:1661  */
    break;

  case 6:
#line 518 "../SqlParser.ypp" /* yacc.c:1661  */
    {
    (yyval.statement_) = (yyvsp[0].statement_);
  }
#line 2828 "SqlParser_gen.cpp" /* yacc.c:1661  */
    break;

  case 7:
#line 521 "../SqlParser.ypp" /* yacc.c:1661  */
    {
    (yyval.statement_) = (yyvsp[0].copy_from_statement_);
  }
#line 2836 "SqlParser_gen.cpp" /* yacc.c:1661  */
    break;

  case 8:
#line 524 "../SqlParser.ypp" /* yacc.c:1661  */
    {
    (yyval.statement_) = (yyvsp[0].create_table_statement_);
  }
#line 2844 "SqlParser_gen.cpp" /* yacc.c:1661  */
    break;

  case 9:
#line 527 "../SqlParser.ypp" /* yacc.c:1661  */
    {
    (yyval.statement_) = (yyvsp[0].statement_);
  }
#line 2852 "SqlParser_gen.cpp" /* yacc.c:1661  */
    break;

  case 10:
#line 530 "../SqlParser.ypp" /* yacc.c:1661  */
    {
    (yyval.statement_) = (yyvsp[0].delete_statement_);
  }
#line 2860 "SqlParser_gen.cpp" /* yacc.c:1661  */
    break;

  case 11:
#line 533 "../SqlParser.ypp" /* yacc.c:1661  */
    {
    (yyval.statement_) = (yyvsp[0].drop_table_statement_);
  }
#line 2868 "SqlParser_gen.cpp" /* yacc.c:1661  */
    break;

  case 12:
#line 536 "../SqlParser.ypp" /* yacc.c:1661  */
    {
    (yyval.statement_) = (yyvsp[0].insert_statement_);
  }
#line 2876 "SqlParser_gen.cpp" /* yacc.c:1661  */
    break;

  case 13:
#line 539 "../SqlParser.ypp" /* yacc.c:1661  */
    {
    (yyval.statement_) = (yyvsp[0].quit_statement_);
  }
#line 2884 "SqlParser_gen.cpp" /* yacc.c:1661  */
    break;

  case 14:
#line 542 "../SqlParser.ypp" /* yacc.c:1661  */
    {
    (yyval.statement_) = (yyvsp[0].select_statement_);
  }
#line 2892 "SqlParser_gen.cpp" /* yacc.c:1661  */
    break;

  case 15:
#line 545 "../SqlParser.ypp" /* yacc.c:1661  */
    {
    (yyval.statement_) = (yyvsp[0].update_statement_);
  }
#line 2900 "SqlParser_gen.cpp" /* yacc.c:1661  */
    break;

  case 16:
#line 551 "../SqlParser.ypp" /* yacc.c:1661  */
    {
    (yyval.quit_statement_) = new quickstep::ParseStatementQuit((yylsp[0]).first_line, (yylsp[0]).first_column);
  }
#line 2908 "SqlParser_gen.cpp" /* yacc.c:1661  */
    break;

  case 17:
#line 557 "../SqlParser.ypp" /* yacc.c:1661  */
=======
#line 2857 "SqlParser_gen.cpp" /* yacc.c:1646  */
    break;

  case 8:
#line 535 "../SqlParser.ypp" /* yacc.c:1646  */
    {
    (yyval.statement_) = (yyvsp[0].statement_);
  }
#line 2865 "SqlParser_gen.cpp" /* yacc.c:1646  */
    break;

  case 9:
#line 538 "../SqlParser.ypp" /* yacc.c:1646  */
    {
    (yyval.statement_) = (yyvsp[0].copy_from_statement_);
  }
#line 2873 "SqlParser_gen.cpp" /* yacc.c:1646  */
    break;

  case 10:
#line 541 "../SqlParser.ypp" /* yacc.c:1646  */
    {
    (yyval.statement_) = (yyvsp[0].create_table_statement_);
  }
#line 2881 "SqlParser_gen.cpp" /* yacc.c:1646  */
    break;

  case 11:
#line 544 "../SqlParser.ypp" /* yacc.c:1646  */
    {
    (yyval.statement_) = (yyvsp[0].statement_);
  }
#line 2889 "SqlParser_gen.cpp" /* yacc.c:1646  */
    break;

  case 12:
#line 547 "../SqlParser.ypp" /* yacc.c:1646  */
    {
    (yyval.statement_) = (yyvsp[0].delete_statement_);
  }
#line 2897 "SqlParser_gen.cpp" /* yacc.c:1646  */
    break;

  case 13:
#line 550 "../SqlParser.ypp" /* yacc.c:1646  */
    {
    (yyval.statement_) = (yyvsp[0].drop_table_statement_);
  }
#line 2905 "SqlParser_gen.cpp" /* yacc.c:1646  */
    break;

  case 14:
#line 553 "../SqlParser.ypp" /* yacc.c:1646  */
    {
    (yyval.statement_) = (yyvsp[0].insert_statement_);
  }
#line 2913 "SqlParser_gen.cpp" /* yacc.c:1646  */
    break;

  case 15:
#line 556 "../SqlParser.ypp" /* yacc.c:1646  */
    {
    (yyval.statement_) = (yyvsp[0].quit_statement_);
  }
#line 2921 "SqlParser_gen.cpp" /* yacc.c:1646  */
    break;

  case 16:
#line 559 "../SqlParser.ypp" /* yacc.c:1646  */
    {
    (yyval.statement_) = (yyvsp[0].select_statement_);
  }
#line 2929 "SqlParser_gen.cpp" /* yacc.c:1646  */
    break;

  case 17:
#line 562 "../SqlParser.ypp" /* yacc.c:1646  */
    {
    (yyval.statement_) = (yyvsp[0].update_statement_);
  }
#line 2937 "SqlParser_gen.cpp" /* yacc.c:1646  */
    break;

  case 18:
#line 568 "../SqlParser.ypp" /* yacc.c:1646  */
    {
    (yyval.quit_statement_) = new quickstep::ParseStatementQuit((yylsp[0]).first_line, (yylsp[0]).first_column);
  }
#line 2945 "SqlParser_gen.cpp" /* yacc.c:1646  */
    break;

  case 19:
#line 574 "../SqlParser.ypp" /* yacc.c:1646  */
>>>>>>> 93547dc3
    {
    delete (yyvsp[-3].string_value_);
    delete (yyvsp[0].attribute_definition_);
    (yyval.statement_) = nullptr;
    NotSupported(&(yylsp[-5]), yyscanner, "ALTER statements");
    YYERROR;
  }
<<<<<<< HEAD
#line 2920 "SqlParser_gen.cpp" /* yacc.c:1661  */
    break;

  case 18:
#line 564 "../SqlParser.ypp" /* yacc.c:1661  */
=======
#line 2957 "SqlParser_gen.cpp" /* yacc.c:1646  */
    break;

  case 20:
#line 581 "../SqlParser.ypp" /* yacc.c:1646  */
>>>>>>> 93547dc3
    {
    delete (yyvsp[-3].string_value_);
    (yyval.statement_) = nullptr;
    NotSupported(&(yylsp[-5]), yyscanner, "ALTER statements");
    YYERROR;
  }
<<<<<<< HEAD
#line 2931 "SqlParser_gen.cpp" /* yacc.c:1661  */
    break;

  case 19:
#line 570 "../SqlParser.ypp" /* yacc.c:1661  */
=======
#line 2968 "SqlParser_gen.cpp" /* yacc.c:1646  */
    break;

  case 21:
#line 587 "../SqlParser.ypp" /* yacc.c:1646  */
>>>>>>> 93547dc3
    {
    delete (yyvsp[-3].string_value_);
    delete (yyvsp[0].string_value_);
    (yyval.statement_) = nullptr;
    NotSupported(&(yylsp[-5]), yyscanner, "ALTER statements");
    YYERROR;
  }
<<<<<<< HEAD
#line 2943 "SqlParser_gen.cpp" /* yacc.c:1661  */
    break;

  case 20:
#line 577 "../SqlParser.ypp" /* yacc.c:1661  */
=======
#line 2980 "SqlParser_gen.cpp" /* yacc.c:1646  */
    break;

  case 22:
#line 594 "../SqlParser.ypp" /* yacc.c:1646  */
>>>>>>> 93547dc3
    {
    delete (yyvsp[-3].string_value_);
    delete (yyvsp[0].string_value_);
    (yyval.statement_) = nullptr;
    NotSupported(&(yylsp[-5]), yyscanner, "ALTER statements");
    YYERROR;
  }
<<<<<<< HEAD
#line 2955 "SqlParser_gen.cpp" /* yacc.c:1661  */
    break;

  case 21:
#line 586 "../SqlParser.ypp" /* yacc.c:1661  */
    {
    (yyval.create_table_statement_) = new quickstep::ParseStatementCreateTable((yylsp[-7]).first_line, (yylsp[-7]).first_column, (yyvsp[-5].string_value_), (yyvsp[-3].attribute_definition_list_), (yyvsp[0].block_properties_));
  }
#line 2963 "SqlParser_gen.cpp" /* yacc.c:1661  */
    break;

  case 22:
#line 591 "../SqlParser.ypp" /* yacc.c:1661  */
    {
    (yyval.statement_) = new quickstep::ParseStatementCreateIndex((yylsp[-8]).first_line, (yylsp[-8]).first_column, (yyvsp[-6].string_value_), (yyvsp[-4].string_value_), (yyvsp[-3].string_list_), (yyvsp[-1].string_value_), (yyvsp[0].key_value_list_));
  }
#line 2971 "SqlParser_gen.cpp" /* yacc.c:1661  */
    break;

  case 23:
#line 596 "../SqlParser.ypp" /* yacc.c:1661  */
    {
    (yyval.drop_table_statement_) = new quickstep::ParseStatementDropTable((yylsp[-2]).first_line, (yylsp[-2]).first_column, (yyvsp[0].string_value_));
  }
#line 2979 "SqlParser_gen.cpp" /* yacc.c:1661  */
    break;

  case 24:
#line 601 "../SqlParser.ypp" /* yacc.c:1661  */
    {
    (yyval.attribute_definition_) = new quickstep::ParseAttributeDefinition((yylsp[-2]).first_line, (yylsp[-2]).first_column, (yyvsp[-2].string_value_), (yyvsp[-1].data_type_), (yyvsp[0].column_constraint_list_));
  }
#line 2987 "SqlParser_gen.cpp" /* yacc.c:1661  */
    break;

  case 25:
#line 606 "../SqlParser.ypp" /* yacc.c:1661  */
=======
#line 2992 "SqlParser_gen.cpp" /* yacc.c:1646  */
    break;

  case 23:
#line 603 "../SqlParser.ypp" /* yacc.c:1646  */
    {
    (yyval.create_table_statement_) = new quickstep::ParseStatementCreateTable((yylsp[-7]).first_line, (yylsp[-7]).first_column, (yyvsp[-5].string_value_), (yyvsp[-3].attribute_definition_list_), (yyvsp[0].block_properties_));
  }
#line 3000 "SqlParser_gen.cpp" /* yacc.c:1646  */
    break;

  case 24:
#line 608 "../SqlParser.ypp" /* yacc.c:1646  */
    {
    (yyval.statement_) = new quickstep::ParseStatementCreateIndex((yylsp[-8]).first_line, (yylsp[-8]).first_column, (yyvsp[-6].string_value_), (yyvsp[-4].string_value_), (yyvsp[-3].string_list_), (yyvsp[-1].string_value_), (yyvsp[0].key_value_list_));
  }
#line 3008 "SqlParser_gen.cpp" /* yacc.c:1646  */
    break;

  case 25:
#line 613 "../SqlParser.ypp" /* yacc.c:1646  */
    {
    (yyval.drop_table_statement_) = new quickstep::ParseStatementDropTable((yylsp[-2]).first_line, (yylsp[-2]).first_column, (yyvsp[0].string_value_));
  }
#line 3016 "SqlParser_gen.cpp" /* yacc.c:1646  */
    break;

  case 26:
#line 618 "../SqlParser.ypp" /* yacc.c:1646  */
    {
    (yyval.attribute_definition_) = new quickstep::ParseAttributeDefinition((yylsp[-2]).first_line, (yylsp[-2]).first_column, (yyvsp[-2].string_value_), (yyvsp[-1].data_type_), (yyvsp[0].column_constraint_list_));
  }
#line 3024 "SqlParser_gen.cpp" /* yacc.c:1646  */
    break;

  case 27:
#line 623 "../SqlParser.ypp" /* yacc.c:1646  */
>>>>>>> 93547dc3
    {
    (yyval.attribute_definition_list_) = new quickstep::PtrList<quickstep::ParseAttributeDefinition>();
    (yyval.attribute_definition_list_)->push_back((yyvsp[0].attribute_definition_));
  }
<<<<<<< HEAD
#line 2996 "SqlParser_gen.cpp" /* yacc.c:1661  */
    break;

  case 26:
#line 610 "../SqlParser.ypp" /* yacc.c:1661  */
=======
#line 3033 "SqlParser_gen.cpp" /* yacc.c:1646  */
    break;

  case 28:
#line 627 "../SqlParser.ypp" /* yacc.c:1646  */
>>>>>>> 93547dc3
    {
    (yyval.attribute_definition_list_) = (yyvsp[-2].attribute_definition_list_);
    (yyval.attribute_definition_list_)->push_back((yyvsp[0].attribute_definition_));
  }
<<<<<<< HEAD
#line 3005 "SqlParser_gen.cpp" /* yacc.c:1661  */
    break;

  case 27:
#line 616 "../SqlParser.ypp" /* yacc.c:1661  */
=======
#line 3042 "SqlParser_gen.cpp" /* yacc.c:1646  */
    break;

  case 29:
#line 633 "../SqlParser.ypp" /* yacc.c:1646  */
>>>>>>> 93547dc3
    {
    (yyval.data_type_) = nullptr;
    NotSupported(&(yylsp[0]), yyscanner, "BIT data type");
    YYERROR;
  }
<<<<<<< HEAD
#line 3015 "SqlParser_gen.cpp" /* yacc.c:1661  */
    break;

  case 28:
#line 621 "../SqlParser.ypp" /* yacc.c:1661  */
    {
    (yyval.data_type_) = new quickstep::ParseDataType(quickstep::TypeFactory::GetType(quickstep::kDatetime));
  }
#line 3023 "SqlParser_gen.cpp" /* yacc.c:1661  */
    break;

  case 29:
#line 624 "../SqlParser.ypp" /* yacc.c:1661  */
    {
    (yyval.data_type_) = new quickstep::ParseDataType(quickstep::TypeFactory::GetType(quickstep::kDatetime));
  }
#line 3031 "SqlParser_gen.cpp" /* yacc.c:1661  */
    break;

  case 30:
#line 627 "../SqlParser.ypp" /* yacc.c:1661  */
=======
#line 3052 "SqlParser_gen.cpp" /* yacc.c:1646  */
    break;

  case 30:
#line 638 "../SqlParser.ypp" /* yacc.c:1646  */
    {
    (yyval.data_type_) = new quickstep::ParseDataType(quickstep::TypeFactory::GetType(quickstep::kDatetime));
  }
#line 3060 "SqlParser_gen.cpp" /* yacc.c:1646  */
    break;

  case 31:
#line 641 "../SqlParser.ypp" /* yacc.c:1646  */
    {
    (yyval.data_type_) = new quickstep::ParseDataType(quickstep::TypeFactory::GetType(quickstep::kDatetime));
  }
#line 3068 "SqlParser_gen.cpp" /* yacc.c:1646  */
    break;

  case 32:
#line 644 "../SqlParser.ypp" /* yacc.c:1646  */
>>>>>>> 93547dc3
    {
    (yyval.data_type_) = nullptr;
    NotSupported(&(yylsp[0]), yyscanner, "TIME data type");
    YYERROR;
  }
<<<<<<< HEAD
#line 3041 "SqlParser_gen.cpp" /* yacc.c:1661  */
    break;

  case 31:
#line 632 "../SqlParser.ypp" /* yacc.c:1661  */
    {
    (yyval.data_type_) = new quickstep::ParseDataType(quickstep::TypeFactory::GetType(quickstep::kDatetime));
  }
#line 3049 "SqlParser_gen.cpp" /* yacc.c:1661  */
    break;

  case 32:
#line 635 "../SqlParser.ypp" /* yacc.c:1661  */
    {
    (yyval.data_type_) = new quickstep::ParseDataType(quickstep::TypeFactory::GetType(quickstep::kDouble));
  }
#line 3057 "SqlParser_gen.cpp" /* yacc.c:1661  */
    break;

  case 33:
#line 638 "../SqlParser.ypp" /* yacc.c:1661  */
    {
    (yyval.data_type_) = new quickstep::ParseDataType(quickstep::TypeFactory::GetType(quickstep::kDouble));
  }
#line 3065 "SqlParser_gen.cpp" /* yacc.c:1661  */
    break;

  case 34:
#line 641 "../SqlParser.ypp" /* yacc.c:1661  */
    {
    (yyval.data_type_) = new quickstep::ParseDataType(quickstep::TypeFactory::GetType(quickstep::kDouble));
  }
#line 3073 "SqlParser_gen.cpp" /* yacc.c:1661  */
    break;

  case 35:
#line 644 "../SqlParser.ypp" /* yacc.c:1661  */
    {
    (yyval.data_type_) = new quickstep::ParseDataType(quickstep::TypeFactory::GetType(quickstep::kFloat));
  }
#line 3081 "SqlParser_gen.cpp" /* yacc.c:1661  */
    break;

  case 36:
#line 647 "../SqlParser.ypp" /* yacc.c:1661  */
    {
    (yyval.data_type_) = new quickstep::ParseDataType(quickstep::TypeFactory::GetType(quickstep::kInt));
  }
#line 3089 "SqlParser_gen.cpp" /* yacc.c:1661  */
    break;

  case 37:
#line 650 "../SqlParser.ypp" /* yacc.c:1661  */
    {
    (yyval.data_type_) = new quickstep::ParseDataType(quickstep::TypeFactory::GetType(quickstep::kInt));
  }
#line 3097 "SqlParser_gen.cpp" /* yacc.c:1661  */
    break;

  case 38:
#line 653 "../SqlParser.ypp" /* yacc.c:1661  */
    {
    (yyval.data_type_) = new quickstep::ParseDataType(quickstep::TypeFactory::GetType(quickstep::kLong));
  }
#line 3105 "SqlParser_gen.cpp" /* yacc.c:1661  */
    break;

  case 39:
#line 656 "../SqlParser.ypp" /* yacc.c:1661  */
    {
    (yyval.data_type_) = new quickstep::ParseDataType(quickstep::TypeFactory::GetType(quickstep::kLong));
  }
#line 3113 "SqlParser_gen.cpp" /* yacc.c:1661  */
    break;

  case 40:
#line 659 "../SqlParser.ypp" /* yacc.c:1661  */
=======
#line 3078 "SqlParser_gen.cpp" /* yacc.c:1646  */
    break;

  case 33:
#line 649 "../SqlParser.ypp" /* yacc.c:1646  */
    {
    (yyval.data_type_) = new quickstep::ParseDataType(quickstep::TypeFactory::GetType(quickstep::kDatetime));
  }
#line 3086 "SqlParser_gen.cpp" /* yacc.c:1646  */
    break;

  case 34:
#line 652 "../SqlParser.ypp" /* yacc.c:1646  */
    {
    (yyval.data_type_) = new quickstep::ParseDataType(quickstep::TypeFactory::GetType(quickstep::kDouble));
  }
#line 3094 "SqlParser_gen.cpp" /* yacc.c:1646  */
    break;

  case 35:
#line 655 "../SqlParser.ypp" /* yacc.c:1646  */
    {
    (yyval.data_type_) = new quickstep::ParseDataType(quickstep::TypeFactory::GetType(quickstep::kDouble));
  }
#line 3102 "SqlParser_gen.cpp" /* yacc.c:1646  */
    break;

  case 36:
#line 658 "../SqlParser.ypp" /* yacc.c:1646  */
    {
    (yyval.data_type_) = new quickstep::ParseDataType(quickstep::TypeFactory::GetType(quickstep::kDouble));
  }
#line 3110 "SqlParser_gen.cpp" /* yacc.c:1646  */
    break;

  case 37:
#line 661 "../SqlParser.ypp" /* yacc.c:1646  */
    {
    (yyval.data_type_) = new quickstep::ParseDataType(quickstep::TypeFactory::GetType(quickstep::kFloat));
  }
#line 3118 "SqlParser_gen.cpp" /* yacc.c:1646  */
    break;

  case 38:
#line 664 "../SqlParser.ypp" /* yacc.c:1646  */
    {
    (yyval.data_type_) = new quickstep::ParseDataType(quickstep::TypeFactory::GetType(quickstep::kInt));
  }
#line 3126 "SqlParser_gen.cpp" /* yacc.c:1646  */
    break;

  case 39:
#line 667 "../SqlParser.ypp" /* yacc.c:1646  */
    {
    (yyval.data_type_) = new quickstep::ParseDataType(quickstep::TypeFactory::GetType(quickstep::kInt));
  }
#line 3134 "SqlParser_gen.cpp" /* yacc.c:1646  */
    break;

  case 40:
#line 670 "../SqlParser.ypp" /* yacc.c:1646  */
    {
    (yyval.data_type_) = new quickstep::ParseDataType(quickstep::TypeFactory::GetType(quickstep::kLong));
  }
#line 3142 "SqlParser_gen.cpp" /* yacc.c:1646  */
    break;

  case 41:
#line 673 "../SqlParser.ypp" /* yacc.c:1646  */
    {
    (yyval.data_type_) = new quickstep::ParseDataType(quickstep::TypeFactory::GetType(quickstep::kLong));
  }
#line 3150 "SqlParser_gen.cpp" /* yacc.c:1646  */
    break;

  case 42:
#line 676 "../SqlParser.ypp" /* yacc.c:1646  */
>>>>>>> 93547dc3
    {
    /**
     * NOTE(chasseur): This pattern exhibits a shift/reduce conflict with the
     * TOKEN_INTERVAL case in 'literal_value'. Bison prefers to shift rather
     * than reduce, so the case in 'literal_value' has precedence over this.
     **/
    (yyval.data_type_) = nullptr;
    quickstep_yyerror(&(yylsp[0]), yyscanner, nullptr,
        "INTERVAL is ambiguous as a column type. Specify either DATETIME INTERVAL "
        "or YEARMONTH INTERVAL");
    YYERROR;
  }
<<<<<<< HEAD
#line 3130 "SqlParser_gen.cpp" /* yacc.c:1661  */
    break;

  case 41:
#line 671 "../SqlParser.ypp" /* yacc.c:1661  */
    {
    (yyval.data_type_) = new quickstep::ParseDataType(quickstep::TypeFactory::GetType(quickstep::kDatetimeInterval));
  }
#line 3138 "SqlParser_gen.cpp" /* yacc.c:1661  */
    break;

  case 42:
#line 674 "../SqlParser.ypp" /* yacc.c:1661  */
    {
    (yyval.data_type_) = new quickstep::ParseDataType(quickstep::TypeFactory::GetType(quickstep::kYearMonthInterval));
  }
#line 3146 "SqlParser_gen.cpp" /* yacc.c:1661  */
    break;

  case 43:
#line 677 "../SqlParser.ypp" /* yacc.c:1661  */
=======
#line 3167 "SqlParser_gen.cpp" /* yacc.c:1646  */
    break;

  case 43:
#line 688 "../SqlParser.ypp" /* yacc.c:1646  */
    {
    (yyval.data_type_) = new quickstep::ParseDataType(quickstep::TypeFactory::GetType(quickstep::kDatetimeInterval));
  }
#line 3175 "SqlParser_gen.cpp" /* yacc.c:1646  */
    break;

  case 44:
#line 691 "../SqlParser.ypp" /* yacc.c:1646  */
    {
    (yyval.data_type_) = new quickstep::ParseDataType(quickstep::TypeFactory::GetType(quickstep::kYearMonthInterval));
  }
#line 3183 "SqlParser_gen.cpp" /* yacc.c:1646  */
    break;

  case 45:
#line 694 "../SqlParser.ypp" /* yacc.c:1646  */
>>>>>>> 93547dc3
    {
    if ((yyvsp[-1].numeric_literal_value_)->float_like()) {
      delete (yyvsp[-1].numeric_literal_value_);
      (yyval.data_type_) = NULL;
      quickstep_yyerror(&(yylsp[-1]), yyscanner, nullptr, "Non-integer length supplied for CHAR type");
      YYERROR;
    } else {
      if ((yyvsp[-1].numeric_literal_value_)->long_value() <= 0) {
        delete (yyvsp[-1].numeric_literal_value_);
        (yyval.data_type_) = NULL;
        quickstep_yyerror(&(yylsp[-1]), yyscanner, nullptr, "Length for CHAR type must be at least 1");
        YYERROR;
      } else {
        (yyval.data_type_) = new quickstep::ParseDataType(quickstep::TypeFactory::GetType(quickstep::kChar, (yyvsp[-1].numeric_literal_value_)->long_value(), false));
        delete (yyvsp[-1].numeric_literal_value_);
      }
    }
  }
<<<<<<< HEAD
#line 3169 "SqlParser_gen.cpp" /* yacc.c:1661  */
    break;

  case 44:
#line 695 "../SqlParser.ypp" /* yacc.c:1661  */
=======
#line 3206 "SqlParser_gen.cpp" /* yacc.c:1646  */
    break;

  case 46:
#line 712 "../SqlParser.ypp" /* yacc.c:1646  */
>>>>>>> 93547dc3
    {
    if ((yyvsp[-1].numeric_literal_value_)->float_like()) {
      delete (yyvsp[-1].numeric_literal_value_);
      (yyval.data_type_) = NULL;
      quickstep_yyerror(&(yylsp[-1]), yyscanner, nullptr, "Non-integer length supplied for VARCHAR type");
      YYERROR;
    } else {
      if ((yyvsp[-1].numeric_literal_value_)->long_value() < 0) {
        delete (yyvsp[-1].numeric_literal_value_);
        (yyval.data_type_) = NULL;
        quickstep_yyerror(&(yylsp[-1]), yyscanner, nullptr, "Negative length supplied for VARCHAR type");
        YYERROR;
      } else {
        (yyval.data_type_) = new quickstep::ParseDataType(quickstep::TypeFactory::GetType(quickstep::kVarChar, (yyvsp[-1].numeric_literal_value_)->long_value(), false));
        delete (yyvsp[-1].numeric_literal_value_);
      }
    }
  }
<<<<<<< HEAD
#line 3192 "SqlParser_gen.cpp" /* yacc.c:1661  */
    break;

  case 45:
#line 715 "../SqlParser.ypp" /* yacc.c:1661  */
    {
    (yyval.column_constraint_) = new quickstep::ParseColumnConstraintNull((yylsp[0]).first_line, (yylsp[0]).first_column);
  }
#line 3200 "SqlParser_gen.cpp" /* yacc.c:1661  */
    break;

  case 46:
#line 718 "../SqlParser.ypp" /* yacc.c:1661  */
    {
    (yyval.column_constraint_) = new quickstep::ParseColumnConstraintNotNull((yylsp[-1]).first_line, (yylsp[-1]).first_column);
  }
#line 3208 "SqlParser_gen.cpp" /* yacc.c:1661  */
    break;

  case 47:
#line 721 "../SqlParser.ypp" /* yacc.c:1661  */
=======
#line 3229 "SqlParser_gen.cpp" /* yacc.c:1646  */
    break;

  case 47:
#line 732 "../SqlParser.ypp" /* yacc.c:1646  */
    {
    (yyval.column_constraint_) = new quickstep::ParseColumnConstraintNull((yylsp[0]).first_line, (yylsp[0]).first_column);
  }
#line 3237 "SqlParser_gen.cpp" /* yacc.c:1646  */
    break;

  case 48:
#line 735 "../SqlParser.ypp" /* yacc.c:1646  */
    {
    (yyval.column_constraint_) = new quickstep::ParseColumnConstraintNotNull((yylsp[-1]).first_line, (yylsp[-1]).first_column);
  }
#line 3245 "SqlParser_gen.cpp" /* yacc.c:1646  */
    break;

  case 49:
#line 738 "../SqlParser.ypp" /* yacc.c:1646  */
>>>>>>> 93547dc3
    {
    (yyval.column_constraint_) = nullptr;
    NotSupported(&(yylsp[0]), yyscanner, "Column Constraints (UNIQUE)");
    YYERROR;
  }
<<<<<<< HEAD
#line 3218 "SqlParser_gen.cpp" /* yacc.c:1661  */
    break;

  case 48:
#line 726 "../SqlParser.ypp" /* yacc.c:1661  */
=======
#line 3255 "SqlParser_gen.cpp" /* yacc.c:1646  */
    break;

  case 50:
#line 743 "../SqlParser.ypp" /* yacc.c:1646  */
>>>>>>> 93547dc3
    {
    (yyval.column_constraint_) = nullptr;
    NotSupported(&(yylsp[-1]), yyscanner, "Column Constraints (PRIMARY KEY)");
    YYERROR;
  }
<<<<<<< HEAD
#line 3228 "SqlParser_gen.cpp" /* yacc.c:1661  */
    break;

  case 49:
#line 731 "../SqlParser.ypp" /* yacc.c:1661  */
=======
#line 3265 "SqlParser_gen.cpp" /* yacc.c:1646  */
    break;

  case 51:
#line 748 "../SqlParser.ypp" /* yacc.c:1646  */
>>>>>>> 93547dc3
    {
    (yyval.column_constraint_) = nullptr;
    delete (yyvsp[0].literal_value_);
    NotSupported(&(yylsp[-1]), yyscanner, "Column Constraints (DEFAULT)");
    YYERROR;
  }
<<<<<<< HEAD
#line 3239 "SqlParser_gen.cpp" /* yacc.c:1661  */
    break;

  case 50:
#line 737 "../SqlParser.ypp" /* yacc.c:1661  */
=======
#line 3276 "SqlParser_gen.cpp" /* yacc.c:1646  */
    break;

  case 52:
#line 754 "../SqlParser.ypp" /* yacc.c:1646  */
>>>>>>> 93547dc3
    {
    (yyval.column_constraint_) = nullptr;
    delete (yyvsp[-1].predicate_);
    NotSupported(&(yylsp[-3]), yyscanner, "Column Constraints (CHECK)");
    YYERROR;
  }
<<<<<<< HEAD
#line 3250 "SqlParser_gen.cpp" /* yacc.c:1661  */
    break;

  case 51:
#line 743 "../SqlParser.ypp" /* yacc.c:1661  */
=======
#line 3287 "SqlParser_gen.cpp" /* yacc.c:1646  */
    break;

  case 53:
#line 760 "../SqlParser.ypp" /* yacc.c:1646  */
>>>>>>> 93547dc3
    {
    (yyval.column_constraint_) = nullptr;
    delete (yyvsp[-3].string_value_);
    delete (yyvsp[-1].string_value_);
    NotSupported(&(yylsp[-4]), yyscanner, "Foreign Keys");
    YYERROR;
  }
<<<<<<< HEAD
#line 3262 "SqlParser_gen.cpp" /* yacc.c:1661  */
    break;

  case 52:
#line 752 "../SqlParser.ypp" /* yacc.c:1661  */
=======
#line 3299 "SqlParser_gen.cpp" /* yacc.c:1646  */
    break;

  case 54:
#line 769 "../SqlParser.ypp" /* yacc.c:1646  */
>>>>>>> 93547dc3
    {
    (yyval.column_constraint_list_) = (yyvsp[-1].column_constraint_list_);
    (yyval.column_constraint_list_)->push_back((yyvsp[0].column_constraint_));
  }
<<<<<<< HEAD
#line 3271 "SqlParser_gen.cpp" /* yacc.c:1661  */
    break;

  case 53:
#line 756 "../SqlParser.ypp" /* yacc.c:1661  */
=======
#line 3308 "SqlParser_gen.cpp" /* yacc.c:1646  */
    break;

  case 55:
#line 773 "../SqlParser.ypp" /* yacc.c:1646  */
>>>>>>> 93547dc3
    {
    (yyval.column_constraint_list_) = new quickstep::PtrList<quickstep::ParseColumnConstraint>();
    (yyval.column_constraint_list_)->push_back((yyvsp[0].column_constraint_));
  }
<<<<<<< HEAD
#line 3280 "SqlParser_gen.cpp" /* yacc.c:1661  */
    break;

  case 54:
#line 762 "../SqlParser.ypp" /* yacc.c:1661  */
    {
    (yyval.column_constraint_list_) = nullptr;
  }
#line 3288 "SqlParser_gen.cpp" /* yacc.c:1661  */
    break;

  case 55:
#line 765 "../SqlParser.ypp" /* yacc.c:1661  */
    {
    (yyval.column_constraint_list_) = (yyvsp[0].column_constraint_list_);
  }
#line 3296 "SqlParser_gen.cpp" /* yacc.c:1661  */
    break;

  case 56:
#line 770 "../SqlParser.ypp" /* yacc.c:1661  */
=======
#line 3317 "SqlParser_gen.cpp" /* yacc.c:1646  */
    break;

  case 56:
#line 779 "../SqlParser.ypp" /* yacc.c:1646  */
    {
    (yyval.column_constraint_list_) = nullptr;
  }
#line 3325 "SqlParser_gen.cpp" /* yacc.c:1646  */
    break;

  case 57:
#line 782 "../SqlParser.ypp" /* yacc.c:1646  */
    {
    (yyval.column_constraint_list_) = (yyvsp[0].column_constraint_list_);
  }
#line 3333 "SqlParser_gen.cpp" /* yacc.c:1646  */
    break;

  case 58:
#line 787 "../SqlParser.ypp" /* yacc.c:1646  */
>>>>>>> 93547dc3
    {
    delete (yyvsp[-1].string_list_);
    NotSupported(&(yylsp[-3]), yyscanner, "Table Constraints (UNIQUE)");
    YYERROR;
  }
<<<<<<< HEAD
#line 3306 "SqlParser_gen.cpp" /* yacc.c:1661  */
    break;

  case 57:
#line 775 "../SqlParser.ypp" /* yacc.c:1661  */
=======
#line 3343 "SqlParser_gen.cpp" /* yacc.c:1646  */
    break;

  case 59:
#line 792 "../SqlParser.ypp" /* yacc.c:1646  */
>>>>>>> 93547dc3
    {
    delete (yyvsp[-1].string_list_);
    NotSupported(&(yylsp[-4]), yyscanner, "Table Constraints (PRIMARY KEY)");
    YYERROR;
  }
<<<<<<< HEAD
#line 3316 "SqlParser_gen.cpp" /* yacc.c:1661  */
    break;

  case 58:
#line 780 "../SqlParser.ypp" /* yacc.c:1661  */
=======
#line 3353 "SqlParser_gen.cpp" /* yacc.c:1646  */
    break;

  case 60:
#line 797 "../SqlParser.ypp" /* yacc.c:1646  */
>>>>>>> 93547dc3
    {
    delete (yyvsp[-6].string_list_);
    delete (yyvsp[-3].string_value_);
    delete (yyvsp[-1].string_list_);
    NotSupported(&(yylsp[-9]), yyscanner, "Table Constraints (FOREIGN KEY)");
    YYERROR;
  }
<<<<<<< HEAD
#line 3328 "SqlParser_gen.cpp" /* yacc.c:1661  */
    break;

  case 59:
#line 787 "../SqlParser.ypp" /* yacc.c:1661  */
=======
#line 3365 "SqlParser_gen.cpp" /* yacc.c:1646  */
    break;

  case 61:
#line 804 "../SqlParser.ypp" /* yacc.c:1646  */
>>>>>>> 93547dc3
    {
    delete (yyvsp[-1].predicate_);
    NotSupported(&(yylsp[-3]), yyscanner, "Table Constraints (CHECK)");
    YYERROR;
  }
<<<<<<< HEAD
#line 3338 "SqlParser_gen.cpp" /* yacc.c:1661  */
    break;

  case 60:
#line 794 "../SqlParser.ypp" /* yacc.c:1661  */
=======
#line 3375 "SqlParser_gen.cpp" /* yacc.c:1646  */
    break;

  case 62:
#line 811 "../SqlParser.ypp" /* yacc.c:1646  */
>>>>>>> 93547dc3
    {
    NotSupported(&(yylsp[-2]), yyscanner, "Table Constraints");
    YYERROR;
  }
<<<<<<< HEAD
#line 3347 "SqlParser_gen.cpp" /* yacc.c:1661  */
    break;

  case 61:
#line 798 "../SqlParser.ypp" /* yacc.c:1661  */
=======
#line 3384 "SqlParser_gen.cpp" /* yacc.c:1646  */
    break;

  case 63:
#line 815 "../SqlParser.ypp" /* yacc.c:1646  */
>>>>>>> 93547dc3
    {
    NotSupported(&(yylsp[0]), yyscanner, "Table Constraints");
    YYERROR;
  }
<<<<<<< HEAD
#line 3356 "SqlParser_gen.cpp" /* yacc.c:1661  */
    break;

  case 62:
#line 804 "../SqlParser.ypp" /* yacc.c:1661  */
    {
    /* $$ = nullptr; */
  }
#line 3364 "SqlParser_gen.cpp" /* yacc.c:1661  */
    break;

  case 63:
#line 807 "../SqlParser.ypp" /* yacc.c:1661  */
    {
    /* $$ = $1; */
  }
#line 3372 "SqlParser_gen.cpp" /* yacc.c:1661  */
    break;

  case 64:
#line 812 "../SqlParser.ypp" /* yacc.c:1661  */
    {
    (yyval.string_list_) = nullptr;
  }
#line 3380 "SqlParser_gen.cpp" /* yacc.c:1661  */
    break;

  case 65:
#line 815 "../SqlParser.ypp" /* yacc.c:1661  */
=======
#line 3393 "SqlParser_gen.cpp" /* yacc.c:1646  */
    break;

  case 64:
#line 821 "../SqlParser.ypp" /* yacc.c:1646  */
    {
    /* $$ = nullptr; */
  }
#line 3401 "SqlParser_gen.cpp" /* yacc.c:1646  */
    break;

  case 65:
#line 824 "../SqlParser.ypp" /* yacc.c:1646  */
    {
    /* $$ = $1; */
  }
#line 3409 "SqlParser_gen.cpp" /* yacc.c:1646  */
    break;

  case 66:
#line 829 "../SqlParser.ypp" /* yacc.c:1646  */
    {
    (yyval.string_list_) = nullptr;
  }
#line 3417 "SqlParser_gen.cpp" /* yacc.c:1646  */
    break;

  case 67:
#line 832 "../SqlParser.ypp" /* yacc.c:1646  */
>>>>>>> 93547dc3
    {
    delete (yyvsp[-1].string_list_);
    (yyval.string_list_) = nullptr;
    NotSupported(&(yylsp[-2]), yyscanner, "list of column names in CREATE INDEX statement");
    YYERROR;
  }
<<<<<<< HEAD
#line 3391 "SqlParser_gen.cpp" /* yacc.c:1661  */
    break;

  case 66:
#line 823 "../SqlParser.ypp" /* yacc.c:1661  */
    {
    (yyval.block_properties_) = nullptr;
  }
#line 3399 "SqlParser_gen.cpp" /* yacc.c:1661  */
    break;

  case 67:
#line 826 "../SqlParser.ypp" /* yacc.c:1661  */
    {
    (yyval.block_properties_) = new quickstep::ParseBlockProperties((yylsp[-3]).first_line, (yylsp[-3]).first_column, (yyvsp[-1].key_value_list_));
  }
#line 3407 "SqlParser_gen.cpp" /* yacc.c:1661  */
    break;

  case 68:
#line 831 "../SqlParser.ypp" /* yacc.c:1661  */
=======
#line 3428 "SqlParser_gen.cpp" /* yacc.c:1646  */
    break;

  case 68:
#line 840 "../SqlParser.ypp" /* yacc.c:1646  */
    {
    (yyval.block_properties_) = nullptr;
  }
#line 3436 "SqlParser_gen.cpp" /* yacc.c:1646  */
    break;

  case 69:
#line 843 "../SqlParser.ypp" /* yacc.c:1646  */
    {
    (yyval.block_properties_) = new quickstep::ParseBlockProperties((yylsp[-3]).first_line, (yylsp[-3]).first_column, (yyvsp[-1].key_value_list_));
  }
#line 3444 "SqlParser_gen.cpp" /* yacc.c:1646  */
    break;

  case 70:
#line 848 "../SqlParser.ypp" /* yacc.c:1646  */
>>>>>>> 93547dc3
    {
    (yyval.key_value_list_) = new quickstep::PtrList<quickstep::ParseKeyValue>();
    (yyval.key_value_list_)->push_back((yyvsp[0].key_value_));
  }
<<<<<<< HEAD
#line 3416 "SqlParser_gen.cpp" /* yacc.c:1661  */
    break;

  case 69:
#line 835 "../SqlParser.ypp" /* yacc.c:1661  */
=======
#line 3453 "SqlParser_gen.cpp" /* yacc.c:1646  */
    break;

  case 71:
#line 852 "../SqlParser.ypp" /* yacc.c:1646  */
>>>>>>> 93547dc3
    {
    (yyval.key_value_list_) = (yyvsp[-2].key_value_list_);
    (yyval.key_value_list_)->push_back((yyvsp[0].key_value_));
  }
<<<<<<< HEAD
#line 3425 "SqlParser_gen.cpp" /* yacc.c:1661  */
    break;

  case 70:
#line 841 "../SqlParser.ypp" /* yacc.c:1661  */
    {
    (yyval.key_value_) = (yyvsp[0].key_string_value_);
  }
#line 3433 "SqlParser_gen.cpp" /* yacc.c:1661  */
    break;

  case 71:
#line 844 "../SqlParser.ypp" /* yacc.c:1661  */
    {
    (yyval.key_value_) = (yyvsp[0].key_string_list_);
  }
#line 3441 "SqlParser_gen.cpp" /* yacc.c:1661  */
    break;

  case 72:
#line 847 "../SqlParser.ypp" /* yacc.c:1661  */
    {
    (yyval.key_value_) = (yyvsp[0].key_integer_value_);
  }
#line 3449 "SqlParser_gen.cpp" /* yacc.c:1661  */
    break;

  case 73:
#line 852 "../SqlParser.ypp" /* yacc.c:1661  */
    {
    (yyval.key_string_value_) = new quickstep::ParseKeyStringValue((yylsp[-1]).first_line, (yylsp[-1]).first_column, (yyvsp[-1].string_value_), (yyvsp[0].string_value_));
  }
#line 3457 "SqlParser_gen.cpp" /* yacc.c:1661  */
    break;

  case 74:
#line 855 "../SqlParser.ypp" /* yacc.c:1661  */
=======
#line 3462 "SqlParser_gen.cpp" /* yacc.c:1646  */
    break;

  case 72:
#line 858 "../SqlParser.ypp" /* yacc.c:1646  */
    {
    (yyval.key_value_) = (yyvsp[0].key_string_value_);
  }
#line 3470 "SqlParser_gen.cpp" /* yacc.c:1646  */
    break;

  case 73:
#line 861 "../SqlParser.ypp" /* yacc.c:1646  */
    {
    (yyval.key_value_) = (yyvsp[0].key_string_list_);
  }
#line 3478 "SqlParser_gen.cpp" /* yacc.c:1646  */
    break;

  case 74:
#line 864 "../SqlParser.ypp" /* yacc.c:1646  */
    {
    (yyval.key_value_) = (yyvsp[0].key_integer_value_);
  }
#line 3486 "SqlParser_gen.cpp" /* yacc.c:1646  */
    break;

  case 75:
#line 869 "../SqlParser.ypp" /* yacc.c:1646  */
    {
    (yyval.key_string_value_) = new quickstep::ParseKeyStringValue((yylsp[-1]).first_line, (yylsp[-1]).first_column, (yyvsp[-1].string_value_), (yyvsp[0].string_value_));
  }
#line 3494 "SqlParser_gen.cpp" /* yacc.c:1646  */
    break;

  case 76:
#line 872 "../SqlParser.ypp" /* yacc.c:1646  */
>>>>>>> 93547dc3
    {
    // This is a special case to handle the COMPRESS ALL option of the BLOCK PROPERTIES.
    (yyval.key_string_value_) = new quickstep::ParseKeyStringValue((yylsp[-1]).first_line, (yylsp[-1]).first_column, (yyvsp[-1].string_value_), 
        new quickstep::ParseString((yylsp[0]).first_line, (yylsp[0]).first_column, "ALL"));
  }
<<<<<<< HEAD
#line 3467 "SqlParser_gen.cpp" /* yacc.c:1661  */
    break;

  case 75:
#line 862 "../SqlParser.ypp" /* yacc.c:1661  */
    {
    (yyval.key_string_list_) = new quickstep::ParseKeyStringList((yylsp[-3]).first_line, (yylsp[-3]).first_column, (yyvsp[-3].string_value_), (yyvsp[-1].string_list_));
  }
#line 3475 "SqlParser_gen.cpp" /* yacc.c:1661  */
    break;

  case 76:
#line 867 "../SqlParser.ypp" /* yacc.c:1661  */
=======
#line 3504 "SqlParser_gen.cpp" /* yacc.c:1646  */
    break;

  case 77:
#line 879 "../SqlParser.ypp" /* yacc.c:1646  */
    {
    (yyval.key_string_list_) = new quickstep::ParseKeyStringList((yylsp[-3]).first_line, (yylsp[-3]).first_column, (yyvsp[-3].string_value_), (yyvsp[-1].string_list_));
  }
#line 3512 "SqlParser_gen.cpp" /* yacc.c:1646  */
    break;

  case 78:
#line 884 "../SqlParser.ypp" /* yacc.c:1646  */
>>>>>>> 93547dc3
    {
    if ((yyvsp[0].numeric_literal_value_)->float_like()) {
      delete (yyvsp[0].numeric_literal_value_);
      (yyval.key_integer_value_) = nullptr;
      quickstep_yyerror(&(yylsp[0]), yyscanner, nullptr, "Value must be an integer");
      YYERROR;
    }
    (yyval.key_integer_value_) = new quickstep::ParseKeyIntegerValue((yylsp[-1]).first_line, (yylsp[-1]).first_column, (yyvsp[-1].string_value_), (yyvsp[0].numeric_literal_value_));
  }
<<<<<<< HEAD
#line 3489 "SqlParser_gen.cpp" /* yacc.c:1661  */
    break;

  case 77:
#line 878 "../SqlParser.ypp" /* yacc.c:1661  */
=======
#line 3526 "SqlParser_gen.cpp" /* yacc.c:1646  */
    break;

  case 79:
#line 895 "../SqlParser.ypp" /* yacc.c:1646  */
>>>>>>> 93547dc3
    {
    (yyval.string_value_) = new quickstep::ParseString((yylsp[0]).first_line, (yylsp[0]).first_column,
           std::to_string(quickstep::IndexSubBlockType::kBloomFilter));
  }
<<<<<<< HEAD
#line 3498 "SqlParser_gen.cpp" /* yacc.c:1661  */
    break;

  case 78:
#line 882 "../SqlParser.ypp" /* yacc.c:1661  */
=======
#line 3535 "SqlParser_gen.cpp" /* yacc.c:1646  */
    break;

  case 80:
#line 899 "../SqlParser.ypp" /* yacc.c:1646  */
>>>>>>> 93547dc3
    {
    (yyval.string_value_) = new quickstep::ParseString((yylsp[0]).first_line, (yylsp[0]).first_column,
           std::to_string(quickstep::IndexSubBlockType::kCSBTree));
  }
<<<<<<< HEAD
#line 3507 "SqlParser_gen.cpp" /* yacc.c:1661  */
    break;

  case 79:
#line 888 "../SqlParser.ypp" /* yacc.c:1661  */
    {
    (yyval.key_value_list_) = nullptr;
  }
#line 3515 "SqlParser_gen.cpp" /* yacc.c:1661  */
    break;

  case 80:
#line 891 "../SqlParser.ypp" /* yacc.c:1661  */
    {
    (yyval.key_value_list_) = (yyvsp[-1].key_value_list_);
  }
#line 3523 "SqlParser_gen.cpp" /* yacc.c:1661  */
    break;

  case 81:
#line 897 "../SqlParser.ypp" /* yacc.c:1661  */
=======
#line 3544 "SqlParser_gen.cpp" /* yacc.c:1646  */
    break;

  case 81:
#line 905 "../SqlParser.ypp" /* yacc.c:1646  */
    {
    (yyval.key_value_list_) = nullptr;
  }
#line 3552 "SqlParser_gen.cpp" /* yacc.c:1646  */
    break;

  case 82:
#line 908 "../SqlParser.ypp" /* yacc.c:1646  */
    {
    (yyval.key_value_list_) = (yyvsp[-1].key_value_list_);
  }
#line 3560 "SqlParser_gen.cpp" /* yacc.c:1646  */
    break;

  case 83:
#line 914 "../SqlParser.ypp" /* yacc.c:1646  */
>>>>>>> 93547dc3
    {
    delete (yyvsp[-7].string_value_);
    delete (yyvsp[-5].string_list_);
    delete (yyvsp[-1].literal_value_list_);
    (yyval.insert_statement_) = nullptr;
    NotSupported(&(yylsp[-6]), yyscanner, "list of column names in INSERT statement");
    YYERROR;
  }
<<<<<<< HEAD
#line 3536 "SqlParser_gen.cpp" /* yacc.c:1661  */
    break;

  case 82:
#line 905 "../SqlParser.ypp" /* yacc.c:1661  */
    {
    (yyval.insert_statement_) = new quickstep::ParseStatementInsert((yylsp[-6]).first_line, (yylsp[-6]).first_column, (yyvsp[-4].string_value_), (yyvsp[-1].literal_value_list_));
  }
#line 3544 "SqlParser_gen.cpp" /* yacc.c:1661  */
    break;

  case 83:
#line 910 "../SqlParser.ypp" /* yacc.c:1661  */
    {
    (yyval.copy_from_statement_) = new quickstep::ParseStatementCopyFrom((yylsp[-4]).first_line, (yylsp[-4]).first_column, (yyvsp[-3].string_value_), (yyvsp[-1].string_value_), (yyvsp[0].copy_from_params_));
  }
#line 3552 "SqlParser_gen.cpp" /* yacc.c:1661  */
    break;

  case 84:
#line 915 "../SqlParser.ypp" /* yacc.c:1661  */
    {
    (yyval.copy_from_params_) = nullptr;
  }
#line 3560 "SqlParser_gen.cpp" /* yacc.c:1661  */
    break;

  case 85:
#line 918 "../SqlParser.ypp" /* yacc.c:1661  */
    {
    (yyval.copy_from_params_) = (yyvsp[-1].copy_from_params_);
  }
#line 3568 "SqlParser_gen.cpp" /* yacc.c:1661  */
    break;

  case 86:
#line 923 "../SqlParser.ypp" /* yacc.c:1661  */
=======
#line 3573 "SqlParser_gen.cpp" /* yacc.c:1646  */
    break;

  case 84:
#line 922 "../SqlParser.ypp" /* yacc.c:1646  */
    {
    (yyval.insert_statement_) = new quickstep::ParseStatementInsert((yylsp[-6]).first_line, (yylsp[-6]).first_column, (yyvsp[-4].string_value_), (yyvsp[-1].literal_value_list_));
  }
#line 3581 "SqlParser_gen.cpp" /* yacc.c:1646  */
    break;

  case 85:
#line 927 "../SqlParser.ypp" /* yacc.c:1646  */
    {
    (yyval.copy_from_statement_) = new quickstep::ParseStatementCopyFrom((yylsp[-4]).first_line, (yylsp[-4]).first_column, (yyvsp[-3].string_value_), (yyvsp[-1].string_value_), (yyvsp[0].copy_from_params_));
  }
#line 3589 "SqlParser_gen.cpp" /* yacc.c:1646  */
    break;

  case 86:
#line 932 "../SqlParser.ypp" /* yacc.c:1646  */
    {
    (yyval.copy_from_params_) = nullptr;
  }
#line 3597 "SqlParser_gen.cpp" /* yacc.c:1646  */
    break;

  case 87:
#line 935 "../SqlParser.ypp" /* yacc.c:1646  */
    {
    (yyval.copy_from_params_) = (yyvsp[-1].copy_from_params_);
  }
#line 3605 "SqlParser_gen.cpp" /* yacc.c:1646  */
    break;

  case 88:
#line 940 "../SqlParser.ypp" /* yacc.c:1646  */
>>>>>>> 93547dc3
    {
    (yyval.copy_from_params_) = new quickstep::ParseCopyFromParams((yylsp[-1]).first_line, (yylsp[-1]).first_column);
    (yyval.copy_from_params_)->set_delimiter((yyvsp[0].string_value_));
  }
<<<<<<< HEAD
#line 3577 "SqlParser_gen.cpp" /* yacc.c:1661  */
    break;

  case 87:
#line 927 "../SqlParser.ypp" /* yacc.c:1661  */
=======
#line 3614 "SqlParser_gen.cpp" /* yacc.c:1646  */
    break;

  case 89:
#line 944 "../SqlParser.ypp" /* yacc.c:1646  */
>>>>>>> 93547dc3
    {
    (yyval.copy_from_params_) = new quickstep::ParseCopyFromParams((yylsp[-1]).first_line, (yylsp[-1]).first_column);
    (yyval.copy_from_params_)->escape_strings = (yyvsp[0].boolean_value_);
  }
<<<<<<< HEAD
#line 3586 "SqlParser_gen.cpp" /* yacc.c:1661  */
    break;

  case 88:
#line 931 "../SqlParser.ypp" /* yacc.c:1661  */
=======
#line 3623 "SqlParser_gen.cpp" /* yacc.c:1646  */
    break;

  case 90:
#line 948 "../SqlParser.ypp" /* yacc.c:1646  */
>>>>>>> 93547dc3
    {
    (yyval.copy_from_params_) = (yyvsp[-3].copy_from_params_);
    (yyval.copy_from_params_)->set_delimiter((yyvsp[0].string_value_));
  }
<<<<<<< HEAD
#line 3595 "SqlParser_gen.cpp" /* yacc.c:1661  */
    break;

  case 89:
#line 935 "../SqlParser.ypp" /* yacc.c:1661  */
=======
#line 3632 "SqlParser_gen.cpp" /* yacc.c:1646  */
    break;

  case 91:
#line 952 "../SqlParser.ypp" /* yacc.c:1646  */
>>>>>>> 93547dc3
    {
    (yyval.copy_from_params_) = (yyvsp[-3].copy_from_params_);
    (yyval.copy_from_params_)->escape_strings = (yyvsp[0].boolean_value_);
  }
<<<<<<< HEAD
#line 3604 "SqlParser_gen.cpp" /* yacc.c:1661  */
    break;

  case 90:
#line 941 "../SqlParser.ypp" /* yacc.c:1661  */
    {
    (yyval.update_statement_) = new quickstep::ParseStatementUpdate((yylsp[-4]).first_line, (yylsp[-4]).first_column, (yyvsp[-3].string_value_), (yyvsp[-1].assignment_list_), (yyvsp[0].predicate_));
  }
#line 3612 "SqlParser_gen.cpp" /* yacc.c:1661  */
    break;

  case 91:
#line 946 "../SqlParser.ypp" /* yacc.c:1661  */
    {
    (yyval.delete_statement_) = new quickstep::ParseStatementDelete((yylsp[-3]).first_line, (yylsp[-3]).first_column, (yyvsp[-1].string_value_), (yyvsp[0].predicate_));
  }
#line 3620 "SqlParser_gen.cpp" /* yacc.c:1661  */
    break;

  case 92:
#line 951 "../SqlParser.ypp" /* yacc.c:1661  */
=======
#line 3641 "SqlParser_gen.cpp" /* yacc.c:1646  */
    break;

  case 92:
#line 958 "../SqlParser.ypp" /* yacc.c:1646  */
    {
    (yyval.update_statement_) = new quickstep::ParseStatementUpdate((yylsp[-4]).first_line, (yylsp[-4]).first_column, (yyvsp[-3].string_value_), (yyvsp[-1].assignment_list_), (yyvsp[0].predicate_));
  }
#line 3649 "SqlParser_gen.cpp" /* yacc.c:1646  */
    break;

  case 93:
#line 963 "../SqlParser.ypp" /* yacc.c:1646  */
    {
    (yyval.delete_statement_) = new quickstep::ParseStatementDelete((yylsp[-3]).first_line, (yylsp[-3]).first_column, (yyvsp[-1].string_value_), (yyvsp[0].predicate_));
  }
#line 3657 "SqlParser_gen.cpp" /* yacc.c:1646  */
    break;

  case 94:
#line 968 "../SqlParser.ypp" /* yacc.c:1646  */
>>>>>>> 93547dc3
    {
    (yyval.assignment_list_) = (yyvsp[-2].assignment_list_);
    (yyval.assignment_list_)->push_back((yyvsp[0].assignment_));
  }
<<<<<<< HEAD
#line 3629 "SqlParser_gen.cpp" /* yacc.c:1661  */
    break;

  case 93:
#line 955 "../SqlParser.ypp" /* yacc.c:1661  */
=======
#line 3666 "SqlParser_gen.cpp" /* yacc.c:1646  */
    break;

  case 95:
#line 972 "../SqlParser.ypp" /* yacc.c:1646  */
>>>>>>> 93547dc3
    {
    (yyval.assignment_list_) = new quickstep::PtrList<quickstep::ParseAssignment>();
    (yyval.assignment_list_)->push_back((yyvsp[0].assignment_));
  }
<<<<<<< HEAD
#line 3638 "SqlParser_gen.cpp" /* yacc.c:1661  */
    break;

  case 94:
#line 961 "../SqlParser.ypp" /* yacc.c:1661  */
    {
    (yyval.assignment_) = new quickstep::ParseAssignment((yylsp[-2]).first_line, (yylsp[-2]).first_column, (yyvsp[-2].string_value_), (yyvsp[0].expression_));
  }
#line 3646 "SqlParser_gen.cpp" /* yacc.c:1661  */
    break;

  case 95:
#line 967 "../SqlParser.ypp" /* yacc.c:1661  */
    {
    (yyval.select_statement_) = new quickstep::ParseStatementSelect((yylsp[-1]).first_line, (yylsp[-1]).first_column, (yyvsp[0].select_query_), (yyvsp[-1].with_list_));
  }
#line 3654 "SqlParser_gen.cpp" /* yacc.c:1661  */
    break;

  case 96:
#line 972 "../SqlParser.ypp" /* yacc.c:1661  */
    {
    (yyval.with_list_) = nullptr;
  }
#line 3662 "SqlParser_gen.cpp" /* yacc.c:1661  */
    break;

  case 97:
#line 975 "../SqlParser.ypp" /* yacc.c:1661  */
    {
    (yyval.with_list_) = (yyvsp[0].with_list_);
  }
#line 3670 "SqlParser_gen.cpp" /* yacc.c:1661  */
    break;

  case 98:
#line 980 "../SqlParser.ypp" /* yacc.c:1661  */
=======
#line 3675 "SqlParser_gen.cpp" /* yacc.c:1646  */
    break;

  case 96:
#line 978 "../SqlParser.ypp" /* yacc.c:1646  */
    {
    (yyval.assignment_) = new quickstep::ParseAssignment((yylsp[-2]).first_line, (yylsp[-2]).first_column, (yyvsp[-2].string_value_), (yyvsp[0].expression_));
  }
#line 3683 "SqlParser_gen.cpp" /* yacc.c:1646  */
    break;

  case 97:
#line 984 "../SqlParser.ypp" /* yacc.c:1646  */
    {
    (yyval.select_statement_) = new quickstep::ParseStatementSelect((yylsp[-1]).first_line, (yylsp[-1]).first_column, (yyvsp[0].select_query_), (yyvsp[-1].with_list_));
  }
#line 3691 "SqlParser_gen.cpp" /* yacc.c:1646  */
    break;

  case 98:
#line 989 "../SqlParser.ypp" /* yacc.c:1646  */
    {
    (yyval.with_list_) = nullptr;
  }
#line 3699 "SqlParser_gen.cpp" /* yacc.c:1646  */
    break;

  case 99:
#line 992 "../SqlParser.ypp" /* yacc.c:1646  */
    {
    (yyval.with_list_) = (yyvsp[0].with_list_);
  }
#line 3707 "SqlParser_gen.cpp" /* yacc.c:1646  */
    break;

  case 100:
#line 997 "../SqlParser.ypp" /* yacc.c:1646  */
>>>>>>> 93547dc3
    {
    (yyval.with_list_) = new quickstep::PtrVector<quickstep::ParseSubqueryTableReference>();
    (yyval.with_list_)->push_back((yyvsp[0].with_list_element_));
  }
<<<<<<< HEAD
#line 3679 "SqlParser_gen.cpp" /* yacc.c:1661  */
    break;

  case 99:
#line 984 "../SqlParser.ypp" /* yacc.c:1661  */
=======
#line 3716 "SqlParser_gen.cpp" /* yacc.c:1646  */
    break;

  case 101:
#line 1001 "../SqlParser.ypp" /* yacc.c:1646  */
>>>>>>> 93547dc3
    {
    (yyval.with_list_) = (yyvsp[-2].with_list_);
    (yyval.with_list_)->push_back((yyvsp[0].with_list_element_));
  }
<<<<<<< HEAD
#line 3688 "SqlParser_gen.cpp" /* yacc.c:1661  */
    break;

  case 100:
#line 990 "../SqlParser.ypp" /* yacc.c:1661  */
=======
#line 3725 "SqlParser_gen.cpp" /* yacc.c:1646  */
    break;

  case 102:
#line 1007 "../SqlParser.ypp" /* yacc.c:1646  */
>>>>>>> 93547dc3
    {
    (yyval.with_list_element_) = new quickstep::ParseSubqueryTableReference((yylsp[-2]).first_line, (yylsp[-2]).first_column, (yyvsp[0].subquery_expression_));
    (yyval.with_list_element_)->set_table_reference_signature((yyvsp[-2].table_reference_signature_));
  }
<<<<<<< HEAD
#line 3697 "SqlParser_gen.cpp" /* yacc.c:1661  */
    break;

  case 101:
#line 997 "../SqlParser.ypp" /* yacc.c:1661  */
    {
    (yyval.select_query_) = new quickstep::ParseSelect((yylsp[-8]).first_line, (yylsp[-8]).first_column, (yyvsp[-6].selection_), (yyvsp[-5].table_reference_list_), (yyvsp[-4].predicate_), (yyvsp[-3].opt_group_by_clause_), (yyvsp[-2].opt_having_clause_), (yyvsp[-1].opt_order_by_clause_), (yyvsp[0].opt_limit_clause_));
  }
#line 3705 "SqlParser_gen.cpp" /* yacc.c:1661  */
    break;

  case 102:
#line 1002 "../SqlParser.ypp" /* yacc.c:1661  */
    {
    /* $$ = nullptr; */
  }
#line 3713 "SqlParser_gen.cpp" /* yacc.c:1661  */
    break;

  case 103:
#line 1005 "../SqlParser.ypp" /* yacc.c:1661  */
=======
#line 3734 "SqlParser_gen.cpp" /* yacc.c:1646  */
    break;

  case 103:
#line 1014 "../SqlParser.ypp" /* yacc.c:1646  */
    {
    (yyval.select_query_) = new quickstep::ParseSelect((yylsp[-8]).first_line, (yylsp[-8]).first_column, (yyvsp[-6].selection_), (yyvsp[-5].table_reference_list_), (yyvsp[-4].predicate_), (yyvsp[-3].opt_group_by_clause_), (yyvsp[-2].opt_having_clause_), (yyvsp[-1].opt_order_by_clause_), (yyvsp[0].opt_limit_clause_));
  }
#line 3742 "SqlParser_gen.cpp" /* yacc.c:1646  */
    break;

  case 104:
#line 1019 "../SqlParser.ypp" /* yacc.c:1646  */
    {
    /* $$ = nullptr; */
  }
#line 3750 "SqlParser_gen.cpp" /* yacc.c:1646  */
    break;

  case 105:
#line 1022 "../SqlParser.ypp" /* yacc.c:1646  */
>>>>>>> 93547dc3
    {
    NotSupported(&(yylsp[0]), yyscanner, "ALL in selection");
    YYERROR;
  }
<<<<<<< HEAD
#line 3722 "SqlParser_gen.cpp" /* yacc.c:1661  */
    break;

  case 104:
#line 1009 "../SqlParser.ypp" /* yacc.c:1661  */
=======
#line 3759 "SqlParser_gen.cpp" /* yacc.c:1646  */
    break;

  case 106:
#line 1026 "../SqlParser.ypp" /* yacc.c:1646  */
>>>>>>> 93547dc3
    {
    NotSupported(&(yylsp[0]), yyscanner, "DISTINCT in selection");
    YYERROR;
  }
<<<<<<< HEAD
#line 3731 "SqlParser_gen.cpp" /* yacc.c:1661  */
    break;

  case 105:
#line 1015 "../SqlParser.ypp" /* yacc.c:1661  */
    {
    (yyval.selection_) = new quickstep::ParseSelectionStar((yylsp[0]).first_line, (yylsp[0]).first_column);
  }
#line 3739 "SqlParser_gen.cpp" /* yacc.c:1661  */
    break;

  case 106:
#line 1018 "../SqlParser.ypp" /* yacc.c:1661  */
    {
    (yyval.selection_) = (yyvsp[0].selection_list_);
  }
#line 3747 "SqlParser_gen.cpp" /* yacc.c:1661  */
    break;

  case 107:
#line 1023 "../SqlParser.ypp" /* yacc.c:1661  */
=======
#line 3768 "SqlParser_gen.cpp" /* yacc.c:1646  */
    break;

  case 107:
#line 1032 "../SqlParser.ypp" /* yacc.c:1646  */
    {
    (yyval.selection_) = new quickstep::ParseSelectionStar((yylsp[0]).first_line, (yylsp[0]).first_column);
  }
#line 3776 "SqlParser_gen.cpp" /* yacc.c:1646  */
    break;

  case 108:
#line 1035 "../SqlParser.ypp" /* yacc.c:1646  */
    {
    (yyval.selection_) = (yyvsp[0].selection_list_);
  }
#line 3784 "SqlParser_gen.cpp" /* yacc.c:1646  */
    break;

  case 109:
#line 1040 "../SqlParser.ypp" /* yacc.c:1646  */
>>>>>>> 93547dc3
    {
    (yyval.selection_list_) = new quickstep::ParseSelectionList((yylsp[0]).first_line, (yylsp[0]).first_column);
    (yyval.selection_list_)->add((yyvsp[0].selection_item_));
  }
<<<<<<< HEAD
#line 3756 "SqlParser_gen.cpp" /* yacc.c:1661  */
    break;

  case 108:
#line 1027 "../SqlParser.ypp" /* yacc.c:1661  */
=======
#line 3793 "SqlParser_gen.cpp" /* yacc.c:1646  */
    break;

  case 110:
#line 1044 "../SqlParser.ypp" /* yacc.c:1646  */
>>>>>>> 93547dc3
    {
    (yyval.selection_list_) = (yyvsp[-2].selection_list_);
    (yyval.selection_list_)->add((yyvsp[0].selection_item_));
  }
<<<<<<< HEAD
#line 3765 "SqlParser_gen.cpp" /* yacc.c:1661  */
    break;

  case 109:
#line 1033 "../SqlParser.ypp" /* yacc.c:1661  */
    {
    (yyval.selection_item_) = new quickstep::ParseSelectionItem((yylsp[-2]).first_line, (yylsp[-2]).first_column, (yyvsp[-2].expression_), (yyvsp[0].string_value_));
  }
#line 3773 "SqlParser_gen.cpp" /* yacc.c:1661  */
    break;

  case 110:
#line 1036 "../SqlParser.ypp" /* yacc.c:1661  */
    {
    (yyval.selection_item_) = new quickstep::ParseSelectionItem((yylsp[-1]).first_line, (yylsp[-1]).first_column, (yyvsp[-1].expression_), (yyvsp[0].string_value_));
  }
#line 3781 "SqlParser_gen.cpp" /* yacc.c:1661  */
    break;

  case 111:
#line 1039 "../SqlParser.ypp" /* yacc.c:1661  */
    {
    (yyval.selection_item_) = new quickstep::ParseSelectionItem((yylsp[0]).first_line, (yylsp[0]).first_column, (yyvsp[0].expression_));
  }
#line 3789 "SqlParser_gen.cpp" /* yacc.c:1661  */
    break;

  case 112:
#line 1044 "../SqlParser.ypp" /* yacc.c:1661  */
    {
    (yyval.table_reference_list_) = (yyvsp[-1].table_reference_list_);
  }
#line 3797 "SqlParser_gen.cpp" /* yacc.c:1661  */
    break;

  case 113:
#line 1049 "../SqlParser.ypp" /* yacc.c:1661  */
    {
    /* $$ = nullptr; */
  }
#line 3805 "SqlParser_gen.cpp" /* yacc.c:1661  */
    break;

  case 114:
#line 1052 "../SqlParser.ypp" /* yacc.c:1661  */
=======
#line 3802 "SqlParser_gen.cpp" /* yacc.c:1646  */
    break;

  case 111:
#line 1050 "../SqlParser.ypp" /* yacc.c:1646  */
    {
    (yyval.selection_item_) = new quickstep::ParseSelectionItem((yylsp[-2]).first_line, (yylsp[-2]).first_column, (yyvsp[-2].expression_), (yyvsp[0].string_value_));
  }
#line 3810 "SqlParser_gen.cpp" /* yacc.c:1646  */
    break;

  case 112:
#line 1053 "../SqlParser.ypp" /* yacc.c:1646  */
    {
    (yyval.selection_item_) = new quickstep::ParseSelectionItem((yylsp[-1]).first_line, (yylsp[-1]).first_column, (yyvsp[-1].expression_), (yyvsp[0].string_value_));
  }
#line 3818 "SqlParser_gen.cpp" /* yacc.c:1646  */
    break;

  case 113:
#line 1056 "../SqlParser.ypp" /* yacc.c:1646  */
    {
    (yyval.selection_item_) = new quickstep::ParseSelectionItem((yylsp[0]).first_line, (yylsp[0]).first_column, (yyvsp[0].expression_));
  }
#line 3826 "SqlParser_gen.cpp" /* yacc.c:1646  */
    break;

  case 114:
#line 1061 "../SqlParser.ypp" /* yacc.c:1646  */
    {
    (yyval.table_reference_list_) = (yyvsp[-1].table_reference_list_);
  }
#line 3834 "SqlParser_gen.cpp" /* yacc.c:1646  */
    break;

  case 115:
#line 1066 "../SqlParser.ypp" /* yacc.c:1646  */
    {
    /* $$ = nullptr; */
  }
#line 3842 "SqlParser_gen.cpp" /* yacc.c:1646  */
    break;

  case 116:
#line 1069 "../SqlParser.ypp" /* yacc.c:1646  */
>>>>>>> 93547dc3
    {
    NotSupported(&(yylsp[0]), yyscanner, "alternate JOIN syntax (specify in WHERE clause instead)");
    YYERROR;
  }
<<<<<<< HEAD
#line 3814 "SqlParser_gen.cpp" /* yacc.c:1661  */
    break;

  case 115:
#line 1058 "../SqlParser.ypp" /* yacc.c:1661  */
=======
#line 3851 "SqlParser_gen.cpp" /* yacc.c:1646  */
    break;

  case 117:
#line 1075 "../SqlParser.ypp" /* yacc.c:1646  */
>>>>>>> 93547dc3
    {
    NotSupported(&(yylsp[-1]), yyscanner, "alternate JOIN syntax (specify in WHERE clause instead)");
    YYERROR;
  }
<<<<<<< HEAD
#line 3823 "SqlParser_gen.cpp" /* yacc.c:1661  */
    break;

  case 116:
#line 1062 "../SqlParser.ypp" /* yacc.c:1661  */
=======
#line 3860 "SqlParser_gen.cpp" /* yacc.c:1646  */
    break;

  case 118:
#line 1079 "../SqlParser.ypp" /* yacc.c:1646  */
>>>>>>> 93547dc3
    {
    NotSupported(&(yylsp[0]), yyscanner, "alternate JOIN syntax (specify in WHERE clause instead)");
    YYERROR;
  }
<<<<<<< HEAD
#line 3832 "SqlParser_gen.cpp" /* yacc.c:1661  */
    break;

  case 117:
#line 1068 "../SqlParser.ypp" /* yacc.c:1661  */
=======
#line 3869 "SqlParser_gen.cpp" /* yacc.c:1646  */
    break;

  case 119:
#line 1085 "../SqlParser.ypp" /* yacc.c:1646  */
>>>>>>> 93547dc3
    {
    delete (yyvsp[-2].string_list_);
    delete (yyvsp[0].predicate_);
    NotSupported(&(yylsp[-4]), yyscanner, "alternate JOIN syntax (specify in WHERE clause instead)");
    YYERROR;
  }
<<<<<<< HEAD
#line 3843 "SqlParser_gen.cpp" /* yacc.c:1661  */
    break;

  case 118:
#line 1074 "../SqlParser.ypp" /* yacc.c:1661  */
=======
#line 3880 "SqlParser_gen.cpp" /* yacc.c:1646  */
    break;

  case 120:
#line 1091 "../SqlParser.ypp" /* yacc.c:1646  */
>>>>>>> 93547dc3
    {
    delete (yyvsp[-2].string_list_);
    delete (yyvsp[0].predicate_);
    NotSupported(&(yylsp[-3]), yyscanner, "alternate JOIN syntax (specify in WHERE clause instead)");
    YYERROR;
  }
<<<<<<< HEAD
#line 3854 "SqlParser_gen.cpp" /* yacc.c:1661  */
    break;

  case 119:
#line 1080 "../SqlParser.ypp" /* yacc.c:1661  */
=======
#line 3891 "SqlParser_gen.cpp" /* yacc.c:1646  */
    break;

  case 121:
#line 1097 "../SqlParser.ypp" /* yacc.c:1646  */
>>>>>>> 93547dc3
    {
    delete (yyvsp[-2].string_list_);
    delete (yyvsp[0].predicate_);
    NotSupported(&(yylsp[-5]), yyscanner, "OUTER JOIN");
    YYERROR;
  }
<<<<<<< HEAD
#line 3865 "SqlParser_gen.cpp" /* yacc.c:1661  */
    break;

  case 120:
#line 1086 "../SqlParser.ypp" /* yacc.c:1661  */
=======
#line 3902 "SqlParser_gen.cpp" /* yacc.c:1646  */
    break;

  case 122:
#line 1103 "../SqlParser.ypp" /* yacc.c:1646  */
>>>>>>> 93547dc3
    {
    delete (yyvsp[-2].string_list_);
    delete (yyvsp[0].predicate_);
    NotSupported(&(yylsp[-4]), yyscanner, "OUTER JOIN");
    YYERROR;
  }
<<<<<<< HEAD
#line 3876 "SqlParser_gen.cpp" /* yacc.c:1661  */
    break;

  case 121:
#line 1092 "../SqlParser.ypp" /* yacc.c:1661  */
=======
#line 3913 "SqlParser_gen.cpp" /* yacc.c:1646  */
    break;

  case 123:
#line 1109 "../SqlParser.ypp" /* yacc.c:1646  */
>>>>>>> 93547dc3
    {
    delete (yyvsp[-2].string_list_);
    delete (yyvsp[0].predicate_);
    NotSupported(&(yylsp[-5]), yyscanner, "OUTER JOIN");
    YYERROR;
  }
<<<<<<< HEAD
#line 3887 "SqlParser_gen.cpp" /* yacc.c:1661  */
    break;

  case 122:
#line 1098 "../SqlParser.ypp" /* yacc.c:1661  */
=======
#line 3924 "SqlParser_gen.cpp" /* yacc.c:1646  */
    break;

  case 124:
#line 1115 "../SqlParser.ypp" /* yacc.c:1646  */
>>>>>>> 93547dc3
    {
    delete (yyvsp[-2].string_list_);
    delete (yyvsp[0].predicate_);
    NotSupported(&(yylsp[-4]), yyscanner, "OUTER JOIN");
    YYERROR;
  }
<<<<<<< HEAD
#line 3898 "SqlParser_gen.cpp" /* yacc.c:1661  */
    break;

  case 123:
#line 1104 "../SqlParser.ypp" /* yacc.c:1661  */
=======
#line 3935 "SqlParser_gen.cpp" /* yacc.c:1646  */
    break;

  case 125:
#line 1121 "../SqlParser.ypp" /* yacc.c:1646  */
>>>>>>> 93547dc3
    {
    delete (yyvsp[-2].string_list_);
    delete (yyvsp[0].predicate_);
    NotSupported(&(yylsp[-5]), yyscanner, "OUTER JOIN");
    YYERROR;
  }
<<<<<<< HEAD
#line 3909 "SqlParser_gen.cpp" /* yacc.c:1661  */
    break;

  case 124:
#line 1110 "../SqlParser.ypp" /* yacc.c:1661  */
=======
#line 3946 "SqlParser_gen.cpp" /* yacc.c:1646  */
    break;

  case 126:
#line 1127 "../SqlParser.ypp" /* yacc.c:1646  */
>>>>>>> 93547dc3
    {
    delete (yyvsp[-2].string_list_);
    delete (yyvsp[0].predicate_);
    NotSupported(&(yylsp[-4]), yyscanner, "OUTER JOIN");
    YYERROR;
  }
<<<<<<< HEAD
#line 3920 "SqlParser_gen.cpp" /* yacc.c:1661  */
    break;

  case 125:
#line 1118 "../SqlParser.ypp" /* yacc.c:1661  */
    {
    (yyval.subquery_expression_) = new quickstep::ParseSubqueryExpression((yylsp[-2]).first_line, (yylsp[-2]).first_column, (yyvsp[-1].select_query_));
  }
#line 3928 "SqlParser_gen.cpp" /* yacc.c:1661  */
    break;

  case 126:
#line 1123 "../SqlParser.ypp" /* yacc.c:1661  */
=======
#line 3957 "SqlParser_gen.cpp" /* yacc.c:1646  */
    break;

  case 127:
#line 1135 "../SqlParser.ypp" /* yacc.c:1646  */
    {
    (yyval.subquery_expression_) = new quickstep::ParseSubqueryExpression((yylsp[-2]).first_line, (yylsp[-2]).first_column, (yyvsp[-1].select_query_));
  }
#line 3965 "SqlParser_gen.cpp" /* yacc.c:1646  */
    break;

  case 128:
#line 1140 "../SqlParser.ypp" /* yacc.c:1646  */
>>>>>>> 93547dc3
    {
    (yyval.table_reference_) = new quickstep::ParseSubqueryTableReference((yylsp[-1]).first_line, (yylsp[-1]).first_column, (yyvsp[-1].subquery_expression_));
    (yyval.table_reference_)->set_table_reference_signature((yyvsp[0].table_reference_signature_));
  }
<<<<<<< HEAD
#line 3937 "SqlParser_gen.cpp" /* yacc.c:1661  */
    break;

  case 127:
#line 1127 "../SqlParser.ypp" /* yacc.c:1661  */
=======
#line 3974 "SqlParser_gen.cpp" /* yacc.c:1646  */
    break;

  case 129:
#line 1144 "../SqlParser.ypp" /* yacc.c:1646  */
>>>>>>> 93547dc3
    {
    (yyval.table_reference_) = new quickstep::ParseSimpleTableReference((yylsp[-1]).first_line, (yylsp[-1]).first_column, (yyvsp[-1].string_value_));
    (yyval.table_reference_)->set_table_reference_signature((yyvsp[0].table_reference_signature_));
  }
<<<<<<< HEAD
#line 3946 "SqlParser_gen.cpp" /* yacc.c:1661  */
    break;

  case 128:
#line 1131 "../SqlParser.ypp" /* yacc.c:1661  */
=======
#line 3983 "SqlParser_gen.cpp" /* yacc.c:1646  */
    break;

  case 130:
#line 1148 "../SqlParser.ypp" /* yacc.c:1646  */
>>>>>>> 93547dc3
    {
    (yyval.table_reference_) = new quickstep::ParseGeneratorTableReference((yylsp[-1]).first_line, (yylsp[-1]).first_column, (yyvsp[-1].function_call_));
    (yyval.table_reference_)->set_table_reference_signature((yyvsp[0].table_reference_signature_));
  }
<<<<<<< HEAD
#line 3955 "SqlParser_gen.cpp" /* yacc.c:1661  */
    break;

  case 129:
#line 1135 "../SqlParser.ypp" /* yacc.c:1661  */
    {
    (yyval.table_reference_) = new quickstep::ParseGeneratorTableReference((yylsp[0]).first_line, (yylsp[0]).first_column, (yyvsp[0].function_call_));
  }
#line 3963 "SqlParser_gen.cpp" /* yacc.c:1661  */
    break;

  case 130:
#line 1138 "../SqlParser.ypp" /* yacc.c:1661  */
    {
    (yyval.table_reference_) = new quickstep::ParseSimpleTableReference((yylsp[0]).first_line, (yylsp[0]).first_column, (yyvsp[0].string_value_));
  }
#line 3971 "SqlParser_gen.cpp" /* yacc.c:1661  */
    break;

  case 131:
#line 1143 "../SqlParser.ypp" /* yacc.c:1661  */
    {
    (yyval.table_reference_signature_) = (yyvsp[0].table_reference_signature_);
  }
#line 3979 "SqlParser_gen.cpp" /* yacc.c:1661  */
    break;

  case 132:
#line 1146 "../SqlParser.ypp" /* yacc.c:1661  */
    {
    (yyval.table_reference_signature_) = (yyvsp[0].table_reference_signature_);
  }
#line 3987 "SqlParser_gen.cpp" /* yacc.c:1661  */
    break;

  case 133:
#line 1151 "../SqlParser.ypp" /* yacc.c:1661  */
    {
    (yyval.table_reference_signature_) = new ::quickstep::ParseTableReferenceSignature((yylsp[0]).first_line, (yylsp[0]).first_column, (yyvsp[0].string_value_));
  }
#line 3995 "SqlParser_gen.cpp" /* yacc.c:1661  */
    break;

  case 134:
#line 1154 "../SqlParser.ypp" /* yacc.c:1661  */
    {
    (yyval.table_reference_signature_) = new ::quickstep::ParseTableReferenceSignature((yylsp[-3]).first_line, (yylsp[-3]).first_column, (yyvsp[-3].string_value_), (yyvsp[-1].string_list_));
  }
#line 4003 "SqlParser_gen.cpp" /* yacc.c:1661  */
    break;

  case 135:
#line 1159 "../SqlParser.ypp" /* yacc.c:1661  */
=======
#line 3992 "SqlParser_gen.cpp" /* yacc.c:1646  */
    break;

  case 131:
#line 1152 "../SqlParser.ypp" /* yacc.c:1646  */
    {
    (yyval.table_reference_) = new quickstep::ParseGeneratorTableReference((yylsp[0]).first_line, (yylsp[0]).first_column, (yyvsp[0].function_call_));
  }
#line 4000 "SqlParser_gen.cpp" /* yacc.c:1646  */
    break;

  case 132:
#line 1155 "../SqlParser.ypp" /* yacc.c:1646  */
    {
    (yyval.table_reference_) = new quickstep::ParseSimpleTableReference((yylsp[0]).first_line, (yylsp[0]).first_column, (yyvsp[0].string_value_));
  }
#line 4008 "SqlParser_gen.cpp" /* yacc.c:1646  */
    break;

  case 133:
#line 1160 "../SqlParser.ypp" /* yacc.c:1646  */
    {
    (yyval.table_reference_signature_) = (yyvsp[0].table_reference_signature_);
  }
#line 4016 "SqlParser_gen.cpp" /* yacc.c:1646  */
    break;

  case 134:
#line 1163 "../SqlParser.ypp" /* yacc.c:1646  */
    {
    (yyval.table_reference_signature_) = (yyvsp[0].table_reference_signature_);
  }
#line 4024 "SqlParser_gen.cpp" /* yacc.c:1646  */
    break;

  case 135:
#line 1168 "../SqlParser.ypp" /* yacc.c:1646  */
    {
    (yyval.table_reference_signature_) = new ::quickstep::ParseTableReferenceSignature((yylsp[0]).first_line, (yylsp[0]).first_column, (yyvsp[0].string_value_));
  }
#line 4032 "SqlParser_gen.cpp" /* yacc.c:1646  */
    break;

  case 136:
#line 1171 "../SqlParser.ypp" /* yacc.c:1646  */
    {
    (yyval.table_reference_signature_) = new ::quickstep::ParseTableReferenceSignature((yylsp[-3]).first_line, (yylsp[-3]).first_column, (yyvsp[-3].string_value_), (yyvsp[-1].string_list_));
  }
#line 4040 "SqlParser_gen.cpp" /* yacc.c:1646  */
    break;

  case 137:
#line 1176 "../SqlParser.ypp" /* yacc.c:1646  */
>>>>>>> 93547dc3
    {
    (yyval.table_reference_list_) = new quickstep::PtrList<quickstep::ParseTableReference>();
    (yyval.table_reference_list_)->push_back((yyvsp[0].table_reference_));
  }
<<<<<<< HEAD
#line 4012 "SqlParser_gen.cpp" /* yacc.c:1661  */
    break;

  case 136:
#line 1163 "../SqlParser.ypp" /* yacc.c:1661  */
=======
#line 4049 "SqlParser_gen.cpp" /* yacc.c:1646  */
    break;

  case 138:
#line 1180 "../SqlParser.ypp" /* yacc.c:1646  */
>>>>>>> 93547dc3
    {
    (yyval.table_reference_list_) = (yyvsp[-2].table_reference_list_);
    (yyval.table_reference_list_)->push_back((yyvsp[0].table_reference_));
  }
<<<<<<< HEAD
#line 4021 "SqlParser_gen.cpp" /* yacc.c:1661  */
    break;

  case 137:
#line 1169 "../SqlParser.ypp" /* yacc.c:1661  */
    {
    (yyval.opt_group_by_clause_) = nullptr;
  }
#line 4029 "SqlParser_gen.cpp" /* yacc.c:1661  */
    break;

  case 138:
#line 1172 "../SqlParser.ypp" /* yacc.c:1661  */
    {
    (yyval.opt_group_by_clause_) = new quickstep::ParseGroupBy((yylsp[-2]).first_line, (yylsp[-2]).first_column, (yyvsp[0].expression_list_));
  }
#line 4037 "SqlParser_gen.cpp" /* yacc.c:1661  */
    break;

  case 139:
#line 1177 "../SqlParser.ypp" /* yacc.c:1661  */
    {
    (yyval.opt_having_clause_) = nullptr;
  }
#line 4045 "SqlParser_gen.cpp" /* yacc.c:1661  */
    break;

  case 140:
#line 1180 "../SqlParser.ypp" /* yacc.c:1661  */
    {
    (yyval.opt_having_clause_) = new quickstep::ParseHaving((yylsp[-1]).first_line, (yylsp[-1]).first_column, (yyvsp[0].predicate_));
  }
#line 4053 "SqlParser_gen.cpp" /* yacc.c:1661  */
    break;

  case 141:
#line 1185 "../SqlParser.ypp" /* yacc.c:1661  */
    {
    (yyval.opt_order_by_clause_) = nullptr;
  }
#line 4061 "SqlParser_gen.cpp" /* yacc.c:1661  */
    break;

  case 142:
#line 1188 "../SqlParser.ypp" /* yacc.c:1661  */
    {
    (yyval.opt_order_by_clause_) = new quickstep::ParseOrderBy((yylsp[-2]).first_line, (yylsp[-2]).first_column, (yyvsp[0].order_commalist_));
  }
#line 4069 "SqlParser_gen.cpp" /* yacc.c:1661  */
    break;

  case 143:
#line 1193 "../SqlParser.ypp" /* yacc.c:1661  */
    {
    (yyval.opt_limit_clause_) = nullptr;
  }
#line 4077 "SqlParser_gen.cpp" /* yacc.c:1661  */
    break;

  case 144:
#line 1196 "../SqlParser.ypp" /* yacc.c:1661  */
=======
#line 4058 "SqlParser_gen.cpp" /* yacc.c:1646  */
    break;

  case 139:
#line 1186 "../SqlParser.ypp" /* yacc.c:1646  */
    {
    (yyval.opt_group_by_clause_) = nullptr;
  }
#line 4066 "SqlParser_gen.cpp" /* yacc.c:1646  */
    break;

  case 140:
#line 1189 "../SqlParser.ypp" /* yacc.c:1646  */
    {
    (yyval.opt_group_by_clause_) = new quickstep::ParseGroupBy((yylsp[-2]).first_line, (yylsp[-2]).first_column, (yyvsp[0].expression_list_));
  }
#line 4074 "SqlParser_gen.cpp" /* yacc.c:1646  */
    break;

  case 141:
#line 1194 "../SqlParser.ypp" /* yacc.c:1646  */
    {
    (yyval.opt_having_clause_) = nullptr;
  }
#line 4082 "SqlParser_gen.cpp" /* yacc.c:1646  */
    break;

  case 142:
#line 1197 "../SqlParser.ypp" /* yacc.c:1646  */
    {
    (yyval.opt_having_clause_) = new quickstep::ParseHaving((yylsp[-1]).first_line, (yylsp[-1]).first_column, (yyvsp[0].predicate_));
  }
#line 4090 "SqlParser_gen.cpp" /* yacc.c:1646  */
    break;

  case 143:
#line 1202 "../SqlParser.ypp" /* yacc.c:1646  */
    {
    (yyval.opt_order_by_clause_) = nullptr;
  }
#line 4098 "SqlParser_gen.cpp" /* yacc.c:1646  */
    break;

  case 144:
#line 1205 "../SqlParser.ypp" /* yacc.c:1646  */
    {
    (yyval.opt_order_by_clause_) = new quickstep::ParseOrderBy((yylsp[-2]).first_line, (yylsp[-2]).first_column, (yyvsp[0].order_commalist_));
  }
#line 4106 "SqlParser_gen.cpp" /* yacc.c:1646  */
    break;

  case 145:
#line 1210 "../SqlParser.ypp" /* yacc.c:1646  */
    {
    (yyval.opt_limit_clause_) = nullptr;
  }
#line 4114 "SqlParser_gen.cpp" /* yacc.c:1646  */
    break;

  case 146:
#line 1213 "../SqlParser.ypp" /* yacc.c:1646  */
>>>>>>> 93547dc3
    {
    if ((yyvsp[0].numeric_literal_value_)->float_like()) {
      delete (yyvsp[0].numeric_literal_value_);
      (yyval.opt_limit_clause_) = nullptr;
      quickstep_yyerror(&(yylsp[0]), yyscanner, nullptr, "LIMIT value must be an integer");
      YYERROR;
    } else {
      if ((yyvsp[0].numeric_literal_value_)->long_value() <= 0) {
        delete (yyvsp[0].numeric_literal_value_);
        (yyval.opt_limit_clause_) = nullptr;
        quickstep_yyerror(&(yylsp[0]), yyscanner, nullptr, "LIMIT value must be positive");
        YYERROR;
      } else {
        (yyval.opt_limit_clause_) = new quickstep::ParseLimit((yylsp[-1]).first_line, (yylsp[-1]).first_column, (yyvsp[0].numeric_literal_value_));
      }
    }
  }
<<<<<<< HEAD
#line 4099 "SqlParser_gen.cpp" /* yacc.c:1661  */
    break;

  case 145:
#line 1215 "../SqlParser.ypp" /* yacc.c:1661  */
=======
#line 4136 "SqlParser_gen.cpp" /* yacc.c:1646  */
    break;

  case 147:
#line 1232 "../SqlParser.ypp" /* yacc.c:1646  */
>>>>>>> 93547dc3
    {
    (yyval.order_commalist_) = new quickstep::PtrList<quickstep::ParseOrderByItem>();
    (yyval.order_commalist_)->push_back((yyvsp[0].order_item_));
  }
<<<<<<< HEAD
#line 4108 "SqlParser_gen.cpp" /* yacc.c:1661  */
    break;

  case 146:
#line 1219 "../SqlParser.ypp" /* yacc.c:1661  */
=======
#line 4145 "SqlParser_gen.cpp" /* yacc.c:1646  */
    break;

  case 148:
#line 1236 "../SqlParser.ypp" /* yacc.c:1646  */
>>>>>>> 93547dc3
    {
    (yyval.order_commalist_) = (yyvsp[-2].order_commalist_);
    (yyval.order_commalist_)->push_back((yyvsp[0].order_item_));
  }
<<<<<<< HEAD
#line 4117 "SqlParser_gen.cpp" /* yacc.c:1661  */
    break;

  case 147:
#line 1225 "../SqlParser.ypp" /* yacc.c:1661  */
=======
#line 4154 "SqlParser_gen.cpp" /* yacc.c:1646  */
    break;

  case 149:
#line 1242 "../SqlParser.ypp" /* yacc.c:1646  */
>>>>>>> 93547dc3
    {
    (yyval.order_item_) = new quickstep::ParseOrderByItem((yylsp[-2]).first_line, (yylsp[-2]).first_column, (yyvsp[-2].expression_), (yyvsp[-1].order_direction_), (yyvsp[0].order_direction_));
    delete (yyvsp[-1].order_direction_);
    delete (yyvsp[0].order_direction_);
  }
<<<<<<< HEAD
#line 4127 "SqlParser_gen.cpp" /* yacc.c:1661  */
    break;

  case 148:
#line 1232 "../SqlParser.ypp" /* yacc.c:1661  */
    {
    (yyval.order_direction_) = nullptr;
  }
#line 4135 "SqlParser_gen.cpp" /* yacc.c:1661  */
    break;

  case 149:
#line 1235 "../SqlParser.ypp" /* yacc.c:1661  */
    {
    (yyval.order_direction_) = new bool(true);
  }
#line 4143 "SqlParser_gen.cpp" /* yacc.c:1661  */
    break;

  case 150:
#line 1238 "../SqlParser.ypp" /* yacc.c:1661  */
    {
    (yyval.order_direction_) = new bool(false);
  }
#line 4151 "SqlParser_gen.cpp" /* yacc.c:1661  */
    break;

  case 151:
#line 1243 "../SqlParser.ypp" /* yacc.c:1661  */
    {
    (yyval.order_direction_) = nullptr;
  }
#line 4159 "SqlParser_gen.cpp" /* yacc.c:1661  */
    break;

  case 152:
#line 1246 "../SqlParser.ypp" /* yacc.c:1661  */
    {
    (yyval.order_direction_) = new bool(true);
  }
#line 4167 "SqlParser_gen.cpp" /* yacc.c:1661  */
    break;

  case 153:
#line 1249 "../SqlParser.ypp" /* yacc.c:1661  */
    {
    (yyval.order_direction_) = new bool(false);
  }
#line 4175 "SqlParser_gen.cpp" /* yacc.c:1661  */
    break;

  case 154:
#line 1255 "../SqlParser.ypp" /* yacc.c:1661  */
    {
    (yyval.predicate_) = nullptr;
  }
#line 4183 "SqlParser_gen.cpp" /* yacc.c:1661  */
    break;

  case 155:
#line 1258 "../SqlParser.ypp" /* yacc.c:1661  */
    {
    (yyval.predicate_) = (yyvsp[0].predicate_);
  }
#line 4191 "SqlParser_gen.cpp" /* yacc.c:1661  */
    break;

  case 156:
#line 1263 "../SqlParser.ypp" /* yacc.c:1661  */
    {
    (yyval.predicate_) = (yyvsp[0].predicate_);
  }
#line 4199 "SqlParser_gen.cpp" /* yacc.c:1661  */
    break;

  case 157:
#line 1268 "../SqlParser.ypp" /* yacc.c:1661  */
=======
#line 4164 "SqlParser_gen.cpp" /* yacc.c:1646  */
    break;

  case 150:
#line 1249 "../SqlParser.ypp" /* yacc.c:1646  */
    {
    (yyval.order_direction_) = nullptr;
  }
#line 4172 "SqlParser_gen.cpp" /* yacc.c:1646  */
    break;

  case 151:
#line 1252 "../SqlParser.ypp" /* yacc.c:1646  */
    {
    (yyval.order_direction_) = new bool(true);
  }
#line 4180 "SqlParser_gen.cpp" /* yacc.c:1646  */
    break;

  case 152:
#line 1255 "../SqlParser.ypp" /* yacc.c:1646  */
    {
    (yyval.order_direction_) = new bool(false);
  }
#line 4188 "SqlParser_gen.cpp" /* yacc.c:1646  */
    break;

  case 153:
#line 1260 "../SqlParser.ypp" /* yacc.c:1646  */
    {
    (yyval.order_direction_) = nullptr;
  }
#line 4196 "SqlParser_gen.cpp" /* yacc.c:1646  */
    break;

  case 154:
#line 1263 "../SqlParser.ypp" /* yacc.c:1646  */
    {
    (yyval.order_direction_) = new bool(true);
  }
#line 4204 "SqlParser_gen.cpp" /* yacc.c:1646  */
    break;

  case 155:
#line 1266 "../SqlParser.ypp" /* yacc.c:1646  */
    {
    (yyval.order_direction_) = new bool(false);
  }
#line 4212 "SqlParser_gen.cpp" /* yacc.c:1646  */
    break;

  case 156:
#line 1272 "../SqlParser.ypp" /* yacc.c:1646  */
    {
    (yyval.predicate_) = nullptr;
  }
#line 4220 "SqlParser_gen.cpp" /* yacc.c:1646  */
    break;

  case 157:
#line 1275 "../SqlParser.ypp" /* yacc.c:1646  */
    {
    (yyval.predicate_) = (yyvsp[0].predicate_);
  }
#line 4228 "SqlParser_gen.cpp" /* yacc.c:1646  */
    break;

  case 158:
#line 1280 "../SqlParser.ypp" /* yacc.c:1646  */
    {
    (yyval.predicate_) = (yyvsp[0].predicate_);
  }
#line 4236 "SqlParser_gen.cpp" /* yacc.c:1646  */
    break;

  case 159:
#line 1285 "../SqlParser.ypp" /* yacc.c:1646  */
>>>>>>> 93547dc3
    {
    if ((yyvsp[-2].predicate_)->getParsePredicateType() == quickstep::ParsePredicate::kDisjunction) {
      (yyval.predicate_) = (yyvsp[-2].predicate_);
    } else {
      (yyval.predicate_) = new quickstep::ParsePredicateDisjunction((yylsp[-2]).first_line, (yylsp[-2]).first_column);
      static_cast<quickstep::ParsePredicateDisjunction *>((yyval.predicate_))->addPredicate((yyvsp[-2].predicate_));
    }
    static_cast<quickstep::ParsePredicateDisjunction *>((yyval.predicate_))->addPredicate((yyvsp[0].predicate_));
  }
<<<<<<< HEAD
#line 4213 "SqlParser_gen.cpp" /* yacc.c:1661  */
    break;

  case 158:
#line 1277 "../SqlParser.ypp" /* yacc.c:1661  */
    {
    (yyval.predicate_) = (yyvsp[0].predicate_);
  }
#line 4221 "SqlParser_gen.cpp" /* yacc.c:1661  */
    break;

  case 159:
#line 1282 "../SqlParser.ypp" /* yacc.c:1661  */
=======
#line 4250 "SqlParser_gen.cpp" /* yacc.c:1646  */
    break;

  case 160:
#line 1294 "../SqlParser.ypp" /* yacc.c:1646  */
    {
    (yyval.predicate_) = (yyvsp[0].predicate_);
  }
#line 4258 "SqlParser_gen.cpp" /* yacc.c:1646  */
    break;

  case 161:
#line 1299 "../SqlParser.ypp" /* yacc.c:1646  */
>>>>>>> 93547dc3
    {
    if ((yyvsp[-2].predicate_)->getParsePredicateType() == quickstep::ParsePredicate::kConjunction) {
      (yyval.predicate_) = (yyvsp[-2].predicate_);
    } else {
      (yyval.predicate_) = new quickstep::ParsePredicateConjunction((yylsp[-2]).first_line, (yylsp[-2]).first_column);
      static_cast<quickstep::ParsePredicateConjunction *>((yyval.predicate_))->addPredicate((yyvsp[-2].predicate_));
    }
    static_cast<quickstep::ParsePredicateConjunction *>((yyval.predicate_))->addPredicate((yyvsp[0].predicate_));
  }
<<<<<<< HEAD
#line 4235 "SqlParser_gen.cpp" /* yacc.c:1661  */
    break;

  case 160:
#line 1291 "../SqlParser.ypp" /* yacc.c:1661  */
    {
    (yyval.predicate_) = (yyvsp[0].predicate_);
  }
#line 4243 "SqlParser_gen.cpp" /* yacc.c:1661  */
    break;

  case 161:
#line 1296 "../SqlParser.ypp" /* yacc.c:1661  */
    {
    (yyval.predicate_) = new quickstep::ParsePredicateNegation((yylsp[-1]).first_line, (yylsp[-1]).first_column, (yyvsp[0].predicate_));
  }
#line 4251 "SqlParser_gen.cpp" /* yacc.c:1661  */
    break;

  case 162:
#line 1299 "../SqlParser.ypp" /* yacc.c:1661  */
    {
    (yyval.predicate_) = (yyvsp[0].predicate_);
  }
#line 4259 "SqlParser_gen.cpp" /* yacc.c:1661  */
    break;

  case 163:
#line 1304 "../SqlParser.ypp" /* yacc.c:1661  */
    {
    (yyval.predicate_) = new quickstep::ParsePredicateBetween((yylsp[-3]).first_line, (yylsp[-3]).first_column, (yyvsp[-4].expression_), (yyvsp[-2].expression_), (yyvsp[0].expression_));
  }
#line 4267 "SqlParser_gen.cpp" /* yacc.c:1661  */
    break;

  case 164:
#line 1307 "../SqlParser.ypp" /* yacc.c:1661  */
=======
#line 4272 "SqlParser_gen.cpp" /* yacc.c:1646  */
    break;

  case 162:
#line 1308 "../SqlParser.ypp" /* yacc.c:1646  */
    {
    (yyval.predicate_) = (yyvsp[0].predicate_);
  }
#line 4280 "SqlParser_gen.cpp" /* yacc.c:1646  */
    break;

  case 163:
#line 1313 "../SqlParser.ypp" /* yacc.c:1646  */
    {
    (yyval.predicate_) = new quickstep::ParsePredicateNegation((yylsp[-1]).first_line, (yylsp[-1]).first_column, (yyvsp[0].predicate_));
  }
#line 4288 "SqlParser_gen.cpp" /* yacc.c:1646  */
    break;

  case 164:
#line 1316 "../SqlParser.ypp" /* yacc.c:1646  */
    {
    (yyval.predicate_) = (yyvsp[0].predicate_);
  }
#line 4296 "SqlParser_gen.cpp" /* yacc.c:1646  */
    break;

  case 165:
#line 1321 "../SqlParser.ypp" /* yacc.c:1646  */
    {
    (yyval.predicate_) = new quickstep::ParsePredicateBetween((yylsp[-3]).first_line, (yylsp[-3]).first_column, (yyvsp[-4].expression_), (yyvsp[-2].expression_), (yyvsp[0].expression_));
  }
#line 4304 "SqlParser_gen.cpp" /* yacc.c:1646  */
    break;

  case 166:
#line 1324 "../SqlParser.ypp" /* yacc.c:1646  */
>>>>>>> 93547dc3
    {
    (yyval.predicate_) = new quickstep::ParsePredicateNegation(
        (yylsp[-4]).first_line, (yylsp[-4]).first_column,
        new quickstep::ParsePredicateBetween((yylsp[-3]).first_line, (yylsp[-3]).first_column, (yyvsp[-5].expression_), (yyvsp[-2].expression_), (yyvsp[0].expression_)));
  }
<<<<<<< HEAD
#line 4277 "SqlParser_gen.cpp" /* yacc.c:1661  */
    break;

  case 165:
#line 1312 "../SqlParser.ypp" /* yacc.c:1661  */
=======
#line 4314 "SqlParser_gen.cpp" /* yacc.c:1646  */
    break;

  case 167:
#line 1329 "../SqlParser.ypp" /* yacc.c:1646  */
>>>>>>> 93547dc3
    {
    delete (yyvsp[-3].attribute_);
    (yyval.predicate_) = nullptr;
    NotSupported(&(yylsp[-2]), yyscanner, "NULL comparison predicates");
    YYERROR;
  }
<<<<<<< HEAD
#line 4288 "SqlParser_gen.cpp" /* yacc.c:1661  */
    break;

  case 166:
#line 1318 "../SqlParser.ypp" /* yacc.c:1661  */
=======
#line 4325 "SqlParser_gen.cpp" /* yacc.c:1646  */
    break;

  case 168:
#line 1335 "../SqlParser.ypp" /* yacc.c:1646  */
>>>>>>> 93547dc3
    {
    delete (yyvsp[-2].attribute_);
    (yyval.predicate_) = nullptr;
    NotSupported(&(yylsp[-1]), yyscanner, "NULL comparison predicates");
    YYERROR;
  }
<<<<<<< HEAD
#line 4299 "SqlParser_gen.cpp" /* yacc.c:1661  */
    break;

  case 167:
#line 1324 "../SqlParser.ypp" /* yacc.c:1661  */
=======
#line 4336 "SqlParser_gen.cpp" /* yacc.c:1646  */
    break;

  case 169:
#line 1341 "../SqlParser.ypp" /* yacc.c:1646  */
>>>>>>> 93547dc3
    {
    (yyval.predicate_) = new quickstep::ParsePredicateComparison((yylsp[-1]).first_line, (yylsp[-1]).first_column, *(yyvsp[-1].comparison_), (yyvsp[-2].expression_), (yyvsp[0].expression_));
  }
<<<<<<< HEAD
#line 4307 "SqlParser_gen.cpp" /* yacc.c:1661  */
    break;

  case 168:
#line 1327 "../SqlParser.ypp" /* yacc.c:1661  */
=======
#line 4348 "SqlParser_gen.cpp" /* yacc.c:1646  */
    break;

  case 170:
#line 1348 "../SqlParser.ypp" /* yacc.c:1646  */
>>>>>>> 93547dc3
    {
    (yyval.predicate_) = (yyvsp[-1].predicate_);
  }
<<<<<<< HEAD
#line 4315 "SqlParser_gen.cpp" /* yacc.c:1661  */
=======
#line 4356 "SqlParser_gen.cpp" /* yacc.c:1646  */
>>>>>>> 93547dc3
    break;

  case 171:
#line 1351 "../SqlParser.ypp" /* yacc.c:1646  */
    {
<<<<<<< HEAD
    (yyval.expression_) = new quickstep::ParseBinaryExpression((yylsp[-1]).first_line, (yylsp[-1]).first_column, *(yyvsp[-1].binary_operation_), (yyvsp[-2].expression_), (yyvsp[0].expression_));
  }
#line 4323 "SqlParser_gen.cpp" /* yacc.c:1661  */
    break;

  case 170:
#line 1336 "../SqlParser.ypp" /* yacc.c:1661  */
    {
    (yyval.expression_) = (yyvsp[0].expression_);
  }
#line 4331 "SqlParser_gen.cpp" /* yacc.c:1661  */
    break;

  case 171:
#line 1341 "../SqlParser.ypp" /* yacc.c:1661  */
    {
    (yyval.expression_) = new quickstep::ParseBinaryExpression((yylsp[-1]).first_line, (yylsp[-1]).first_column, *(yyvsp[-1].binary_operation_), (yyvsp[-2].expression_), (yyvsp[0].expression_));
  }
#line 4339 "SqlParser_gen.cpp" /* yacc.c:1661  */
    break;

  case 172:
#line 1344 "../SqlParser.ypp" /* yacc.c:1661  */
    {
    (yyval.expression_) = (yyvsp[0].expression_);
  }
#line 4347 "SqlParser_gen.cpp" /* yacc.c:1661  */
    break;

  case 173:
#line 1349 "../SqlParser.ypp" /* yacc.c:1661  */
    {
    (yyval.expression_) = new quickstep::ParseUnaryExpression((yylsp[-1]).first_line, (yylsp[-1]).first_column, *(yyvsp[-1].unary_operation_), (yyvsp[0].expression_));
  }
#line 4355 "SqlParser_gen.cpp" /* yacc.c:1661  */
    break;

  case 174:
#line 1352 "../SqlParser.ypp" /* yacc.c:1661  */
    {
    (yyval.expression_) = (yyvsp[0].expression_);
  }
#line 4363 "SqlParser_gen.cpp" /* yacc.c:1661  */
    break;

  case 175:
#line 1357 "../SqlParser.ypp" /* yacc.c:1661  */
    {
    (yyval.expression_) = (yyvsp[0].attribute_);
  }
#line 4371 "SqlParser_gen.cpp" /* yacc.c:1661  */
    break;

  case 176:
#line 1360 "../SqlParser.ypp" /* yacc.c:1661  */
    {
    (yyval.expression_) = new quickstep::ParseScalarLiteral((yyvsp[0].literal_value_));
  }
#line 4379 "SqlParser_gen.cpp" /* yacc.c:1661  */
    break;

  case 177:
#line 1363 "../SqlParser.ypp" /* yacc.c:1661  */
    {
    (yyval.expression_) = (yyvsp[0].function_call_);
  }
#line 4387 "SqlParser_gen.cpp" /* yacc.c:1661  */
    break;

  case 178:
#line 1366 "../SqlParser.ypp" /* yacc.c:1661  */
    {
    (yyval.expression_) = (yyvsp[-1].expression_);
  }
#line 4395 "SqlParser_gen.cpp" /* yacc.c:1661  */
    break;

  case 179:
#line 1371 "../SqlParser.ypp" /* yacc.c:1661  */
=======
    (yyval.predicate_) = (yyvsp[-1].predicate_);
  }
#line 4364 "SqlParser_gen.cpp" /* yacc.c:1646  */
    break;

  case 172:
#line 1358 "../SqlParser.ypp" /* yacc.c:1646  */
    {
    (yyval.expression_) = new quickstep::ParseBinaryExpression((yylsp[-1]).first_line, (yylsp[-1]).first_column, *(yyvsp[-1].binary_operation_), (yyvsp[-2].expression_), (yyvsp[0].expression_));
  }
#line 4372 "SqlParser_gen.cpp" /* yacc.c:1646  */
    break;

  case 173:
#line 1361 "../SqlParser.ypp" /* yacc.c:1646  */
    {
    (yyval.expression_) = (yyvsp[0].expression_);
  }
#line 4380 "SqlParser_gen.cpp" /* yacc.c:1646  */
    break;

  case 174:
#line 1366 "../SqlParser.ypp" /* yacc.c:1646  */
    {
    (yyval.expression_) = new quickstep::ParseBinaryExpression((yylsp[-1]).first_line, (yylsp[-1]).first_column, *(yyvsp[-1].binary_operation_), (yyvsp[-2].expression_), (yyvsp[0].expression_));
  }
#line 4388 "SqlParser_gen.cpp" /* yacc.c:1646  */
    break;

  case 175:
#line 1369 "../SqlParser.ypp" /* yacc.c:1646  */
    {
    (yyval.expression_) = (yyvsp[0].expression_);
  }
#line 4396 "SqlParser_gen.cpp" /* yacc.c:1646  */
    break;

  case 176:
#line 1374 "../SqlParser.ypp" /* yacc.c:1646  */
    {
    (yyval.expression_) = new quickstep::ParseUnaryExpression((yylsp[-1]).first_line, (yylsp[-1]).first_column, *(yyvsp[-1].unary_operation_), (yyvsp[0].expression_));
  }
#line 4404 "SqlParser_gen.cpp" /* yacc.c:1646  */
    break;

  case 177:
#line 1377 "../SqlParser.ypp" /* yacc.c:1646  */
    {
    (yyval.expression_) = (yyvsp[0].expression_);
  }
#line 4412 "SqlParser_gen.cpp" /* yacc.c:1646  */
    break;

  case 178:
#line 1382 "../SqlParser.ypp" /* yacc.c:1646  */
    {
    (yyval.expression_) = (yyvsp[0].attribute_);
  }
#line 4420 "SqlParser_gen.cpp" /* yacc.c:1646  */
    break;

  case 179:
#line 1385 "../SqlParser.ypp" /* yacc.c:1646  */
    {
    (yyval.expression_) = new quickstep::ParseScalarLiteral((yyvsp[0].literal_value_));
  }
#line 4428 "SqlParser_gen.cpp" /* yacc.c:1646  */
    break;

  case 180:
#line 1388 "../SqlParser.ypp" /* yacc.c:1646  */
    {
    (yyval.expression_) = (yyvsp[0].function_call_);
  }
#line 4436 "SqlParser_gen.cpp" /* yacc.c:1646  */
    break;

  case 181:
#line 1391 "../SqlParser.ypp" /* yacc.c:1646  */
    {
    (yyval.expression_) = (yyvsp[-1].expression_);
  }
#line 4444 "SqlParser_gen.cpp" /* yacc.c:1646  */
    break;

  case 182:
#line 1396 "../SqlParser.ypp" /* yacc.c:1646  */
>>>>>>> 93547dc3
    {
    (yyval.function_call_) = new quickstep::ParseFunctionCall(
        (yylsp[-2]).first_line, (yylsp[-2]).first_column, (yyvsp[-2].string_value_), new quickstep::PtrList<quickstep::ParseExpression>());
  }
<<<<<<< HEAD
#line 4404 "SqlParser_gen.cpp" /* yacc.c:1661  */
    break;

  case 180:
#line 1375 "../SqlParser.ypp" /* yacc.c:1661  */
=======
#line 4453 "SqlParser_gen.cpp" /* yacc.c:1646  */
    break;

  case 183:
#line 1400 "../SqlParser.ypp" /* yacc.c:1646  */
>>>>>>> 93547dc3
    {
    (yyval.function_call_) = new quickstep::ParseFunctionCall(
        (yylsp[-3]).first_line, (yylsp[-3]).first_column, (yyvsp[-3].string_value_), new quickstep::ParseStar((yylsp[-1]).first_line, (yylsp[-1]).first_column));
  }
<<<<<<< HEAD
#line 4413 "SqlParser_gen.cpp" /* yacc.c:1661  */
    break;

  case 181:
#line 1379 "../SqlParser.ypp" /* yacc.c:1661  */
    {
    (yyval.function_call_) = new quickstep::ParseFunctionCall((yylsp[-3]).first_line, (yylsp[-3]).first_column, (yyvsp[-3].string_value_), (yyvsp[-1].expression_list_));
  }
#line 4421 "SqlParser_gen.cpp" /* yacc.c:1661  */
    break;

  case 182:
#line 1384 "../SqlParser.ypp" /* yacc.c:1661  */
=======
#line 4462 "SqlParser_gen.cpp" /* yacc.c:1646  */
    break;

  case 184:
#line 1404 "../SqlParser.ypp" /* yacc.c:1646  */
    {
    (yyval.function_call_) = new quickstep::ParseFunctionCall((yylsp[-3]).first_line, (yylsp[-3]).first_column, (yyvsp[-3].string_value_), (yyvsp[-1].expression_list_));
  }
#line 4470 "SqlParser_gen.cpp" /* yacc.c:1646  */
    break;

  case 185:
#line 1409 "../SqlParser.ypp" /* yacc.c:1646  */
>>>>>>> 93547dc3
    {
    (yyval.expression_list_) = new quickstep::PtrList<quickstep::ParseExpression>();
    (yyval.expression_list_)->push_back((yyvsp[0].expression_));
  }
<<<<<<< HEAD
#line 4430 "SqlParser_gen.cpp" /* yacc.c:1661  */
    break;

  case 183:
#line 1388 "../SqlParser.ypp" /* yacc.c:1661  */
=======
#line 4479 "SqlParser_gen.cpp" /* yacc.c:1646  */
    break;

  case 186:
#line 1413 "../SqlParser.ypp" /* yacc.c:1646  */
>>>>>>> 93547dc3
    {
    (yyval.expression_list_) = (yyvsp[-2].expression_list_);
    (yyval.expression_list_)->push_back((yyvsp[0].expression_));
  }
<<<<<<< HEAD
#line 4439 "SqlParser_gen.cpp" /* yacc.c:1661  */
    break;

  case 184:
#line 1394 "../SqlParser.ypp" /* yacc.c:1661  */
    {
    (yyval.literal_value_) = new quickstep::NullParseLiteralValue((yylsp[0]).first_line, (yylsp[0]).first_column);
  }
#line 4447 "SqlParser_gen.cpp" /* yacc.c:1661  */
    break;

  case 185:
#line 1397 "../SqlParser.ypp" /* yacc.c:1661  */
    {
    (yyval.literal_value_) = (yyvsp[0].numeric_literal_value_);
  }
#line 4455 "SqlParser_gen.cpp" /* yacc.c:1661  */
    break;

  case 186:
#line 1400 "../SqlParser.ypp" /* yacc.c:1661  */
    {
    (yyval.literal_value_) = (yyvsp[0].numeric_literal_value_);
  }
#line 4463 "SqlParser_gen.cpp" /* yacc.c:1661  */
    break;

  case 187:
#line 1403 "../SqlParser.ypp" /* yacc.c:1661  */
=======
#line 4488 "SqlParser_gen.cpp" /* yacc.c:1646  */
    break;

  case 187:
#line 1419 "../SqlParser.ypp" /* yacc.c:1646  */
    {
    (yyval.literal_value_) = new quickstep::NullParseLiteralValue((yylsp[0]).first_line, (yylsp[0]).first_column);
  }
#line 4496 "SqlParser_gen.cpp" /* yacc.c:1646  */
    break;

  case 188:
#line 1422 "../SqlParser.ypp" /* yacc.c:1646  */
    {
    (yyval.literal_value_) = (yyvsp[0].numeric_literal_value_);
  }
#line 4504 "SqlParser_gen.cpp" /* yacc.c:1646  */
    break;

  case 189:
#line 1425 "../SqlParser.ypp" /* yacc.c:1646  */
    {
    (yyval.literal_value_) = (yyvsp[0].numeric_literal_value_);
  }
#line 4512 "SqlParser_gen.cpp" /* yacc.c:1646  */
    break;

  case 190:
#line 1428 "../SqlParser.ypp" /* yacc.c:1646  */
>>>>>>> 93547dc3
    {
    /**
     * NOTE(chasseur): This case exhibits a shift/reduce conflict with the
     * minus character as a 'unary_operation' followed by a numeric literal.
     * Because Bison prefers to shift rather than reduce, this case has
     * precedence (i.e. the parser will prefer to interpret the ambiguous
     * pattern as a negative number literal rather than a unary minus operation
     * applied to a non-negative number literal).
     **/
    (yyvsp[0].numeric_literal_value_)->prependMinus();
    (yyval.literal_value_) = (yyvsp[0].numeric_literal_value_);
  }
<<<<<<< HEAD
#line 4480 "SqlParser_gen.cpp" /* yacc.c:1661  */
    break;

  case 188:
#line 1415 "../SqlParser.ypp" /* yacc.c:1661  */
=======
#line 4529 "SqlParser_gen.cpp" /* yacc.c:1646  */
    break;

  case 191:
#line 1440 "../SqlParser.ypp" /* yacc.c:1646  */
>>>>>>> 93547dc3
    {
    (yyval.literal_value_) = new quickstep::StringParseLiteralValue((yyvsp[0].string_value_),
                                                nullptr);  // No explicit type.
  }
<<<<<<< HEAD
#line 4489 "SqlParser_gen.cpp" /* yacc.c:1661  */
    break;

  case 189:
#line 1419 "../SqlParser.ypp" /* yacc.c:1661  */
=======
#line 4538 "SqlParser_gen.cpp" /* yacc.c:1646  */
    break;

  case 192:
#line 1444 "../SqlParser.ypp" /* yacc.c:1646  */
>>>>>>> 93547dc3
    {
    /**
     * NOTE(chasseur): This case exhibits a shift/reduce conflict with the
     * plain TOKEN_INTERVAL case in 'data_type' reduced and used in the case
     * below. Because Bison prefers to shift rather than reduce, this case has
     * precedence (i.e. the special
     * StringParseLiteralValue::ParseAmbiguousInterval() method will be used to
     * parse the string as either one of the interval types, rather than an
     * error being emitted because of an ambiguous type).
     **/
    quickstep::StringParseLiteralValue *parse_value;
    if (quickstep::StringParseLiteralValue::ParseAmbiguousInterval((yyvsp[0].string_value_), &parse_value)) {
      (yyval.literal_value_) = parse_value;
    } else {
      (yyval.literal_value_) = nullptr;
      quickstep_yyerror(&(yylsp[0]), yyscanner, nullptr, "Failed to parse literal as specified type");
      YYERROR;
    }
  }
<<<<<<< HEAD
#line 4513 "SqlParser_gen.cpp" /* yacc.c:1661  */
    break;

  case 190:
#line 1438 "../SqlParser.ypp" /* yacc.c:1661  */
=======
#line 4562 "SqlParser_gen.cpp" /* yacc.c:1646  */
    break;

  case 193:
#line 1463 "../SqlParser.ypp" /* yacc.c:1646  */
>>>>>>> 93547dc3
    {
    quickstep::StringParseLiteralValue *parse_value
        = new quickstep::StringParseLiteralValue((yyvsp[0].string_value_), &((yyvsp[-1].data_type_)->getType()));
    delete (yyvsp[-1].data_type_);
    if (!parse_value->tryExplicitTypeParse()) {
      delete parse_value;
      (yyval.literal_value_) = nullptr;
      quickstep_yyerror(&(yylsp[0]), yyscanner, nullptr, "Failed to parse literal as specified type");
      YYERROR;
    } else {
      (yyval.literal_value_) = parse_value;
    }
  }
<<<<<<< HEAD
#line 4531 "SqlParser_gen.cpp" /* yacc.c:1661  */
    break;

  case 191:
#line 1453 "../SqlParser.ypp" /* yacc.c:1661  */
=======
#line 4580 "SqlParser_gen.cpp" /* yacc.c:1646  */
    break;

  case 194:
#line 1478 "../SqlParser.ypp" /* yacc.c:1646  */
>>>>>>> 93547dc3
    {
    (yyval.literal_value_list_) = new quickstep::PtrList<quickstep::ParseScalarLiteral>();
    (yyval.literal_value_list_)->push_back(new quickstep::ParseScalarLiteral((yyvsp[0].literal_value_)));
  }
<<<<<<< HEAD
#line 4540 "SqlParser_gen.cpp" /* yacc.c:1661  */
    break;

  case 192:
#line 1457 "../SqlParser.ypp" /* yacc.c:1661  */
=======
#line 4589 "SqlParser_gen.cpp" /* yacc.c:1646  */
    break;

  case 195:
#line 1482 "../SqlParser.ypp" /* yacc.c:1646  */
>>>>>>> 93547dc3
    {
    (yyval.literal_value_list_) = (yyvsp[-2].literal_value_list_);
    (yyval.literal_value_list_)->push_back(new quickstep::ParseScalarLiteral((yyvsp[0].literal_value_)));
  }
<<<<<<< HEAD
#line 4549 "SqlParser_gen.cpp" /* yacc.c:1661  */
    break;

  case 193:
#line 1463 "../SqlParser.ypp" /* yacc.c:1661  */
    {
    (yyval.attribute_) = new quickstep::ParseAttribute((yylsp[0]).first_line, (yylsp[0]).first_column, (yyvsp[0].string_value_));
  }
#line 4557 "SqlParser_gen.cpp" /* yacc.c:1661  */
    break;

  case 194:
#line 1466 "../SqlParser.ypp" /* yacc.c:1661  */
    {
    (yyval.attribute_) = new quickstep::ParseAttribute((yylsp[-2]).first_line, (yylsp[-2]).first_column, (yyvsp[0].string_value_), (yyvsp[-2].string_value_));
  }
#line 4565 "SqlParser_gen.cpp" /* yacc.c:1661  */
    break;

  case 195:
#line 1472 "../SqlParser.ypp" /* yacc.c:1661  */
    {
    (yyval.comparison_) = &quickstep::ComparisonFactory::GetComparison(quickstep::ComparisonID::kEqual);
  }
#line 4573 "SqlParser_gen.cpp" /* yacc.c:1661  */
    break;

  case 196:
#line 1475 "../SqlParser.ypp" /* yacc.c:1661  */
    {
    (yyval.comparison_) = &quickstep::ComparisonFactory::GetComparison(quickstep::ComparisonID::kNotEqual);
  }
#line 4581 "SqlParser_gen.cpp" /* yacc.c:1661  */
    break;

  case 197:
#line 1478 "../SqlParser.ypp" /* yacc.c:1661  */
    {
    (yyval.comparison_) = &quickstep::ComparisonFactory::GetComparison(quickstep::ComparisonID::kLess);
  }
#line 4589 "SqlParser_gen.cpp" /* yacc.c:1661  */
    break;

  case 198:
#line 1481 "../SqlParser.ypp" /* yacc.c:1661  */
    {
    (yyval.comparison_) = &quickstep::ComparisonFactory::GetComparison(quickstep::ComparisonID::kLessOrEqual);
  }
#line 4597 "SqlParser_gen.cpp" /* yacc.c:1661  */
    break;

  case 199:
#line 1484 "../SqlParser.ypp" /* yacc.c:1661  */
    {
    (yyval.comparison_) = &quickstep::ComparisonFactory::GetComparison(quickstep::ComparisonID::kGreater);
  }
#line 4605 "SqlParser_gen.cpp" /* yacc.c:1661  */
    break;

  case 200:
#line 1487 "../SqlParser.ypp" /* yacc.c:1661  */
    {
    (yyval.comparison_) = &quickstep::ComparisonFactory::GetComparison(quickstep::ComparisonID::kGreaterOrEqual);
  }
#line 4613 "SqlParser_gen.cpp" /* yacc.c:1661  */
    break;

  case 201:
#line 1490 "../SqlParser.ypp" /* yacc.c:1661  */
    {
    (yyval.comparison_) =  &quickstep::ComparisonFactory::GetComparison(quickstep::ComparisonID::kLike);
  }
#line 4621 "SqlParser_gen.cpp" /* yacc.c:1661  */
    break;

  case 202:
#line 1493 "../SqlParser.ypp" /* yacc.c:1661  */
    {
    (yyval.comparison_) =  &quickstep::ComparisonFactory::GetComparison(quickstep::ComparisonID::kNotLike);
  }
#line 4629 "SqlParser_gen.cpp" /* yacc.c:1661  */
    break;

  case 203:
#line 1496 "../SqlParser.ypp" /* yacc.c:1661  */
    {
    (yyval.comparison_) =  &quickstep::ComparisonFactory::GetComparison(quickstep::ComparisonID::kRegexMatch);
  }
#line 4637 "SqlParser_gen.cpp" /* yacc.c:1661  */
    break;

  case 204:
#line 1499 "../SqlParser.ypp" /* yacc.c:1661  */
=======
#line 4598 "SqlParser_gen.cpp" /* yacc.c:1646  */
    break;

  case 196:
#line 1488 "../SqlParser.ypp" /* yacc.c:1646  */
    {
    (yyval.attribute_) = new quickstep::ParseAttribute((yylsp[0]).first_line, (yylsp[0]).first_column, (yyvsp[0].string_value_));
  }
#line 4606 "SqlParser_gen.cpp" /* yacc.c:1646  */
    break;

  case 197:
#line 1491 "../SqlParser.ypp" /* yacc.c:1646  */
    {
    (yyval.attribute_) = new quickstep::ParseAttribute((yylsp[-2]).first_line, (yylsp[-2]).first_column, (yyvsp[0].string_value_), (yyvsp[-2].string_value_));
  }
#line 4614 "SqlParser_gen.cpp" /* yacc.c:1646  */
    break;

  case 198:
#line 1497 "../SqlParser.ypp" /* yacc.c:1646  */
    {
    (yyval.comparison_) = &quickstep::ComparisonFactory::GetComparison(quickstep::ComparisonID::kEqual);
  }
#line 4622 "SqlParser_gen.cpp" /* yacc.c:1646  */
    break;

  case 199:
#line 1500 "../SqlParser.ypp" /* yacc.c:1646  */
    {
    (yyval.comparison_) = &quickstep::ComparisonFactory::GetComparison(quickstep::ComparisonID::kNotEqual);
  }
#line 4630 "SqlParser_gen.cpp" /* yacc.c:1646  */
    break;

  case 200:
#line 1503 "../SqlParser.ypp" /* yacc.c:1646  */
    {
    (yyval.comparison_) = &quickstep::ComparisonFactory::GetComparison(quickstep::ComparisonID::kLess);
  }
#line 4638 "SqlParser_gen.cpp" /* yacc.c:1646  */
    break;

  case 201:
#line 1506 "../SqlParser.ypp" /* yacc.c:1646  */
    {
    (yyval.comparison_) = &quickstep::ComparisonFactory::GetComparison(quickstep::ComparisonID::kLessOrEqual);
  }
#line 4646 "SqlParser_gen.cpp" /* yacc.c:1646  */
    break;

  case 202:
#line 1509 "../SqlParser.ypp" /* yacc.c:1646  */
    {
    (yyval.comparison_) = &quickstep::ComparisonFactory::GetComparison(quickstep::ComparisonID::kGreater);
  }
#line 4654 "SqlParser_gen.cpp" /* yacc.c:1646  */
    break;

  case 203:
#line 1512 "../SqlParser.ypp" /* yacc.c:1646  */
    {
    (yyval.comparison_) = &quickstep::ComparisonFactory::GetComparison(quickstep::ComparisonID::kGreaterOrEqual);
  }
#line 4662 "SqlParser_gen.cpp" /* yacc.c:1646  */
    break;

  case 204:
#line 1517 "../SqlParser.ypp" /* yacc.c:1646  */
>>>>>>> 93547dc3
    {
    (yyval.comparison_) =  &quickstep::ComparisonFactory::GetComparison(quickstep::ComparisonID::kNotRegexMatch);
  }
#line 4645 "SqlParser_gen.cpp" /* yacc.c:1661  */
    break;

  case 205:
#line 1504 "../SqlParser.ypp" /* yacc.c:1661  */
    {
    /**
     * NOTE(chasseur): This case exhibits a shift/reduce conflict with the
     * '-' TOKEN_UNSIGNED_NUMVAL case in 'literal_value'. Because Bison prefers
     * to shift rather than reduce, the case in 'literal_value' has precedence
     * over this one.
     **/
    (yyval.unary_operation_) = &quickstep::UnaryOperationFactory::GetUnaryOperation(quickstep::UnaryOperationID::kNegate);
  }
<<<<<<< HEAD
#line 4659 "SqlParser_gen.cpp" /* yacc.c:1661  */
    break;

  case 206:
#line 1515 "../SqlParser.ypp" /* yacc.c:1661  */
    {
    (yyval.binary_operation_) = &quickstep::BinaryOperationFactory::GetBinaryOperation(quickstep::BinaryOperationID::kAdd);
  }
#line 4667 "SqlParser_gen.cpp" /* yacc.c:1661  */
    break;

  case 207:
#line 1518 "../SqlParser.ypp" /* yacc.c:1661  */
    {
    (yyval.binary_operation_) = &quickstep::BinaryOperationFactory::GetBinaryOperation(quickstep::BinaryOperationID::kSubtract);
  }
#line 4675 "SqlParser_gen.cpp" /* yacc.c:1661  */
    break;

  case 208:
#line 1523 "../SqlParser.ypp" /* yacc.c:1661  */
    {
    (yyval.binary_operation_) = &quickstep::BinaryOperationFactory::GetBinaryOperation(quickstep::BinaryOperationID::kMultiply);
  }
#line 4683 "SqlParser_gen.cpp" /* yacc.c:1661  */
    break;

  case 209:
#line 1526 "../SqlParser.ypp" /* yacc.c:1661  */
    {
    (yyval.binary_operation_) = &quickstep::BinaryOperationFactory::GetBinaryOperation(quickstep::BinaryOperationID::kDivide);
  }
#line 4691 "SqlParser_gen.cpp" /* yacc.c:1661  */
    break;

  case 210:
#line 1532 "../SqlParser.ypp" /* yacc.c:1661  */
=======
#line 4676 "SqlParser_gen.cpp" /* yacc.c:1646  */
    break;

  case 205:
#line 1528 "../SqlParser.ypp" /* yacc.c:1646  */
    {
    (yyval.binary_operation_) = &quickstep::BinaryOperationFactory::GetBinaryOperation(quickstep::BinaryOperationID::kAdd);
  }
#line 4684 "SqlParser_gen.cpp" /* yacc.c:1646  */
    break;

  case 206:
#line 1531 "../SqlParser.ypp" /* yacc.c:1646  */
    {
    (yyval.binary_operation_) = &quickstep::BinaryOperationFactory::GetBinaryOperation(quickstep::BinaryOperationID::kSubtract);
  }
#line 4692 "SqlParser_gen.cpp" /* yacc.c:1646  */
    break;

  case 207:
#line 1536 "../SqlParser.ypp" /* yacc.c:1646  */
    {
    (yyval.binary_operation_) = &quickstep::BinaryOperationFactory::GetBinaryOperation(quickstep::BinaryOperationID::kMultiply);
  }
#line 4700 "SqlParser_gen.cpp" /* yacc.c:1646  */
    break;

  case 208:
#line 1539 "../SqlParser.ypp" /* yacc.c:1646  */
    {
    (yyval.binary_operation_) = &quickstep::BinaryOperationFactory::GetBinaryOperation(quickstep::BinaryOperationID::kDivide);
  }
#line 4708 "SqlParser_gen.cpp" /* yacc.c:1646  */
    break;

  case 209:
#line 1545 "../SqlParser.ypp" /* yacc.c:1646  */
>>>>>>> 93547dc3
    {
    (yyval.string_list_) = new quickstep::PtrList<quickstep::ParseString>();
    (yyval.string_list_)->push_back((yyvsp[0].string_value_));
  }
<<<<<<< HEAD
#line 4700 "SqlParser_gen.cpp" /* yacc.c:1661  */
    break;

  case 211:
#line 1536 "../SqlParser.ypp" /* yacc.c:1661  */
=======
#line 4717 "SqlParser_gen.cpp" /* yacc.c:1646  */
    break;

  case 210:
#line 1549 "../SqlParser.ypp" /* yacc.c:1646  */
>>>>>>> 93547dc3
    {
    (yyval.string_list_) = (yyvsp[-2].string_list_);
    (yyval.string_list_)->push_back((yyvsp[0].string_value_));
  }
<<<<<<< HEAD
#line 4709 "SqlParser_gen.cpp" /* yacc.c:1661  */
    break;

  case 212:
#line 1542 "../SqlParser.ypp" /* yacc.c:1661  */
    {
    (yyval.string_value_) = (yyvsp[0].string_value_);
  }
#line 4717 "SqlParser_gen.cpp" /* yacc.c:1661  */
    break;

  case 213:
#line 1545 "../SqlParser.ypp" /* yacc.c:1661  */
=======
#line 4726 "SqlParser_gen.cpp" /* yacc.c:1646  */
    break;

  case 211:
#line 1555 "../SqlParser.ypp" /* yacc.c:1646  */
    {
    (yyval.string_value_) = (yyvsp[0].string_value_);
  }
#line 4734 "SqlParser_gen.cpp" /* yacc.c:1646  */
    break;

  case 212:
#line 1558 "../SqlParser.ypp" /* yacc.c:1646  */
>>>>>>> 93547dc3
    {
    if ((yyvsp[0].string_value_)->value().empty()) {
      quickstep_yyerror(&(yylsp[0]), yyscanner, nullptr, "Zero-length identifier");
    }
    (yyval.string_value_) = (yyvsp[0].string_value_);
  }
<<<<<<< HEAD
#line 4728 "SqlParser_gen.cpp" /* yacc.c:1661  */
    break;

  case 214:
#line 1553 "../SqlParser.ypp" /* yacc.c:1661  */
    {
    (yyval.boolean_value_) = true;
  }
#line 4736 "SqlParser_gen.cpp" /* yacc.c:1661  */
    break;

  case 215:
#line 1556 "../SqlParser.ypp" /* yacc.c:1661  */
    {
    (yyval.boolean_value_) = true;
  }
#line 4744 "SqlParser_gen.cpp" /* yacc.c:1661  */
    break;

  case 216:
#line 1559 "../SqlParser.ypp" /* yacc.c:1661  */
    {
    (yyval.boolean_value_) = false;
  }
#line 4752 "SqlParser_gen.cpp" /* yacc.c:1661  */
    break;

  case 217:
#line 1562 "../SqlParser.ypp" /* yacc.c:1661  */
    {
    (yyval.boolean_value_) = false;
  }
#line 4760 "SqlParser_gen.cpp" /* yacc.c:1661  */
    break;


#line 4764 "SqlParser_gen.cpp" /* yacc.c:1661  */
=======
#line 4745 "SqlParser_gen.cpp" /* yacc.c:1646  */
    break;

  case 213:
#line 1566 "../SqlParser.ypp" /* yacc.c:1646  */
    {
    (yyval.boolean_value_) = true;
  }
#line 4753 "SqlParser_gen.cpp" /* yacc.c:1646  */
    break;

  case 214:
#line 1569 "../SqlParser.ypp" /* yacc.c:1646  */
    {
    (yyval.boolean_value_) = true;
  }
#line 4761 "SqlParser_gen.cpp" /* yacc.c:1646  */
    break;

  case 215:
#line 1572 "../SqlParser.ypp" /* yacc.c:1646  */
    {
    (yyval.boolean_value_) = false;
  }
#line 4769 "SqlParser_gen.cpp" /* yacc.c:1646  */
    break;

  case 216:
#line 1575 "../SqlParser.ypp" /* yacc.c:1646  */
    {
    (yyval.boolean_value_) = false;
  }
#line 4777 "SqlParser_gen.cpp" /* yacc.c:1646  */
    break;

  case 217:
#line 1581 "../SqlParser.ypp" /* yacc.c:1646  */
    {
    (yyval.command_) = new quickstep::ParseCommand((yylsp[-1]).first_line, (yylsp[-1]).first_column, (yyvsp[-1].string_value_), (yyvsp[0].command_argument_list_));
  }
#line 4785 "SqlParser_gen.cpp" /* yacc.c:1646  */
    break;

  case 218:
#line 1586 "../SqlParser.ypp" /* yacc.c:1646  */
    {
    quickstep::PtrVector<quickstep::ParseString> *argument_list = (yyvsp[-1].command_argument_list_);
    argument_list->push_back((yyvsp[0].string_value_));
    (yyval.command_argument_list_) = argument_list;
  }
#line 4795 "SqlParser_gen.cpp" /* yacc.c:1646  */
    break;

  case 219:
#line 1591 "../SqlParser.ypp" /* yacc.c:1646  */
    { /* Epsilon, an empy match. */
    (yyval.command_argument_list_) = new quickstep::PtrVector<quickstep::ParseString>();
  }
#line 4803 "SqlParser_gen.cpp" /* yacc.c:1646  */
    break;


#line 4807 "SqlParser_gen.cpp" /* yacc.c:1646  */
>>>>>>> 93547dc3
      default: break;
    }
  /* User semantic actions sometimes alter yychar, and that requires
     that yytoken be updated with the new translation.  We take the
     approach of translating immediately before every use of yytoken.
     One alternative is translating here after every semantic action,
     but that translation would be missed if the semantic action invokes
     YYABORT, YYACCEPT, or YYERROR immediately after altering yychar or
     if it invokes YYBACKUP.  In the case of YYABORT or YYACCEPT, an
     incorrect destructor might then be invoked immediately.  In the
     case of YYERROR or YYBACKUP, subsequent parser actions might lead
     to an incorrect destructor call or verbose syntax error message
     before the lookahead is translated.  */
  YY_SYMBOL_PRINT ("-> $$ =", yyr1[yyn], &yyval, &yyloc);

  YYPOPSTACK (yylen);
  yylen = 0;
  YY_STACK_PRINT (yyss, yyssp);

  *++yyvsp = yyval;
  *++yylsp = yyloc;

  /* Now 'shift' the result of the reduction.  Determine what state
     that goes to, based on the state we popped back to and the rule
     number reduced by.  */

  yyn = yyr1[yyn];

  yystate = yypgoto[yyn - YYNTOKENS] + *yyssp;
  if (0 <= yystate && yystate <= YYLAST && yycheck[yystate] == *yyssp)
    yystate = yytable[yystate];
  else
    yystate = yydefgoto[yyn - YYNTOKENS];

  goto yynewstate;


/*--------------------------------------.
| yyerrlab -- here on detecting error.  |
`--------------------------------------*/
yyerrlab:
  /* Make sure we have latest lookahead translation.  See comments at
     user semantic actions for why this is necessary.  */
  yytoken = yychar == YYEMPTY ? YYEMPTY : YYTRANSLATE (yychar);

  /* If not already recovering from an error, report this error.  */
  if (!yyerrstatus)
    {
      ++yynerrs;
#if ! YYERROR_VERBOSE
      yyerror (&yylloc, yyscanner, parsedStatement, YY_("syntax error"));
#else
# define YYSYNTAX_ERROR yysyntax_error (&yymsg_alloc, &yymsg, \
                                        yyssp, yytoken)
      {
        char const *yymsgp = YY_("syntax error");
        int yysyntax_error_status;
        yysyntax_error_status = YYSYNTAX_ERROR;
        if (yysyntax_error_status == 0)
          yymsgp = yymsg;
        else if (yysyntax_error_status == 1)
          {
            if (yymsg != yymsgbuf)
              YYSTACK_FREE (yymsg);
            yymsg = (char *) YYSTACK_ALLOC (yymsg_alloc);
            if (!yymsg)
              {
                yymsg = yymsgbuf;
                yymsg_alloc = sizeof yymsgbuf;
                yysyntax_error_status = 2;
              }
            else
              {
                yysyntax_error_status = YYSYNTAX_ERROR;
                yymsgp = yymsg;
              }
          }
        yyerror (&yylloc, yyscanner, parsedStatement, yymsgp);
        if (yysyntax_error_status == 2)
          goto yyexhaustedlab;
      }
# undef YYSYNTAX_ERROR
#endif
    }

  yyerror_range[1] = yylloc;

  if (yyerrstatus == 3)
    {
      /* If just tried and failed to reuse lookahead token after an
         error, discard it.  */

      if (yychar <= YYEOF)
        {
          /* Return failure if at end of input.  */
          if (yychar == YYEOF)
            YYABORT;
        }
      else
        {
          yydestruct ("Error: discarding",
                      yytoken, &yylval, &yylloc, yyscanner, parsedStatement);
          yychar = YYEMPTY;
        }
    }

  /* Else will try to reuse lookahead token after shifting the error
     token.  */
  goto yyerrlab1;


/*---------------------------------------------------.
| yyerrorlab -- error raised explicitly by YYERROR.  |
`---------------------------------------------------*/
yyerrorlab:

  /* Pacify compilers like GCC when the user code never invokes
     YYERROR and the label yyerrorlab therefore never appears in user
     code.  */
  if (/*CONSTCOND*/ 0)
     goto yyerrorlab;

  yyerror_range[1] = yylsp[1-yylen];
  /* Do not reclaim the symbols of the rule whose action triggered
     this YYERROR.  */
  YYPOPSTACK (yylen);
  yylen = 0;
  YY_STACK_PRINT (yyss, yyssp);
  yystate = *yyssp;
  goto yyerrlab1;


/*-------------------------------------------------------------.
| yyerrlab1 -- common code for both syntax error and YYERROR.  |
`-------------------------------------------------------------*/
yyerrlab1:
  yyerrstatus = 3;      /* Each real token shifted decrements this.  */

  for (;;)
    {
      yyn = yypact[yystate];
      if (!yypact_value_is_default (yyn))
        {
          yyn += YYTERROR;
          if (0 <= yyn && yyn <= YYLAST && yycheck[yyn] == YYTERROR)
            {
              yyn = yytable[yyn];
              if (0 < yyn)
                break;
            }
        }

      /* Pop the current state because it cannot handle the error token.  */
      if (yyssp == yyss)
        YYABORT;

      yyerror_range[1] = *yylsp;
      yydestruct ("Error: popping",
                  yystos[yystate], yyvsp, yylsp, yyscanner, parsedStatement);
      YYPOPSTACK (1);
      yystate = *yyssp;
      YY_STACK_PRINT (yyss, yyssp);
    }

  YY_IGNORE_MAYBE_UNINITIALIZED_BEGIN
  *++yyvsp = yylval;
  YY_IGNORE_MAYBE_UNINITIALIZED_END

  yyerror_range[2] = yylloc;
  /* Using YYLLOC is tempting, but would change the location of
     the lookahead.  YYLOC is available though.  */
  YYLLOC_DEFAULT (yyloc, yyerror_range, 2);
  *++yylsp = yyloc;

  /* Shift the error token.  */
  YY_SYMBOL_PRINT ("Shifting", yystos[yyn], yyvsp, yylsp);

  yystate = yyn;
  goto yynewstate;


/*-------------------------------------.
| yyacceptlab -- YYACCEPT comes here.  |
`-------------------------------------*/
yyacceptlab:
  yyresult = 0;
  goto yyreturn;

/*-----------------------------------.
| yyabortlab -- YYABORT comes here.  |
`-----------------------------------*/
yyabortlab:
  yyresult = 1;
  goto yyreturn;

#if !defined yyoverflow || YYERROR_VERBOSE
/*-------------------------------------------------.
| yyexhaustedlab -- memory exhaustion comes here.  |
`-------------------------------------------------*/
yyexhaustedlab:
  yyerror (&yylloc, yyscanner, parsedStatement, YY_("memory exhausted"));
  yyresult = 2;
  /* Fall through.  */
#endif

yyreturn:
  if (yychar != YYEMPTY)
    {
      /* Make sure we have latest lookahead translation.  See comments at
         user semantic actions for why this is necessary.  */
      yytoken = YYTRANSLATE (yychar);
      yydestruct ("Cleanup: discarding lookahead",
                  yytoken, &yylval, &yylloc, yyscanner, parsedStatement);
    }
  /* Do not reclaim the symbols of the rule whose action triggered
     this YYABORT or YYACCEPT.  */
  YYPOPSTACK (yylen);
  YY_STACK_PRINT (yyss, yyssp);
  while (yyssp != yyss)
    {
      yydestruct ("Cleanup: popping",
                  yystos[*yyssp], yyvsp, yylsp, yyscanner, parsedStatement);
      YYPOPSTACK (1);
    }
#ifndef yyoverflow
  if (yyss != yyssa)
    YYSTACK_FREE (yyss);
#endif
#if YYERROR_VERBOSE
  if (yymsg != yymsgbuf)
    YYSTACK_FREE (yymsg);
#endif
  return yyresult;
}
<<<<<<< HEAD
#line 1566 "../SqlParser.ypp" /* yacc.c:1906  */
=======
#line 1595 "../SqlParser.ypp" /* yacc.c:1906  */
>>>>>>> 93547dc3


void NotSupported(const YYLTYPE *location, yyscan_t yyscanner, const std::string &feature) {
  std::string msg;
  msg.append(feature);
  msg.append(" is not supported yet");

  quickstep_yyerror(location, yyscanner, nullptr, msg.c_str());
}

int quickstep_yyget_line_number(const YYLTYPE *yyloc) {
  return yyloc->first_line;
}

int quickstep_yyget_column_number(const YYLTYPE *yyloc) {
  return yyloc->first_column;
}<|MERGE_RESOLUTION|>--- conflicted
+++ resolved
@@ -1,8 +1,8 @@
-/* A Bison parser, made by GNU Bison 3.0.2.  */
+/* A Bison parser, made by GNU Bison 3.0.4.  */
 
 /* Bison implementation for Yacc-like parsers in C
 
-   Copyright (C) 1984, 1989-1990, 2000-2013 Free Software Foundation, Inc.
+   Copyright (C) 1984, 1989-1990, 2000-2015 Free Software Foundation, Inc.
 
    This program is free software: you can redistribute it and/or modify
    it under the terms of the GNU General Public License as published by
@@ -44,7 +44,7 @@
 #define YYBISON 1
 
 /* Bison version.  */
-#define YYBISON_VERSION "3.0.2"
+#define YYBISON_VERSION "3.0.4"
 
 /* Skeleton name.  */
 #define YYSKELETON_NAME "yacc.c"
@@ -178,23 +178,6 @@
 # define YYTOKENTYPE
   enum yytokentype
   {
-<<<<<<< HEAD
-    TOKEN_NAME = 258,
-    TOKEN_STRING_SINGLE_QUOTED = 259,
-    TOKEN_STRING_DOUBLE_QUOTED = 260,
-    TOKEN_UNSIGNED_NUMVAL = 261,
-    TOKEN_OR = 262,
-    TOKEN_AND = 263,
-    TOKEN_NOT = 264,
-    TOKEN_EQ = 265,
-    TOKEN_LT = 266,
-    TOKEN_LEQ = 267,
-    TOKEN_GT = 268,
-    TOKEN_GEQ = 269,
-    TOKEN_NEQ = 270,
-    TOKEN_LIKE = 271,
-    TOKEN_REGEXP = 272,
-=======
     TOKEN_COMMAND = 258,
     TOKEN_NAME = 259,
     TOKEN_STRING_SINGLE_QUOTED = 260,
@@ -210,94 +193,94 @@
     TOKEN_GEQ = 270,
     TOKEN_NEQ = 271,
     TOKEN_LIKE = 272,
->>>>>>> 93547dc3
-    TOKEN_BETWEEN = 273,
-    TOKEN_IS = 274,
-    UNARY_PLUS = 275,
-    UNARY_MINUS = 276,
-    TOKEN_ADD = 277,
-    TOKEN_ALL = 278,
-    TOKEN_ALTER = 279,
-    TOKEN_AS = 280,
-    TOKEN_ASC = 281,
-    TOKEN_BIGINT = 282,
-    TOKEN_BIT = 283,
-    TOKEN_BLOCKPROPERTIES = 284,
-    TOKEN_BLOOM_FILTER = 285,
-    TOKEN_CSB_TREE = 286,
-    TOKEN_BY = 287,
-    TOKEN_CHARACTER = 288,
-    TOKEN_CHECK = 289,
-    TOKEN_COLUMN = 290,
-    TOKEN_CONSTRAINT = 291,
-    TOKEN_COPY = 292,
-    TOKEN_CREATE = 293,
-    TOKEN_DATE = 294,
-    TOKEN_DATETIME = 295,
-    TOKEN_DECIMAL = 296,
-    TOKEN_DEFAULT = 297,
-    TOKEN_DELETE = 298,
-    TOKEN_DELIMITER = 299,
-    TOKEN_DESC = 300,
-    TOKEN_DISTINCT = 301,
-    TOKEN_DOUBLE = 302,
-    TOKEN_DROP = 303,
-    TOKEN_ESCAPE_STRINGS = 304,
-    TOKEN_FALSE = 305,
-    TOKEN_FIRST = 306,
-    TOKEN_FLOAT = 307,
-    TOKEN_FOREIGN = 308,
-    TOKEN_FROM = 309,
-    TOKEN_FULL = 310,
-    TOKEN_GROUP = 311,
-    TOKEN_HAVING = 312,
-    TOKEN_INDEX = 313,
-    TOKEN_INNER = 314,
-    TOKEN_INSERT = 315,
-    TOKEN_INTEGER = 316,
-    TOKEN_INTERVAL = 317,
-    TOKEN_INTO = 318,
-    TOKEN_JOIN = 319,
-    TOKEN_KEY = 320,
-    TOKEN_LAST = 321,
-    TOKEN_LEFT = 322,
-    TOKEN_LIMIT = 323,
-    TOKEN_LONG = 324,
-    TOKEN_NULL = 325,
-    TOKEN_NULLS = 326,
-    TOKEN_OFF = 327,
-    TOKEN_ON = 328,
-    TOKEN_ORDER = 329,
-    TOKEN_OUTER = 330,
-    TOKEN_PRIMARY = 331,
-    TOKEN_QUIT = 332,
-    TOKEN_REAL = 333,
-    TOKEN_REFERENCES = 334,
-    TOKEN_RIGHT = 335,
-    TOKEN_ROW_DELIMITER = 336,
-    TOKEN_SELECT = 337,
-    TOKEN_SET = 338,
-    TOKEN_SMALLINT = 339,
-    TOKEN_TABLE = 340,
-    TOKEN_TIME = 341,
-    TOKEN_TIMESTAMP = 342,
-    TOKEN_TRUE = 343,
-    TOKEN_UNIQUE = 344,
-    TOKEN_UPDATE = 345,
-    TOKEN_USING = 346,
-    TOKEN_VALUES = 347,
-    TOKEN_VARCHAR = 348,
-    TOKEN_WHERE = 349,
-    TOKEN_WITH = 350,
-    TOKEN_YEARMONTH = 351,
-    TOKEN_EOF = 352,
-    TOKEN_LEX_ERROR = 353
+    TOKEN_REGEXP = 273,
+    TOKEN_BETWEEN = 274,
+    TOKEN_IS = 275,
+    UNARY_PLUS = 276,
+    UNARY_MINUS = 277,
+    TOKEN_ADD = 278,
+    TOKEN_ALL = 279,
+    TOKEN_ALTER = 280,
+    TOKEN_AS = 281,
+    TOKEN_ASC = 282,
+    TOKEN_BIGINT = 283,
+    TOKEN_BIT = 284,
+    TOKEN_BLOCKPROPERTIES = 285,
+    TOKEN_BLOOM_FILTER = 286,
+    TOKEN_CSB_TREE = 287,
+    TOKEN_BY = 288,
+    TOKEN_CHARACTER = 289,
+    TOKEN_CHECK = 290,
+    TOKEN_COLUMN = 291,
+    TOKEN_CONSTRAINT = 292,
+    TOKEN_COPY = 293,
+    TOKEN_CREATE = 294,
+    TOKEN_DATE = 295,
+    TOKEN_DATETIME = 296,
+    TOKEN_DECIMAL = 297,
+    TOKEN_DEFAULT = 298,
+    TOKEN_DELETE = 299,
+    TOKEN_DELIMITER = 300,
+    TOKEN_DESC = 301,
+    TOKEN_DISTINCT = 302,
+    TOKEN_DOUBLE = 303,
+    TOKEN_DROP = 304,
+    TOKEN_ESCAPE_STRINGS = 305,
+    TOKEN_FALSE = 306,
+    TOKEN_FIRST = 307,
+    TOKEN_FLOAT = 308,
+    TOKEN_FOREIGN = 309,
+    TOKEN_FROM = 310,
+    TOKEN_FULL = 311,
+    TOKEN_GROUP = 312,
+    TOKEN_HAVING = 313,
+    TOKEN_INDEX = 314,
+    TOKEN_INNER = 315,
+    TOKEN_INSERT = 316,
+    TOKEN_INTEGER = 317,
+    TOKEN_INTERVAL = 318,
+    TOKEN_INTO = 319,
+    TOKEN_JOIN = 320,
+    TOKEN_KEY = 321,
+    TOKEN_LAST = 322,
+    TOKEN_LEFT = 323,
+    TOKEN_LIMIT = 324,
+    TOKEN_LONG = 325,
+    TOKEN_NULL = 326,
+    TOKEN_NULLS = 327,
+    TOKEN_OFF = 328,
+    TOKEN_ON = 329,
+    TOKEN_ORDER = 330,
+    TOKEN_OUTER = 331,
+    TOKEN_PRIMARY = 332,
+    TOKEN_QUIT = 333,
+    TOKEN_REAL = 334,
+    TOKEN_REFERENCES = 335,
+    TOKEN_RIGHT = 336,
+    TOKEN_ROW_DELIMITER = 337,
+    TOKEN_SELECT = 338,
+    TOKEN_SET = 339,
+    TOKEN_SMALLINT = 340,
+    TOKEN_TABLE = 341,
+    TOKEN_TIME = 342,
+    TOKEN_TIMESTAMP = 343,
+    TOKEN_TRUE = 344,
+    TOKEN_UNIQUE = 345,
+    TOKEN_UPDATE = 346,
+    TOKEN_USING = 347,
+    TOKEN_VALUES = 348,
+    TOKEN_VARCHAR = 349,
+    TOKEN_WHERE = 350,
+    TOKEN_WITH = 351,
+    TOKEN_YEARMONTH = 352,
+    TOKEN_EOF = 353,
+    TOKEN_LEX_ERROR = 354
   };
 #endif
 
 /* Value type.  */
 #if ! defined YYSTYPE && ! defined YYSTYPE_IS_DECLARED
-typedef union YYSTYPE YYSTYPE;
+
 union YYSTYPE
 {
 #line 109 "../SqlParser.ypp" /* yacc.c:355  */
@@ -380,12 +363,10 @@
   quickstep::PtrVector<quickstep::ParseSubqueryTableReference> *with_list_;
   quickstep::ParseSubqueryTableReference *with_list_element_;
 
-<<<<<<< HEAD
-#line 363 "SqlParser_gen.cpp" /* yacc.c:355  */
-=======
-#line 366 "SqlParser_gen.cpp" /* yacc.c:355  */
->>>>>>> 93547dc3
+#line 367 "SqlParser_gen.cpp" /* yacc.c:355  */
 };
+
+typedef union YYSTYPE YYSTYPE;
 # define YYSTYPE_IS_TRIVIAL 1
 # define YYSTYPE_IS_DECLARED 1
 #endif
@@ -417,11 +398,7 @@
 #include "SqlLexer_gen.hpp"
 void NotSupported(const YYLTYPE *location, yyscan_t yyscanner, const std::string &feature);
 
-<<<<<<< HEAD
-#line 398 "SqlParser_gen.cpp" /* yacc.c:358  */
-=======
-#line 399 "SqlParser_gen.cpp" /* yacc.c:358  */
->>>>>>> 93547dc3
+#line 402 "SqlParser_gen.cpp" /* yacc.c:358  */
 
 #ifdef short
 # undef short
@@ -665,34 +642,21 @@
 /* YYFINAL -- State number of the termination state.  */
 #define YYFINAL  42
 /* YYLAST -- Last index in YYTABLE.  */
-<<<<<<< HEAD
-#define YYLAST   986
+#define YYLAST   915
 
 /* YYNTOKENS -- Number of terminals.  */
-#define YYNTOKENS  108
-=======
-#define YYLAST   921
-
-/* YYNTOKENS -- Number of terminals.  */
-#define YYNTOKENS  109
->>>>>>> 93547dc3
+#define YYNTOKENS  110
 /* YYNNTS -- Number of nonterminals.  */
 #define YYNNTS  84
 /* YYNRULES -- Number of rules.  */
-<<<<<<< HEAD
-#define YYNRULES  217
+#define YYNRULES  222
 /* YYNSTATES -- Number of states.  */
-#define YYNSTATES  415
-=======
-#define YYNRULES  219
-/* YYNSTATES -- Number of states.  */
-#define YYNSTATES  419
->>>>>>> 93547dc3
+#define YYNSTATES  421
 
 /* YYTRANSLATE[YYX] -- Symbol number corresponding to YYX as returned
    by yylex, with out-of-bounds checking.  */
 #define YYUNDEFTOK  2
-#define YYMAXUTOK   353
+#define YYMAXUTOK   354
 
 #define YYTRANSLATE(YYX)                                                \
   ((unsigned int) (YYX) <= YYMAXUTOK ? yytranslate[YYX] : YYUNDEFTOK)
@@ -702,16 +666,11 @@
 static const yytype_uint8 yytranslate[] =
 {
        0,     2,     2,     2,     2,     2,     2,     2,     2,     2,
-     105,     2,     2,     2,     2,     2,     2,     2,     2,     2,
+     106,     2,     2,     2,     2,     2,     2,     2,     2,     2,
        2,     2,     2,     2,     2,     2,     2,     2,     2,     2,
        2,     2,     2,     2,     2,     2,     2,     2,     2,     2,
-<<<<<<< HEAD
-       2,     2,     2,     2,     2,     2,     2,     2,     2,     2,
-     105,   106,    22,    20,   107,    21,    26,    23,     2,     2,
-=======
-     106,   107,    22,    20,   108,    21,    26,    23,     2,     2,
->>>>>>> 93547dc3
-       2,     2,     2,     2,     2,     2,     2,     2,     2,   104,
+     107,   108,    23,    21,   109,    22,    27,    24,     2,     2,
+       2,     2,     2,     2,     2,     2,     2,     2,     2,   105,
        2,     2,     2,     2,     2,     2,     2,     2,     2,     2,
        2,     2,     2,     2,     2,     2,     2,     2,     2,     2,
        2,     2,     2,     2,     2,     2,     2,     2,     2,     2,
@@ -733,7 +692,7 @@
        2,     2,     2,     2,     2,     2,     2,     2,     2,     2,
        2,     2,     2,     2,     2,     2,     1,     2,     3,     4,
        5,     6,     7,     8,     9,    10,    11,    12,    13,    14,
-      15,    16,    17,    18,    19,    24,    25,    27,    28,    29,
+      15,    16,    17,    18,    19,    20,    25,    26,    28,    29,
       30,    31,    32,    33,    34,    35,    36,    37,    38,    39,
       40,    41,    42,    43,    44,    45,    46,    47,    48,    49,
       50,    51,    52,    53,    54,    55,    56,    57,    58,    59,
@@ -741,60 +700,36 @@
       70,    71,    72,    73,    74,    75,    76,    77,    78,    79,
       80,    81,    82,    83,    84,    85,    86,    87,    88,    89,
       90,    91,    92,    93,    94,    95,    96,    97,    98,    99,
-     100,   101,   102,   103
+     100,   101,   102,   103,   104
 };
 
 #if YYDEBUG
   /* YYRLINE[YYN] -- Source line where rule number YYN was defined.  */
 static const yytype_uint16 yyrline[] =
 {
-<<<<<<< HEAD
-       0,   500,   500,   504,   508,   511,   518,   521,   524,   527,
-     530,   533,   536,   539,   542,   545,   551,   557,   564,   570,
-     577,   586,   591,   596,   601,   606,   610,   616,   621,   624,
-     627,   632,   635,   638,   641,   644,   647,   650,   653,   656,
-     659,   671,   674,   677,   695,   715,   718,   721,   726,   731,
-     737,   743,   752,   756,   762,   765,   770,   775,   780,   787,
-     794,   798,   804,   807,   812,   815,   823,   826,   831,   835,
-     841,   844,   847,   852,   855,   862,   867,   878,   882,   888,
-     891,   897,   905,   910,   915,   918,   923,   927,   931,   935,
-     941,   946,   951,   955,   961,   967,   972,   975,   980,   984,
-     990,   996,  1002,  1005,  1009,  1015,  1018,  1023,  1027,  1033,
-    1036,  1039,  1044,  1049,  1052,  1058,  1062,  1068,  1074,  1080,
-    1086,  1092,  1098,  1104,  1110,  1118,  1123,  1127,  1131,  1135,
-    1138,  1143,  1146,  1151,  1154,  1159,  1163,  1169,  1172,  1177,
-    1180,  1185,  1188,  1193,  1196,  1215,  1219,  1225,  1232,  1235,
-    1238,  1243,  1246,  1249,  1255,  1258,  1263,  1268,  1277,  1282,
-    1291,  1296,  1299,  1304,  1307,  1312,  1318,  1324,  1327,  1333,
-    1336,  1341,  1344,  1349,  1352,  1357,  1360,  1363,  1366,  1371,
-    1375,  1379,  1384,  1388,  1394,  1397,  1400,  1403,  1415,  1419,
-    1438,  1453,  1457,  1463,  1466,  1472,  1475,  1478,  1481,  1484,
-    1487,  1490,  1493,  1496,  1499,  1504,  1515,  1518,  1523,  1526,
-    1532,  1536,  1542,  1545,  1553,  1556,  1559,  1562
-=======
-       0,   509,   509,   513,   517,   521,   525,   528,   535,   538,
-     541,   544,   547,   550,   553,   556,   559,   562,   568,   574,
-     581,   587,   594,   603,   608,   613,   618,   623,   627,   633,
-     638,   641,   644,   649,   652,   655,   658,   661,   664,   667,
-     670,   673,   676,   688,   691,   694,   712,   732,   735,   738,
-     743,   748,   754,   760,   769,   773,   779,   782,   787,   792,
-     797,   804,   811,   815,   821,   824,   829,   832,   840,   843,
-     848,   852,   858,   861,   864,   869,   872,   879,   884,   895,
-     899,   905,   908,   914,   922,   927,   932,   935,   940,   944,
-     948,   952,   958,   963,   968,   972,   978,   984,   989,   992,
-     997,  1001,  1007,  1013,  1019,  1022,  1026,  1032,  1035,  1040,
-    1044,  1050,  1053,  1056,  1061,  1066,  1069,  1075,  1079,  1085,
-    1091,  1097,  1103,  1109,  1115,  1121,  1127,  1135,  1140,  1144,
-    1148,  1152,  1155,  1160,  1163,  1168,  1171,  1176,  1180,  1186,
-    1189,  1194,  1197,  1202,  1205,  1210,  1213,  1232,  1236,  1242,
-    1249,  1252,  1255,  1260,  1263,  1266,  1272,  1275,  1280,  1285,
-    1294,  1299,  1308,  1313,  1316,  1321,  1324,  1329,  1335,  1341,
-    1348,  1351,  1358,  1361,  1366,  1369,  1374,  1377,  1382,  1385,
-    1388,  1391,  1396,  1400,  1404,  1409,  1413,  1419,  1422,  1425,
-    1428,  1440,  1444,  1463,  1478,  1482,  1488,  1491,  1497,  1500,
-    1503,  1506,  1509,  1512,  1517,  1528,  1531,  1536,  1539,  1545,
-    1549,  1555,  1558,  1566,  1569,  1572,  1575,  1581,  1586,  1591
->>>>>>> 93547dc3
+       0,   510,   510,   514,   518,   522,   526,   529,   536,   539,
+     542,   545,   548,   551,   554,   557,   560,   563,   569,   575,
+     582,   588,   595,   604,   609,   614,   619,   624,   628,   634,
+     639,   642,   645,   650,   653,   656,   659,   662,   665,   668,
+     671,   674,   677,   689,   692,   695,   713,   733,   736,   739,
+     744,   749,   755,   761,   770,   774,   780,   783,   788,   793,
+     798,   805,   812,   816,   822,   825,   830,   833,   841,   844,
+     849,   853,   859,   862,   865,   870,   873,   880,   885,   896,
+     900,   906,   909,   915,   923,   928,   933,   936,   941,   945,
+     949,   953,   959,   964,   969,   973,   979,   985,   990,   993,
+     998,  1002,  1008,  1014,  1020,  1023,  1027,  1033,  1036,  1041,
+    1045,  1051,  1054,  1057,  1062,  1067,  1070,  1076,  1080,  1086,
+    1092,  1098,  1104,  1110,  1116,  1122,  1128,  1136,  1141,  1145,
+    1149,  1153,  1156,  1161,  1164,  1169,  1172,  1177,  1181,  1187,
+    1190,  1195,  1198,  1203,  1206,  1211,  1214,  1233,  1237,  1243,
+    1250,  1253,  1256,  1261,  1264,  1267,  1273,  1276,  1281,  1286,
+    1295,  1300,  1309,  1314,  1317,  1322,  1325,  1330,  1336,  1342,
+    1345,  1351,  1354,  1359,  1362,  1367,  1370,  1375,  1378,  1381,
+    1384,  1389,  1393,  1397,  1402,  1406,  1412,  1415,  1418,  1421,
+    1433,  1437,  1456,  1471,  1475,  1481,  1484,  1490,  1493,  1496,
+    1499,  1502,  1505,  1508,  1511,  1514,  1517,  1522,  1533,  1536,
+    1541,  1544,  1550,  1554,  1560,  1563,  1571,  1574,  1577,  1580,
+    1586,  1591,  1596
 };
 #endif
 
@@ -865,7 +800,7 @@
 {
        0,   256,   257,   258,   259,   260,   261,   262,   263,   264,
      265,   266,   267,   268,   269,   270,   271,   272,   273,   274,
-      43,    45,    42,    47,   275,   276,    46,   277,   278,   279,
+     275,    43,    45,    42,    47,   276,   277,    46,   278,   279,
      280,   281,   282,   283,   284,   285,   286,   287,   288,   289,
      290,   291,   292,   293,   294,   295,   296,   297,   298,   299,
      300,   301,   302,   303,   304,   305,   306,   307,   308,   309,
@@ -873,25 +808,14 @@
      320,   321,   322,   323,   324,   325,   326,   327,   328,   329,
      330,   331,   332,   333,   334,   335,   336,   337,   338,   339,
      340,   341,   342,   343,   344,   345,   346,   347,   348,   349,
-<<<<<<< HEAD
-     350,   351,   352,   353,    59,    40,    41,    44
+     350,   351,   352,   353,   354,    59,    10,    40,    41,    44
 };
 # endif
 
-#define YYPACT_NINF -174
-
-#define yypact_value_is_default(Yystate) \
-  (!!((Yystate) == (-174)))
-=======
-     350,   351,   352,   353,    59,    10,    40,    41,    44
-};
-# endif
-
 #define YYPACT_NINF -178
 
 #define yypact_value_is_default(Yystate) \
   (!!((Yystate) == (-178)))
->>>>>>> 93547dc3
 
 #define YYTABLE_NINF -99
 
@@ -902,93 +826,49 @@
      STATE-NUM.  */
 static const yytype_int16 yypact[] =
 {
-<<<<<<< HEAD
-      32,  -174,   -49,   165,   -27,    -7,    43,    37,  -174,   165,
-     165,  -174,    62,    94,  -174,  -174,  -174,  -174,  -174,  -174,
-    -174,  -174,  -174,  -174,    59,   165,  -174,  -174,    97,   165,
-     165,   165,   165,   165,    71,    64,  -174,   133,    72,  -174,
-    -174,  -174,    93,  -174,    33,   187,   126,   102,   114,  -174,
-      46,   165,   165,   116,   165,  -174,  -174,   463,    96,   160,
-     148,   165,   165,   538,  -174,  -174,   118,   165,    -4,  -174,
-     226,  -174,    59,  -174,   112,  -174,  -174,  -174,   245,   265,
-    -174,  -174,  -174,   169,  -174,   210,  -174,  -174,  -174,  -174,
-     275,  -174,  -174,  -174,  -174,  -174,  -174,   191,   231,   612,
-     296,   243,   197,  -174,   144,   203,  -174,  -174,  -174,  -174,
-    -174,   686,    -5,   165,   -16,   165,   165,   201,  -174,   205,
-    -174,   121,   885,   760,   538,   301,   304,  -174,  -174,   272,
-     297,   824,   123,   165,  -174,   612,   211,  -174,   165,  -174,
-    -174,   309,  -174,  -174,   313,  -174,    -2,  -174,    11,   114,
-     612,  -174,  -174,   165,   612,  -174,  -174,  -174,   612,   265,
-    -174,   165,   388,  -174,   215,   251,   252,   218,  -174,  -174,
-    -174,    39,   165,   228,   -16,   165,  -174,     8,  -174,     1,
-     172,   538,   538,   199,  -174,  -174,  -174,  -174,  -174,  -174,
-    -174,  -174,   612,   612,    15,  -174,   125,   229,  -174,   213,
-    -174,  -174,   222,   223,  -174,    68,  -174,    88,    68,    10,
-     271,  -174,  -174,   203,  -174,  -174,   232,  -174,   213,   132,
-     538,   235,   237,   165,   333,   -24,   134,   136,   209,  -174,
-     236,   244,  -174,   270,   241,   824,  -174,   277,   165,  -174,
-    -174,     8,  -174,  -174,   304,  -174,  -174,  -174,   612,   158,
-     213,   274,  -174,  -174,   824,   246,  -174,  -174,   165,  -174,
-    -174,   -34,   281,   165,    60,    73,    11,  -174,   139,  -174,
-    -174,  -174,   315,   291,  -174,  -174,   612,    18,   165,   165,
-     140,  -174,  -174,  -174,  -174,  -174,  -174,  -174,   113,  -174,
-    -174,  -174,   249,   -16,   325,  -174,  -174,   538,  -174,  -174,
-     256,  -174,   189,   612,  -174,  -174,   824,  -174,   165,   294,
-     165,   -41,   165,   298,   165,   299,  -174,  -174,   612,   538,
-     286,   213,  -174,   147,   150,  -174,   362,   -24,   165,  -174,
-    -174,   266,    25,   165,   612,   213,   152,   -40,   165,   -39,
-     538,   -35,   165,   -28,   165,   263,   301,   336,   302,   292,
-    -174,  -174,  -174,   155,  -174,  -174,  -174,  -174,     6,   165,
-    -174,   280,   213,  -174,   538,    16,   538,   301,   538,    47,
-     538,    48,   612,   372,  -174,   165,  -174,   165,  -174,  -174,
-     165,  -174,   159,  -174,   301,   538,   301,   301,   538,   301,
-     538,   273,  -174,    56,  -174,   283,  -174,   163,  -174,   301,
-     301,   301,   612,  -174,  -174,   314,   165,  -174,  -174,    28,
-    -174,   166,  -174,  -174,  -174
-=======
-     146,  -178,  -178,   -67,   208,   -25,   -16,   -57,   -41,  -178,
-     208,   208,  -178,    80,   111,  -178,  -178,  -178,  -178,  -178,
-    -178,  -178,  -178,  -178,  -178,    40,    98,    52,   208,  -178,
-    -178,    78,   208,   208,   208,   208,   208,    57,    72,  -178,
-     174,   134,  -178,  -178,  -178,    11,  -178,  -178,  -178,  -178,
-      24,   212,   117,   138,   120,  -178,    25,   208,   208,   139,
-     208,  -178,  -178,   428,    19,   131,   147,   208,   208,   503,
-    -178,  -178,   145,   208,    31,  -178,   243,  -178,    40,  -178,
-      44,  -178,  -178,  -178,   252,   270,  -178,  -178,  -178,   176,
-    -178,   213,  -178,  -178,  -178,  -178,   288,  -178,  -178,  -178,
-    -178,  -178,  -178,   193,   234,   567,   298,   254,   207,  -178,
-     161,   163,  -178,  -178,  -178,  -178,  -178,   631,    -1,   208,
-     -13,   208,   208,   210,  -178,   214,  -178,   100,   820,   695,
-     503,   310,   313,  -178,  -178,   274,   300,   759,   113,   208,
-    -178,   567,   216,  -178,   208,  -178,  -178,   317,  -178,  -178,
-     318,  -178,     0,  -178,    13,   120,   567,  -178,  -178,   208,
-     567,  -178,  -178,  -178,   567,   270,  -178,   208,   364,  -178,
-     221,   262,   265,   231,  -178,  -178,  -178,    75,   208,   244,
-     -13,   208,  -178,    89,  -178,    -7,    77,   503,   503,   321,
-    -178,  -178,  -178,  -178,  -178,  -178,   341,   567,   567,     8,
-    -178,   115,   251,  -178,   206,  -178,  -178,   242,   245,  -178,
-      66,  -178,    84,    66,    10,   289,  -178,  -178,   163,  -178,
-    -178,   246,  -178,   206,   122,   503,   248,   249,   208,   351,
-     -20,   124,   127,   201,  -178,   253,   257,  -178,   285,   258,
-     759,  -178,   293,   208,  -178,  -178,    89,  -178,  -178,   313,
-    -178,   567,  -178,   112,   206,   291,  -178,  -178,   759,   267,
-    -178,  -178,   208,  -178,  -178,    99,   305,   208,   107,   121,
-      13,  -178,   133,  -178,  -178,  -178,   339,   316,  -178,  -178,
-     567,     3,   208,   208,   135,  -178,  -178,  -178,  -178,  -178,
-    -178,  -178,   105,  -178,  -178,  -178,   273,   -13,   347,  -178,
-    -178,   503,  -178,  -178,   276,  -178,   137,   567,  -178,  -178,
-     759,  -178,   208,   314,   208,   -37,   208,   319,   208,   320,
-    -178,  -178,   567,   503,   308,   206,  -178,   142,   149,  -178,
-     385,   -20,   208,  -178,  -178,   286,     7,   208,   567,   206,
-     154,   -34,   208,   -32,   503,   -30,   208,   -26,   208,   283,
-     310,   356,   322,   315,  -178,  -178,  -178,   157,  -178,  -178,
-    -178,  -178,     6,   208,  -178,   287,   206,  -178,   503,     1,
-     503,   310,   503,    26,   503,    33,   567,   393,  -178,   208,
-    -178,   208,  -178,  -178,   208,  -178,   165,  -178,   310,   503,
-     310,   310,   503,   310,   503,   295,  -178,    16,  -178,   299,
-    -178,   168,  -178,   310,   310,   310,   567,  -178,  -178,   325,
-     208,  -178,  -178,    67,  -178,   190,  -178,  -178,  -178
->>>>>>> 93547dc3
+      38,  -178,  -178,   -48,   190,    -6,   -40,   -25,     7,  -178,
+     190,   190,  -178,   152,   119,  -178,  -178,  -178,  -178,  -178,
+    -178,  -178,  -178,  -178,  -178,    -8,   -44,    92,   190,  -178,
+    -178,   109,   190,   190,   190,   190,   190,   108,    93,  -178,
+     174,   105,  -178,  -178,  -178,    42,  -178,  -178,  -178,  -178,
+      83,   218,   157,   137,   146,  -178,    66,   190,   190,   141,
+     190,  -178,  -178,   383,   106,   175,   125,   190,   190,   487,
+    -178,  -178,   165,   190,    95,  -178,   248,  -178,    -8,  -178,
+     120,  -178,  -178,  -178,   271,   280,  -178,  -178,  -178,   192,
+    -178,   234,  -178,  -178,  -178,  -178,   299,  -178,  -178,  -178,
+    -178,  -178,  -178,   200,   241,   554,   306,   253,   222,  -178,
+     187,   207,  -178,  -178,  -178,  -178,  -178,   621,   -10,   190,
+     -21,   190,   190,   226,  -178,   227,  -178,   124,   813,   688,
+     487,   321,   323,  -178,  -178,   279,   316,   752,   126,   190,
+    -178,   554,   229,  -178,   190,  -178,  -178,   331,  -178,  -178,
+     332,  -178,     0,  -178,    12,   146,   554,  -178,  -178,   190,
+     554,  -178,  -178,  -178,   554,   280,  -178,   190,   379,  -178,
+     235,   272,   274,   240,  -178,  -178,  -178,    29,   190,   251,
+     -21,   190,  -178,    80,  -178,     6,   168,   487,   487,   202,
+    -178,  -178,  -178,  -178,  -178,  -178,  -178,  -178,   554,   554,
+      13,  -178,   130,   257,  -178,   220,  -178,  -178,   243,   249,
+    -178,    41,  -178,   -13,    41,     9,   287,  -178,  -178,   207,
+    -178,  -178,   250,  -178,   220,   142,   487,   252,   255,   190,
+     358,    -1,   144,   147,   225,  -178,   256,   263,  -178,   290,
+     260,   752,  -178,   297,   190,  -178,  -178,    80,  -178,  -178,
+     323,  -178,  -178,  -178,   554,   150,   220,   293,  -178,  -178,
+     752,   265,  -178,  -178,   190,  -178,  -178,   -37,   300,   190,
+      72,   122,    12,  -178,    84,  -178,  -178,  -178,   335,   312,
+    -178,  -178,   554,    17,   190,   190,   155,  -178,  -178,  -178,
+    -178,  -178,  -178,  -178,    96,  -178,  -178,  -178,   273,   -21,
+     343,  -178,  -178,   487,  -178,  -178,   284,  -178,   179,   554,
+    -178,  -178,   752,  -178,   190,   311,   190,   -42,   190,   322,
+     190,   324,  -178,  -178,   554,   487,   313,   220,  -178,   158,
+     162,  -178,   390,    -1,   190,  -178,  -178,   289,    19,   190,
+     554,   220,   166,    -9,   190,    20,   487,    23,   190,    24,
+     190,   288,   321,   360,   325,   318,  -178,  -178,  -178,   209,
+    -178,  -178,  -178,  -178,     5,   190,  -178,   301,   220,  -178,
+     487,    51,   487,   321,   487,    52,   487,    57,   554,   400,
+    -178,   190,  -178,   190,  -178,  -178,   190,  -178,   211,  -178,
+     321,   487,   321,   321,   487,   321,   487,   302,  -178,    14,
+    -178,   303,  -178,   213,  -178,   321,   321,   321,   554,  -178,
+    -178,   337,   190,  -178,  -178,    26,  -178,   216,  -178,  -178,
+    -178
 };
 
   /* YYDEFACT[STATE-NUM] -- Default reduction number in state STATE-NUM.
@@ -996,145 +876,77 @@
      means the default is an error.  */
 static const yytype_uint8 yydefact[] =
 {
-<<<<<<< HEAD
-       0,     4,     0,     0,     0,     0,     0,     0,    16,     0,
-       0,     5,     0,     0,    13,     6,     8,     9,    11,    12,
-       7,    15,    10,    14,     0,     0,   212,   213,     0,     0,
-       0,     0,     0,     0,     0,    97,    98,     0,   133,     1,
-       3,     2,   102,    95,     0,     0,     0,     0,   154,    23,
-       0,     0,     0,     0,     0,   103,   104,     0,     0,     0,
-      84,     0,     0,     0,    91,   155,     0,     0,   154,    93,
-       0,    99,     0,   100,     0,   210,   188,   185,     0,   205,
-     105,    38,    27,     0,    28,    29,    32,    34,    35,    37,
-       0,    39,   184,    33,    36,    30,    31,     0,     0,     0,
-       0,     0,   106,   107,   111,   170,   172,   174,   177,   176,
-     175,     0,   193,     0,     0,     0,     0,     0,    83,    64,
-      25,     0,     0,     0,     0,   156,   158,   160,   162,     0,
-     175,     0,     0,     0,    90,     0,     0,   134,     0,   186,
-     187,     0,    41,   189,     0,    42,     0,   190,     0,   154,
-       0,   206,   207,     0,     0,   110,   208,   209,     0,     0,
-     173,     0,     0,    17,     0,     0,     0,     0,    18,    19,
-      20,     0,     0,     0,    62,     0,    40,    54,   161,     0,
-       0,     0,     0,     0,   195,   197,   198,   199,   200,   196,
-     201,   203,     0,     0,     0,   191,     0,     0,    92,    94,
-     125,   211,     0,     0,   178,     0,   135,   113,   129,   130,
-     137,   108,   109,   169,   171,   194,     0,   179,   182,     0,
-       0,     0,     0,     0,     0,     0,     0,     0,     0,    61,
-      63,    66,    26,     0,     0,     0,    45,     0,     0,    47,
-      53,    55,    24,   168,   157,   159,   202,   204,     0,     0,
-     167,     0,   166,    82,     0,     0,    43,    44,     0,   126,
-     131,     0,     0,     0,     0,     0,     0,   112,   114,   116,
-     128,   127,     0,   139,   180,   181,     0,     0,     0,     0,
-       0,    86,   216,   217,   215,   214,    87,    85,     0,    65,
-      77,    78,    79,     0,     0,    21,    46,     0,    49,    48,
-       0,    52,     0,     0,   165,   192,     0,   132,     0,     0,
-       0,     0,     0,     0,     0,     0,   136,   115,     0,     0,
-     141,   183,    59,     0,     0,    56,     0,     0,     0,    22,
-      60,     0,     0,     0,     0,   163,     0,     0,     0,     0,
-       0,     0,     0,     0,     0,   138,   140,     0,   143,     0,
-      57,    88,    89,     0,    68,    70,    71,    72,     0,     0,
-      50,     0,   164,    81,     0,     0,     0,   118,     0,     0,
-       0,     0,     0,     0,   101,     0,    80,     0,    76,    74,
-       0,    73,     0,    51,   124,     0,   117,   120,     0,   122,
-       0,   142,   145,   148,   144,     0,    69,     0,    67,   123,
-     119,   121,     0,   149,   150,   151,     0,    75,   146,     0,
-     147,     0,   152,   153,    58
-=======
-       0,     6,   219,     0,     0,     0,     0,     0,     0,    18,
+       0,     6,   222,     0,     0,     0,     0,     0,     0,    18,
        0,     0,     7,     0,     0,    15,     8,    10,    11,    13,
-      14,     9,    17,    12,    16,     0,     0,   217,     0,   211,
-     212,     0,     0,     0,     0,     0,     0,     0,    99,   100,
-       0,   135,     1,     3,     2,   104,    97,     5,     4,   218,
+      14,     9,    17,    12,    16,     0,     0,   220,     0,   214,
+     215,     0,     0,     0,     0,     0,     0,     0,    99,   100,
+       0,   135,     1,     3,     2,   104,    97,     5,     4,   221,
        0,     0,     0,     0,   156,    25,     0,     0,     0,     0,
        0,   105,   106,     0,     0,     0,    86,     0,     0,     0,
       93,   157,     0,     0,   156,    95,     0,   101,     0,   102,
-       0,   209,   191,   188,     0,   204,   107,    40,    29,     0,
-      30,    31,    34,    36,    37,    39,     0,    41,   187,    35,
+       0,   212,   190,   187,     0,   207,   107,    40,    29,     0,
+      30,    31,    34,    36,    37,    39,     0,    41,   186,    35,
       38,    32,    33,     0,     0,     0,     0,     0,   108,   109,
-     113,   173,   175,   177,   180,   179,   178,     0,   196,     0,
+     113,   172,   174,   176,   179,   178,   177,     0,   195,     0,
        0,     0,     0,     0,    85,    66,    27,     0,     0,     0,
-       0,   158,   160,   162,   164,     0,   178,     0,     0,     0,
-      92,     0,     0,   136,     0,   189,   190,     0,    43,   192,
-       0,    44,     0,   193,     0,   156,     0,   205,   206,     0,
-       0,   112,   207,   208,     0,     0,   176,     0,     0,    19,
+       0,   158,   160,   162,   164,     0,   177,     0,     0,     0,
+      92,     0,     0,   136,     0,   188,   189,     0,    43,   191,
+       0,    44,     0,   192,     0,   156,     0,   208,   209,     0,
+       0,   112,   210,   211,     0,     0,   175,     0,     0,    19,
        0,     0,     0,     0,    20,    21,    22,     0,     0,     0,
       64,     0,    42,    56,   163,     0,     0,     0,     0,     0,
-     198,   200,   201,   202,   203,   199,     0,     0,     0,     0,
-     194,     0,     0,    94,    96,   127,   210,     0,     0,   181,
-       0,   137,   115,   131,   132,   139,   110,   111,   172,   174,
-     197,     0,   182,   185,     0,     0,     0,     0,     0,     0,
-       0,     0,     0,     0,    63,    65,    68,    28,     0,     0,
-       0,    47,     0,     0,    49,    55,    57,    26,   171,   159,
-     161,     0,   169,     0,   170,     0,   168,    84,     0,     0,
-      45,    46,     0,   128,   133,     0,     0,     0,     0,     0,
-       0,   114,   116,   118,   130,   129,     0,   141,   183,   184,
-       0,     0,     0,     0,     0,    88,   215,   216,   214,   213,
-      89,    87,     0,    67,    79,    80,    81,     0,     0,    23,
-      48,     0,    51,    50,     0,    54,     0,     0,   167,   195,
-       0,   134,     0,     0,     0,     0,     0,     0,     0,     0,
-     138,   117,     0,     0,   143,   186,    61,     0,     0,    58,
-       0,     0,     0,    24,    62,     0,     0,     0,     0,   165,
-       0,     0,     0,     0,     0,     0,     0,     0,     0,   140,
-     142,     0,   145,     0,    59,    90,    91,     0,    70,    72,
-      73,    74,     0,     0,    52,     0,   166,    83,     0,     0,
-       0,   120,     0,     0,     0,     0,     0,     0,   103,     0,
-      82,     0,    78,    76,     0,    75,     0,    53,   126,     0,
-     119,   122,     0,   124,     0,   144,   147,   150,   146,     0,
-      71,     0,    69,   125,   121,   123,     0,   151,   152,   153,
-       0,    77,   148,     0,   149,     0,   154,   155,    60
->>>>>>> 93547dc3
+     197,   199,   200,   201,   202,   198,   203,   205,     0,     0,
+       0,   193,     0,     0,    94,    96,   127,   213,     0,     0,
+     180,     0,   137,   115,   131,   132,   139,   110,   111,   171,
+     173,   196,     0,   181,   184,     0,     0,     0,     0,     0,
+       0,     0,     0,     0,     0,    63,    65,    68,    28,     0,
+       0,     0,    47,     0,     0,    49,    55,    57,    26,   170,
+     159,   161,   204,   206,     0,     0,   169,     0,   168,    84,
+       0,     0,    45,    46,     0,   128,   133,     0,     0,     0,
+       0,     0,     0,   114,   116,   118,   130,   129,     0,   141,
+     182,   183,     0,     0,     0,     0,     0,    88,   218,   219,
+     217,   216,    89,    87,     0,    67,    79,    80,    81,     0,
+       0,    23,    48,     0,    51,    50,     0,    54,     0,     0,
+     167,   194,     0,   134,     0,     0,     0,     0,     0,     0,
+       0,     0,   138,   117,     0,     0,   143,   185,    61,     0,
+       0,    58,     0,     0,     0,    24,    62,     0,     0,     0,
+       0,   165,     0,     0,     0,     0,     0,     0,     0,     0,
+       0,   140,   142,     0,   145,     0,    59,    90,    91,     0,
+      70,    72,    73,    74,     0,     0,    52,     0,   166,    83,
+       0,     0,     0,   120,     0,     0,     0,     0,     0,     0,
+     103,     0,    82,     0,    78,    76,     0,    75,     0,    53,
+     126,     0,   119,   122,     0,   124,     0,   144,   147,   150,
+     146,     0,    71,     0,    69,   125,   121,   123,     0,   151,
+     152,   153,     0,    77,   148,     0,   149,     0,   154,   155,
+      60
 };
 
   /* YYPGOTO[NTERM-NUM].  */
 static const yytype_int16 yypgoto[] =
 {
-<<<<<<< HEAD
-    -174,  -174,  -174,  -174,  -174,  -174,  -174,  -174,   -93,  -174,
-     267,   156,  -174,  -174,  -173,  -174,  -174,  -174,  -174,    40,
-      19,  -174,  -174,  -174,  -174,  -174,  -174,  -174,  -174,  -174,
-    -174,  -174,  -174,   268,  -174,  -174,  -174,   346,   328,  -174,
-    -174,  -174,   254,  -174,  -174,  -174,   138,   358,   146,    86,
-      -8,  -174,  -174,  -174,  -174,  -174,  -174,    12,  -174,  -174,
-     -58,  -174,    17,   234,   240,   290,   -54,   262,   259,   307,
-    -144,   101,  -126,   117,    -6,  -174,  -174,  -174,  -174,   -11,
-      -3,    98
-=======
-    -178,  -178,  -178,  -178,  -178,  -178,  -178,  -178,   -97,  -178,
-     279,   158,  -178,  -178,  -177,  -178,  -178,  -178,  -178,    48,
-      32,  -178,  -178,  -178,  -178,  -178,  -178,  -178,  -178,  -178,
-    -178,  -178,  -178,   275,  -178,  -178,  -178,   354,   337,  -178,
-    -178,  -178,   261,  -178,  -178,  -178,   148,   359,   152,    55,
-      -9,  -178,  -178,  -178,  -178,  -178,  -178,    17,  -178,  -178,
-     -70,  -178,   -63,   232,   236,   296,   -55,   266,   263,   311,
-    -145,   114,  -132,   119,   -27,  -178,  -178,  -178,  -178,   -12,
-      -4,   106,  -178,  -178
->>>>>>> 93547dc3
+    -178,  -178,  -178,  -178,  -178,  -178,  -178,  -178,   -93,  -178,
+     291,   173,  -178,  -178,  -177,  -178,  -178,  -178,  -178,    50,
+      40,  -178,  -178,  -178,  -178,  -178,  -178,  -178,  -178,  -178,
+    -178,  -178,  -178,   282,  -178,  -178,  -178,   369,   353,  -178,
+    -178,  -178,   277,  -178,  -178,  -178,   160,   376,   167,   113,
+      -7,  -178,  -178,  -178,  -178,  -178,  -178,    30,  -178,  -178,
+     -64,  -178,   -88,   258,   254,   314,   -55,   292,   276,   327,
+    -149,   129,  -136,   136,   -20,  -178,  -178,  -178,  -178,   -71,
+      -4,   116,  -178,  -178
 };
 
   /* YYDEFGOTO[NTERM-NUM].  */
 static const yytype_int16 yydefgoto[] =
 {
-<<<<<<< HEAD
-      -1,    12,    13,    14,    15,    16,    17,    18,   120,   121,
-     100,   240,   241,   242,   168,   230,   231,   173,   295,   353,
-     354,   355,   356,   357,   292,   329,    19,    20,   118,   226,
-      21,    22,    68,    69,    23,    24,    35,    36,    43,    57,
-     101,   102,   103,   149,   267,   268,   269,   205,   206,   259,
-     260,   207,   273,   320,   348,   374,   391,   392,   405,   410,
-      64,    65,   125,   126,   127,   128,   129,   105,   106,   107,
-     108,   219,   109,   196,   110,   193,   111,   154,   158,    74,
-     112,   286
-=======
       -1,    13,    14,    15,    16,    17,    18,    19,   126,   127,
-     106,   245,   246,   247,   174,   235,   236,   179,   299,   357,
-     358,   359,   360,   361,   296,   333,    20,    21,   124,   231,
+     106,   246,   247,   248,   174,   236,   237,   179,   301,   359,
+     360,   361,   362,   363,   298,   335,    20,    21,   124,   232,
       22,    23,    74,    75,    24,    25,    38,    39,    46,    63,
-     107,   108,   109,   155,   271,   272,   273,   210,   211,   263,
-     264,   212,   277,   324,   352,   378,   395,   396,   409,   414,
+     107,   108,   109,   155,   273,   274,   275,   211,   212,   265,
+     266,   213,   279,   326,   354,   380,   397,   398,   411,   416,
       70,    71,   131,   132,   133,   134,   135,   111,   112,   113,
-     114,   224,   115,   201,   116,   198,   117,   160,   164,    80,
-     118,   290,    26,    27
->>>>>>> 93547dc3
+     114,   225,   115,   202,   116,   199,   117,   160,   164,    80,
+     118,   292,    26,    27
 };
 
   /* YYTABLE[YYPACT[STATE-NUM]] -- What to do in state STATE-NUM.  If
@@ -1142,545 +954,271 @@
      number is the opposite.  If YYTABLE_NINF, syntax error.  */
 static const yytype_int16 yytable[] =
 {
-<<<<<<< HEAD
-      28,   229,    37,   104,   208,   195,    34,    38,   181,    26,
-     134,    27,   378,    26,    26,    27,    27,   233,   151,   152,
-     163,   161,    44,   164,   251,   181,    46,    47,    48,    49,
-      50,   282,   181,     1,   379,   308,    29,   340,   364,   366,
-     258,    25,   165,   368,    37,   146,   309,   234,    70,    38,
-     370,    75,    31,   283,   284,   235,   132,   130,   119,   122,
-      58,     2,    39,    30,    75,   166,   138,   138,   138,   285,
-     180,    26,   138,    27,     3,     4,   151,   152,   167,   138,
-       5,   199,   232,   236,   412,     6,    59,   403,   224,   237,
-     252,   210,   238,   225,   385,    63,   104,     7,   258,   413,
-     162,   155,   239,   133,   204,    33,   404,   243,   218,   298,
-     122,   380,   169,   170,     8,   162,    72,   130,   130,   -96,
-     330,    55,   208,   138,   322,   388,   390,     9,   305,   312,
-      70,   360,    10,    32,    11,   201,   113,   114,   249,   250,
-     313,   179,   314,    66,    56,   209,    42,    26,   261,    27,
-     212,    67,   262,   315,   138,   138,    45,   263,   215,    51,
-     264,   227,   326,    53,   151,   152,   303,   327,    26,    75,
-      27,    52,   122,   265,   153,   130,   130,    54,   151,   152,
-     195,   183,   184,   185,   186,   187,   188,   189,   190,   191,
-     192,    60,   151,   152,   302,   266,    40,   334,    41,   261,
-     115,   116,    38,   262,    61,    38,    38,    62,   263,   151,
-     152,   264,   280,    63,   130,   246,   247,   248,   137,   138,
-      75,    72,   321,   131,   265,   156,   157,   174,   175,   197,
-     138,   253,   254,   151,   152,   300,   135,   277,   275,   276,
-     287,   288,   289,   138,   290,   291,   325,   138,   117,   335,
-     307,   139,   311,   349,   138,    38,   350,   138,   363,   254,
-      75,   376,   377,   209,   218,   398,   377,   323,   324,   407,
-     138,   140,   414,   138,   141,    75,    75,   142,   204,   143,
-     362,   183,   184,   185,   186,   187,   188,   189,   190,   191,
-     192,   130,   151,   152,   270,   271,   144,   337,   145,   339,
-     147,   341,   148,   343,   150,    75,   171,    75,   181,    75,
-     172,    75,   182,   130,   332,   202,   194,   200,   393,   203,
-     220,   221,   222,   223,   228,   358,   255,   365,   256,   257,
-     361,   369,   272,   371,   130,    75,   346,   281,   274,    75,
-     278,    75,   279,   293,   294,   296,   297,   299,   393,   304,
-     310,   306,   318,   319,   328,   381,   358,   367,   130,   331,
-     130,   333,   130,   338,   130,   347,   351,   342,   344,   397,
-     276,   359,   395,   372,   358,   373,   375,    75,   394,   130,
-     402,   384,   130,   386,   130,   387,   383,   389,   406,   177,
-     409,    26,    76,    27,    77,   411,   396,   301,    71,   382,
-     136,   198,   399,    75,   211,   400,   317,   401,    78,    79,
-     216,    73,   316,   178,   408,   244,   213,   214,   160,   345,
-      81,    82,   245,   336,     0,   352,    83,     0,     0,     0,
-       0,     0,    84,    85,    86,     0,     0,     0,     0,     0,
-      87,     0,     0,     0,     0,    88,     0,     0,     0,     0,
-       0,     0,     0,     0,    89,    90,     0,     0,     0,     0,
-       0,     0,    91,    92,     0,     0,    26,    76,    27,    77,
-       0,    93,     0,     0,     0,     0,     0,    94,     0,    95,
-      96,     0,     0,    78,    79,    80,    97,     0,     0,    98,
-       0,     0,     0,    99,   217,    81,    82,     0,     0,     0,
-       0,    83,     0,     0,     0,     0,     0,    84,    85,    86,
-       0,     0,     0,     0,     0,    87,     0,     0,     0,     0,
-      88,     0,     0,     0,     0,     0,     0,     0,     0,    89,
-      90,     0,     0,     0,     0,     0,     0,    91,    92,     0,
-       0,    26,    76,    27,    77,     0,    93,   123,     0,     0,
-       0,     0,    94,     0,    95,    96,     0,     0,    78,    79,
-       0,    97,     0,     0,    98,     0,     0,     0,    99,     0,
-      81,    82,     0,     0,     0,     0,    83,     0,     0,     0,
-       0,     0,    84,    85,    86,     0,     0,     0,     0,     0,
-      87,     0,     0,     0,     0,    88,     0,     0,     0,     0,
-       0,     0,     0,     0,    89,    90,     0,     0,     0,     0,
-       0,     0,    91,    92,     0,    26,    76,    27,    77,     0,
-       0,    93,     0,     0,     0,     0,     0,    94,     0,    95,
-      96,     0,    78,    79,     0,     0,    97,     0,     0,    98,
-       0,     0,     0,   124,    81,    82,     0,     0,     0,     0,
-      83,     0,     0,     0,     0,     0,    84,    85,    86,     0,
-       0,     0,     0,     0,    87,     0,     0,     0,     0,    88,
-       0,     0,     0,     0,     0,     0,     0,     0,    89,    90,
-       0,     0,     0,     0,     0,     0,    91,    92,     0,    26,
-      76,    27,    77,     0,     0,    93,     0,     0,     0,     0,
-       0,    94,     0,    95,    96,     0,    78,   159,     0,     0,
-      97,     0,     0,    98,     0,     0,     0,    99,    81,    82,
-       0,     0,     0,     0,    83,     0,     0,     0,     0,     0,
-      84,    85,    86,     0,     0,     0,     0,     0,    87,     0,
-       0,     0,     0,    88,     0,     0,     0,     0,     0,     0,
-       0,     0,    89,    90,     0,     0,     0,     0,     0,     0,
-      91,    92,     0,    26,    76,    27,    77,     0,     0,    93,
-       0,     0,     0,     0,     0,    94,     0,    95,    96,     0,
-      78,    79,     0,     0,    97,     0,     0,    98,     0,     0,
-       0,    99,    81,    82,     0,     0,     0,     0,    83,     0,
-       0,     0,     0,     0,    84,    85,    86,     0,     0,     0,
-       0,     0,    87,     0,     0,     0,     0,    88,     0,     0,
-       0,     0,     0,     0,     0,     0,    89,    90,    76,     0,
-      77,     0,     0,     0,    91,    92,     0,     0,     0,     0,
-       0,     0,     0,    93,    78,   159,     0,     0,     0,    94,
-       0,    95,    96,     0,     0,     0,    81,    82,    97,     0,
-       0,    98,    83,     0,     0,   124,     0,     0,    84,    85,
-      86,     0,     0,     0,     0,     0,    87,     0,     0,     0,
-       0,    88,     0,     0,     0,     0,     0,     0,     0,     0,
-      89,    90,     0,     0,     0,     0,     0,     0,    91,    92,
-       0,     0,     0,     0,     0,     0,     0,    93,     0,     0,
-       0,     0,     0,    94,     0,    95,    96,    81,    82,     0,
-       0,     0,    97,    83,     0,    98,     0,     0,     0,    84,
-      85,    86,     0,     0,     0,     0,     0,    87,     0,     0,
-       0,     0,    88,     0,     0,     0,     0,     0,     0,     0,
-       0,    89,   176,     0,     0,     0,     0,     0,     0,    91,
-       0,     0,     0,     0,     0,     0,     0,     0,    93,     0,
-       0,     0,     0,     0,    94,     0,    95,    96,     0,     0,
-       0,     0,     0,    97,     0,     0,    98
-=======
-      31,   187,    40,   234,   140,   200,    37,    41,   110,   213,
-      29,   187,    30,   382,    29,   187,    30,    29,   255,    30,
-     157,   158,   169,    28,    50,   167,   170,    36,    52,    53,
-      54,    55,    56,    35,   383,   286,   157,   158,    32,    61,
-     262,   344,   136,    34,   368,   171,   370,   407,   372,    40,
-     152,    64,   374,    76,    41,    49,    81,   287,   288,   119,
-     120,   138,    62,   125,   128,    33,   408,   185,   172,    81,
-      29,   144,    30,   289,   144,   186,   144,    65,   144,   389,
-      42,   173,   144,   256,   237,   215,   204,   189,   190,   191,
-     192,   193,   194,   195,   196,   197,   262,   157,   158,   238,
-     248,   110,   136,   136,   392,   168,   161,   209,   302,   144,
-     326,   394,   384,   223,   364,   128,   168,   175,   176,    78,
-     334,   307,    72,   416,   229,   213,   309,    45,   239,   230,
-      69,    73,   157,   158,   144,    76,   240,    51,   417,   139,
-     206,   144,   253,   254,   265,    57,   338,     1,   266,     2,
-     214,   143,   144,   267,   330,   217,   268,   157,   158,   331,
-     136,   136,   281,   220,   241,    29,   232,    30,   312,   269,
-     242,   121,   122,   243,    81,     3,   316,   128,   200,   313,
-      58,   157,   158,   244,   209,   162,   163,   317,     4,     5,
-     318,   159,   270,   265,     6,    67,   306,   266,   136,     7,
-      47,   319,   267,    48,    59,   268,    41,   180,   181,    41,
-      41,     8,    29,    43,    30,    44,   284,    66,   269,    69,
-     202,   144,   257,   258,    81,   325,   157,   158,     9,   279,
-     280,   291,   292,   -98,   293,   144,   294,   295,   336,   304,
-      60,    10,   329,   144,    68,    78,    11,   123,    12,   353,
-     144,   137,   339,   311,   141,   315,   354,   144,    41,   145,
-     350,   367,   258,    81,   380,   381,   214,   223,   274,   275,
-     327,   328,   402,   381,   136,   411,   144,   146,    81,    81,
-     148,   371,   147,   366,   189,   190,   191,   192,   193,   194,
-     195,   196,   197,   149,   157,   158,   136,   418,   144,   150,
-     341,   151,   343,   153,   345,   388,   347,   390,    81,   391,
-      81,   393,    81,   154,    81,   156,   177,   136,   187,   199,
-     178,   397,   188,   205,   207,   208,   403,   225,   362,   404,
-     369,   405,   226,   365,   373,   227,   375,   228,    81,   251,
-     233,   136,    81,   136,    81,   136,   252,   136,   259,   260,
-     276,   397,   261,   278,   282,   283,   285,   298,   385,   362,
-     300,   297,   136,   303,   301,   136,   308,   136,    29,    82,
-      30,    83,   401,   310,   314,   399,   322,   362,   323,   332,
-      81,   335,   337,   342,    84,    85,   221,   351,   346,   348,
-     355,   280,   363,   376,   387,   377,    87,    88,   415,   379,
-     398,   413,    89,   406,   305,   410,    81,   183,    90,    91,
-      92,   386,    77,   400,   203,   142,    93,   216,    79,   249,
-     321,    94,   320,   412,   250,   184,   218,   219,   166,   340,
-      95,    96,    29,    82,    30,    83,   349,   356,    97,    98,
-       0,     0,     0,     0,     0,     0,     0,    99,    84,    85,
-      86,     0,     0,   100,     0,   101,   102,     0,     0,     0,
-      87,    88,   103,     0,     0,   104,    89,     0,     0,     0,
-     105,   222,    90,    91,    92,     0,     0,     0,     0,     0,
+      31,   201,   138,   235,    40,   214,    37,    41,   110,    29,
+     140,    30,   384,    29,   187,    30,    29,   167,    30,   170,
+      34,   157,   158,   257,    50,   187,   169,   187,    52,    53,
+      54,    55,    56,   314,   385,   157,   158,   346,   171,     1,
+     264,     2,   185,    28,   315,    29,   409,    30,   267,   136,
+     152,    40,   268,    76,    41,   288,    81,   269,    32,    47,
+     270,   172,    48,   125,   128,   410,    35,   144,     3,    81,
+     370,    61,   264,   271,   173,   186,    36,   289,   290,   230,
+      45,     4,     5,   418,   231,    33,   205,     6,   238,   258,
+     239,   216,     7,   291,    62,    49,   272,   168,   419,   372,
+     144,   110,   374,   376,     8,   304,   161,   233,   210,   136,
+     136,    64,   386,   224,   249,   128,   168,   175,   176,    78,
+     240,     9,   336,   214,   311,   328,   -98,   366,   241,   144,
+     391,   394,   144,   144,    10,    76,   396,    65,   283,    11,
+     207,    12,   318,   255,   256,   267,   332,   119,   120,   268,
+     215,   333,    42,   319,   269,   218,   242,   270,   286,   309,
+     144,   144,   243,   221,    72,   244,   144,   136,   136,    51,
+     271,   157,   158,    73,    81,   245,   201,   128,   189,   190,
+     191,   192,   193,   194,   195,   196,   197,   198,   340,   157,
+     158,    29,   320,    30,    29,    69,    30,    57,   317,   308,
+     157,   158,    58,   321,   139,    59,   136,    41,   157,   158,
+      41,    41,    60,   329,   330,   338,   121,   122,   159,   252,
+     253,   254,    43,    66,    44,    81,   123,   327,   143,   144,
+     162,   163,   180,   181,   203,   144,    67,   352,   259,   260,
+     306,   157,   158,   343,    68,   345,    69,   347,    78,   349,
+     281,   282,   293,   294,   341,   295,   144,   313,   373,   141,
+      41,   296,   297,   331,   144,    81,   355,   144,   215,   224,
+     356,   144,   137,   371,   369,   260,   210,   375,   145,   377,
+      81,    81,   390,   136,   392,   368,   393,   146,   395,   189,
+     190,   191,   192,   193,   194,   195,   196,   197,   198,   147,
+     157,   158,   148,   405,   149,   136,   406,   150,   407,   151,
+      81,   153,    81,   154,    81,   403,    81,   382,   383,   404,
+     383,   413,   144,   399,   420,   144,   136,   276,   277,   187,
+     364,   156,   188,   177,   178,   367,   200,   206,   208,   209,
+      81,   417,   226,   227,    81,   228,    81,   229,   234,   278,
+     136,   262,   136,   399,   136,   261,   136,   263,   280,   284,
+     387,   364,   285,   287,   300,   299,   302,   303,   305,   310,
+     316,   136,   312,   324,   136,   325,   136,   401,   337,   364,
+     334,   344,    81,    29,    82,    30,    83,    29,    82,    30,
+      83,   339,   348,   353,   350,   357,   365,   282,   378,   379,
+      84,    85,   222,   381,    84,    85,    86,   400,    81,   389,
+     412,   408,    87,    88,   415,   388,    87,    88,    89,   183,
+     307,   204,    89,   402,    90,    91,    92,    77,    90,    91,
+      92,   142,    93,   217,   323,    79,    93,    94,   414,   322,
+     220,    94,   251,   184,   166,   250,    95,    96,   342,   358,
+      95,    96,   219,   351,    97,    98,     0,     0,    97,    98,
+       0,     0,     0,    99,     0,     0,     0,    99,     0,   100,
+       0,   101,   102,   100,     0,   101,   102,     0,   103,     0,
+       0,   104,   103,     0,     0,   104,   105,   223,     0,     0,
+     105,    29,    82,    30,    83,     0,     0,   129,     0,     0,
+       0,     0,     0,     0,     0,     0,     0,     0,    84,    85,
+       0,     0,     0,     0,     0,     0,     0,     0,     0,     0,
+      87,    88,     0,     0,     0,     0,    89,     0,     0,     0,
+       0,     0,    90,    91,    92,     0,     0,     0,     0,     0,
       93,     0,     0,     0,     0,    94,     0,     0,     0,     0,
-       0,     0,     0,     0,    95,    96,     0,     0,     0,     0,
-       0,     0,    97,    98,     0,     0,     0,    29,    82,    30,
-      83,    99,     0,   129,     0,     0,     0,   100,     0,   101,
-     102,     0,     0,    84,    85,     0,   103,     0,     0,   104,
-       0,     0,     0,     0,   105,    87,    88,     0,     0,     0,
-       0,    89,     0,     0,     0,     0,     0,    90,    91,    92,
+       0,     0,     0,     0,    95,    96,     0,     0,    29,    82,
+      30,    83,    97,    98,     0,     0,     0,     0,     0,     0,
+       0,    99,     0,     0,     0,    84,    85,   100,     0,   101,
+     102,     0,     0,     0,     0,     0,   103,    87,    88,   104,
+       0,     0,     0,    89,   130,     0,     0,     0,     0,    90,
+      91,    92,     0,     0,     0,     0,     0,    93,     0,     0,
+       0,     0,    94,     0,     0,     0,     0,     0,     0,     0,
+       0,    95,    96,     0,     0,    29,    82,    30,    83,    97,
+      98,     0,     0,     0,     0,     0,     0,     0,    99,     0,
+       0,     0,    84,   165,   100,     0,   101,   102,     0,     0,
+       0,     0,     0,   103,    87,    88,   104,     0,     0,     0,
+      89,   105,     0,     0,     0,     0,    90,    91,    92,     0,
+       0,     0,     0,     0,    93,     0,     0,     0,     0,    94,
+       0,     0,     0,     0,     0,     0,     0,     0,    95,    96,
+       0,     0,    29,    82,    30,    83,    97,    98,     0,     0,
+       0,     0,     0,     0,     0,    99,     0,     0,     0,    84,
+      85,   100,     0,   101,   102,     0,     0,     0,     0,     0,
+     103,    87,    88,   104,     0,     0,     0,    89,   105,     0,
+       0,     0,     0,    90,    91,    92,     0,     0,     0,     0,
+       0,    93,     0,     0,     0,     0,    94,     0,     0,     0,
+       0,     0,     0,     0,     0,    95,    96,    82,     0,    83,
+       0,     0,     0,    97,    98,     0,     0,     0,     0,     0,
+       0,     0,    99,    84,   165,     0,     0,     0,   100,     0,
+     101,   102,     0,     0,     0,    87,    88,   103,     0,     0,
+     104,    89,     0,     0,     0,   130,     0,    90,    91,    92,
        0,     0,     0,     0,     0,    93,     0,     0,     0,     0,
       94,     0,     0,     0,     0,     0,     0,     0,     0,    95,
-      96,    29,    82,    30,    83,     0,     0,    97,    98,     0,
-       0,     0,     0,     0,     0,     0,    99,    84,    85,     0,
-       0,     0,   100,     0,   101,   102,     0,     0,     0,    87,
-      88,   103,     0,     0,   104,    89,     0,     0,     0,   130,
-       0,    90,    91,    92,     0,     0,     0,     0,     0,    93,
-       0,     0,     0,     0,    94,     0,     0,     0,     0,     0,
-       0,     0,     0,    95,    96,    29,    82,    30,    83,     0,
-       0,    97,    98,     0,     0,     0,     0,     0,     0,     0,
-      99,    84,   165,     0,     0,     0,   100,     0,   101,   102,
-       0,     0,     0,    87,    88,   103,     0,     0,   104,    89,
-       0,     0,     0,   105,     0,    90,    91,    92,     0,     0,
-       0,     0,     0,    93,     0,     0,     0,     0,    94,     0,
-       0,     0,     0,     0,     0,     0,     0,    95,    96,    29,
-      82,    30,    83,     0,     0,    97,    98,     0,     0,     0,
-       0,     0,     0,     0,    99,    84,    85,     0,     0,     0,
-     100,     0,   101,   102,     0,     0,     0,    87,    88,   103,
-       0,     0,   104,    89,     0,     0,     0,   105,     0,    90,
-      91,    92,     0,     0,     0,     0,     0,    93,     0,     0,
-       0,     0,    94,     0,     0,     0,     0,     0,     0,     0,
-       0,    95,    96,     0,    82,     0,    83,     0,     0,    97,
-      98,     0,     0,     0,     0,     0,     0,     0,    99,    84,
-     165,     0,     0,     0,   100,     0,   101,   102,     0,     0,
-       0,    87,    88,   103,     0,     0,   104,    89,     0,     0,
-       0,   130,     0,    90,    91,    92,     0,     0,     0,     0,
-       0,    93,     0,     0,     0,     0,    94,     0,     0,     0,
-       0,     0,     0,     0,     0,    95,    96,     0,     0,     0,
-       0,     0,     0,    97,    98,     0,     0,     0,     0,     0,
-       0,     0,    99,     0,     0,     0,     0,     0,   100,     0,
-     101,   102,    87,    88,     0,     0,     0,   103,    89,     0,
-     104,     0,     0,     0,    90,    91,    92,     0,     0,     0,
-       0,     0,    93,     0,     0,     0,     0,    94,     0,     0,
-       0,     0,     0,     0,     0,     0,    95,   182,     0,     0,
-       0,     0,     0,     0,    97,     0,     0,     0,     0,     0,
-       0,     0,     0,    99,     0,     0,     0,     0,     0,   100,
-       0,   101,   102,     0,     0,     0,     0,     0,   103,     0,
-       0,   104
->>>>>>> 93547dc3
+      96,     0,     0,     0,     0,     0,     0,    97,    98,     0,
+       0,     0,     0,     0,     0,     0,    99,     0,     0,     0,
+       0,     0,   100,     0,   101,   102,    87,    88,     0,     0,
+       0,   103,    89,     0,   104,     0,     0,     0,    90,    91,
+      92,     0,     0,     0,     0,     0,    93,     0,     0,     0,
+       0,    94,     0,     0,     0,     0,     0,     0,     0,     0,
+      95,   182,     0,     0,     0,     0,     0,     0,    97,     0,
+       0,     0,     0,     0,     0,     0,     0,    99,     0,     0,
+       0,     0,     0,   100,     0,   101,   102,     0,     0,     0,
+       0,     0,   103,     0,     0,   104
 };
 
 static const yytype_int16 yycheck[] =
 {
-<<<<<<< HEAD
-       3,   174,    10,    57,   148,   131,     9,    10,     7,     3,
-      68,     5,     6,     3,     3,     5,     5,     9,    20,    21,
-     113,    26,    25,    39,     9,     7,    29,    30,    31,    32,
-      33,    55,     7,     1,    28,    69,    63,    78,    78,    78,
-      30,    90,    58,    78,    52,    99,    80,    39,    51,    52,
-      78,    54,    59,    77,    78,    47,    67,    63,    61,    62,
-      27,    29,     0,    90,    67,    81,   107,   107,   107,    93,
-     124,     3,   107,     5,    42,    43,    20,    21,    94,   107,
-      48,   135,   175,    75,    56,    53,    53,    31,    49,    81,
-      75,   149,    84,    54,    78,    99,   150,    65,    30,    71,
-     105,   104,    94,   107,   106,    68,    50,   106,   162,   235,
-     113,   105,   115,   116,    82,   105,   105,   123,   124,    87,
-     293,    28,   266,   107,   106,    78,    78,    95,   254,    69,
-     133,   106,   100,    90,   102,   138,    40,    41,   192,   193,
-      80,   124,    69,    97,    51,   148,    87,     3,    60,     5,
-     153,   105,    64,    80,   107,   107,    59,    69,   161,    88,
-      72,   172,    49,    30,    20,    21,     8,    54,     3,   172,
-       5,   107,   175,    85,    30,   181,   182,   105,    20,    21,
-     306,     9,    10,    11,    12,    13,    14,    15,    16,    17,
-      18,     4,    20,    21,   248,   107,   102,     8,   104,    60,
-      40,    41,   205,    64,    78,   208,   209,   105,    69,    20,
-      21,    72,   223,    99,   220,    16,    17,    18,   106,   107,
-     223,   105,   276,   105,    85,    22,    23,   106,   107,   106,
-     107,   106,   107,    20,    21,   238,    10,   220,   106,   107,
-     106,   107,   106,   107,    35,    36,   106,   107,   100,   303,
-     258,     6,   263,   106,   107,   258,   106,   107,   106,   107,
-     263,   106,   107,   266,   318,   106,   107,   278,   279,   106,
-     107,     6,   106,   107,   105,   278,   279,    67,   106,     4,
-     334,     9,    10,    11,    12,    13,    14,    15,    16,    17,
-      18,   297,    20,    21,   208,   209,   105,   308,    67,   310,
-       4,   312,    59,   314,   107,   308,   105,   310,     7,   312,
-     105,   314,     8,   319,   297,     6,    19,   106,   372,     6,
-     105,    70,    70,   105,    96,   328,    97,   338,   106,   106,
-     333,   342,    61,   344,   340,   338,   319,     4,   106,   342,
-     105,   344,   105,   107,   100,    75,   105,    70,   402,    75,
-      69,   105,    37,    62,   105,   358,   359,   340,   364,    34,
-     366,   105,   368,    69,   370,    79,     4,    69,    69,   380,
-     107,   105,   375,    37,   377,    73,    84,   380,     6,   385,
-     107,   364,   388,   366,   390,   368,   106,   370,   105,   122,
-      76,     3,     4,     5,     6,   406,   377,   241,    52,   359,
-      72,   133,   385,   406,   150,   388,   268,   390,    20,    21,
-      22,    53,   266,   123,   402,   181,   154,   158,   111,   318,
-      32,    33,   182,   306,    -1,   327,    38,    -1,    -1,    -1,
-      -1,    -1,    44,    45,    46,    -1,    -1,    -1,    -1,    -1,
-      52,    -1,    -1,    -1,    -1,    57,    -1,    -1,    -1,    -1,
-      -1,    -1,    -1,    -1,    66,    67,    -1,    -1,    -1,    -1,
-      -1,    -1,    74,    75,    -1,    -1,     3,     4,     5,     6,
-      -1,    83,    -1,    -1,    -1,    -1,    -1,    89,    -1,    91,
-      92,    -1,    -1,    20,    21,    22,    98,    -1,    -1,   101,
-      -1,    -1,    -1,   105,   106,    32,    33,    -1,    -1,    -1,
-      -1,    38,    -1,    -1,    -1,    -1,    -1,    44,    45,    46,
-      -1,    -1,    -1,    -1,    -1,    52,    -1,    -1,    -1,    -1,
-      57,    -1,    -1,    -1,    -1,    -1,    -1,    -1,    -1,    66,
-      67,    -1,    -1,    -1,    -1,    -1,    -1,    74,    75,    -1,
-      -1,     3,     4,     5,     6,    -1,    83,     9,    -1,    -1,
-      -1,    -1,    89,    -1,    91,    92,    -1,    -1,    20,    21,
-      -1,    98,    -1,    -1,   101,    -1,    -1,    -1,   105,    -1,
-      32,    33,    -1,    -1,    -1,    -1,    38,    -1,    -1,    -1,
-      -1,    -1,    44,    45,    46,    -1,    -1,    -1,    -1,    -1,
-      52,    -1,    -1,    -1,    -1,    57,    -1,    -1,    -1,    -1,
-      -1,    -1,    -1,    -1,    66,    67,    -1,    -1,    -1,    -1,
-      -1,    -1,    74,    75,    -1,     3,     4,     5,     6,    -1,
-      -1,    83,    -1,    -1,    -1,    -1,    -1,    89,    -1,    91,
-      92,    -1,    20,    21,    -1,    -1,    98,    -1,    -1,   101,
-      -1,    -1,    -1,   105,    32,    33,    -1,    -1,    -1,    -1,
-      38,    -1,    -1,    -1,    -1,    -1,    44,    45,    46,    -1,
-      -1,    -1,    -1,    -1,    52,    -1,    -1,    -1,    -1,    57,
-      -1,    -1,    -1,    -1,    -1,    -1,    -1,    -1,    66,    67,
-      -1,    -1,    -1,    -1,    -1,    -1,    74,    75,    -1,     3,
-       4,     5,     6,    -1,    -1,    83,    -1,    -1,    -1,    -1,
-      -1,    89,    -1,    91,    92,    -1,    20,    21,    -1,    -1,
-      98,    -1,    -1,   101,    -1,    -1,    -1,   105,    32,    33,
-      -1,    -1,    -1,    -1,    38,    -1,    -1,    -1,    -1,    -1,
-      44,    45,    46,    -1,    -1,    -1,    -1,    -1,    52,    -1,
-      -1,    -1,    -1,    57,    -1,    -1,    -1,    -1,    -1,    -1,
-      -1,    -1,    66,    67,    -1,    -1,    -1,    -1,    -1,    -1,
-      74,    75,    -1,     3,     4,     5,     6,    -1,    -1,    83,
-      -1,    -1,    -1,    -1,    -1,    89,    -1,    91,    92,    -1,
-      20,    21,    -1,    -1,    98,    -1,    -1,   101,    -1,    -1,
-      -1,   105,    32,    33,    -1,    -1,    -1,    -1,    38,    -1,
-      -1,    -1,    -1,    -1,    44,    45,    46,    -1,    -1,    -1,
-      -1,    -1,    52,    -1,    -1,    -1,    -1,    57,    -1,    -1,
-      -1,    -1,    -1,    -1,    -1,    -1,    66,    67,     4,    -1,
-       6,    -1,    -1,    -1,    74,    75,    -1,    -1,    -1,    -1,
-      -1,    -1,    -1,    83,    20,    21,    -1,    -1,    -1,    89,
-      -1,    91,    92,    -1,    -1,    -1,    32,    33,    98,    -1,
-      -1,   101,    38,    -1,    -1,   105,    -1,    -1,    44,    45,
-      46,    -1,    -1,    -1,    -1,    -1,    52,    -1,    -1,    -1,
-      -1,    57,    -1,    -1,    -1,    -1,    -1,    -1,    -1,    -1,
-      66,    67,    -1,    -1,    -1,    -1,    -1,    -1,    74,    75,
-      -1,    -1,    -1,    -1,    -1,    -1,    -1,    83,    -1,    -1,
-      -1,    -1,    -1,    89,    -1,    91,    92,    32,    33,    -1,
-      -1,    -1,    98,    38,    -1,   101,    -1,    -1,    -1,    44,
-      45,    46,    -1,    -1,    -1,    -1,    -1,    52,    -1,    -1,
-      -1,    -1,    57,    -1,    -1,    -1,    -1,    -1,    -1,    -1,
-      -1,    66,    67,    -1,    -1,    -1,    -1,    -1,    -1,    74,
-      -1,    -1,    -1,    -1,    -1,    -1,    -1,    -1,    83,    -1,
-      -1,    -1,    -1,    -1,    89,    -1,    91,    92,    -1,    -1,
-      -1,    -1,    -1,    98,    -1,    -1,   101
-=======
-       4,     8,    11,   180,    74,   137,    10,    11,    63,   154,
-       4,     8,     6,     7,     4,     8,     6,     4,    10,     6,
-      20,    21,   119,    90,    28,    26,    39,    68,    32,    33,
-      34,    35,    36,    90,    28,    55,    20,    21,    63,    28,
-      30,    78,    69,    59,    78,    58,    78,    31,    78,    58,
-     105,    27,    78,    57,    58,     3,    60,    77,    78,    40,
-      41,    73,    51,    67,    68,    90,    50,   130,    81,    73,
-       4,   108,     6,    93,   108,   130,   108,    53,   108,    78,
-       0,    94,   108,    75,   181,   155,   141,    10,    11,    12,
-      13,    14,    15,    16,    17,    18,    30,    20,    21,    10,
-     107,   156,   129,   130,    78,   106,   110,   107,   240,   108,
-     107,    78,   106,   168,   107,   119,   106,   121,   122,   106,
-     297,     9,    97,    56,    49,   270,   258,    87,    39,    54,
-      99,   106,    20,    21,   108,   139,    47,    59,    71,   108,
-     144,   108,   197,   198,    60,    88,     9,     1,    64,     3,
-     154,   107,   108,    69,    49,   159,    72,    20,    21,    54,
-     187,   188,   225,   167,    75,     4,   178,     6,    69,    85,
-      81,    40,    41,    84,   178,    29,    69,   181,   310,    80,
-     108,    20,    21,    94,   107,    22,    23,    80,    42,    43,
-      69,    30,   108,    60,    48,    78,   251,    64,   225,    53,
-     102,    80,    69,   105,    30,    72,   210,   107,   108,   213,
-     214,    65,     4,   102,     6,   104,   228,     5,    85,    99,
-     107,   108,   107,   108,   228,   280,    20,    21,    82,   107,
-     108,   107,   108,    87,   107,   108,    35,    36,   301,   243,
-     106,    95,   107,   108,   106,   106,   100,   100,   102,   107,
-     108,   106,   307,   262,    11,   267,   107,   108,   262,     7,
-     323,   107,   108,   267,   107,   108,   270,   322,   213,   214,
-     282,   283,   107,   108,   301,   107,   108,     7,   282,   283,
-      67,   344,   106,   338,    10,    11,    12,    13,    14,    15,
-      16,    17,    18,     5,    20,    21,   323,   107,   108,   106,
-     312,    67,   314,     5,   316,   368,   318,   370,   312,   372,
-     314,   374,   316,    59,   318,   108,   106,   344,     8,    19,
-     106,   376,     9,   107,     7,     7,   389,   106,   332,   392,
-     342,   394,    70,   337,   346,    70,   348,   106,   342,    18,
-      96,   368,   346,   370,   348,   372,     5,   374,    97,   107,
-      61,   406,   107,   107,   106,   106,     5,   100,   362,   363,
-      75,   108,   389,    70,   106,   392,    75,   394,     4,     5,
-       6,     7,   384,   106,    69,   379,    37,   381,    62,   106,
-     384,    34,   106,    69,    20,    21,    22,    79,    69,    69,
-       5,   108,   106,    37,   107,    73,    32,    33,   410,    84,
-       7,    76,    38,   108,   246,   106,   410,   128,    44,    45,
-      46,   363,    58,   381,   139,    78,    52,   156,    59,   187,
-     272,    57,   270,   406,   188,   129,   160,   164,   117,   310,
-      66,    67,     4,     5,     6,     7,   322,   331,    74,    75,
-      -1,    -1,    -1,    -1,    -1,    -1,    -1,    83,    20,    21,
-      22,    -1,    -1,    89,    -1,    91,    92,    -1,    -1,    -1,
-      32,    33,    98,    -1,    -1,   101,    38,    -1,    -1,    -1,
-     106,   107,    44,    45,    46,    -1,    -1,    -1,    -1,    -1,
-      52,    -1,    -1,    -1,    -1,    57,    -1,    -1,    -1,    -1,
-      -1,    -1,    -1,    -1,    66,    67,    -1,    -1,    -1,    -1,
-      -1,    -1,    74,    75,    -1,    -1,    -1,     4,     5,     6,
-       7,    83,    -1,    10,    -1,    -1,    -1,    89,    -1,    91,
-      92,    -1,    -1,    20,    21,    -1,    98,    -1,    -1,   101,
-      -1,    -1,    -1,    -1,   106,    32,    33,    -1,    -1,    -1,
-      -1,    38,    -1,    -1,    -1,    -1,    -1,    44,    45,    46,
-      -1,    -1,    -1,    -1,    -1,    52,    -1,    -1,    -1,    -1,
-      57,    -1,    -1,    -1,    -1,    -1,    -1,    -1,    -1,    66,
-      67,     4,     5,     6,     7,    -1,    -1,    74,    75,    -1,
-      -1,    -1,    -1,    -1,    -1,    -1,    83,    20,    21,    -1,
-      -1,    -1,    89,    -1,    91,    92,    -1,    -1,    -1,    32,
-      33,    98,    -1,    -1,   101,    38,    -1,    -1,    -1,   106,
-      -1,    44,    45,    46,    -1,    -1,    -1,    -1,    -1,    52,
-      -1,    -1,    -1,    -1,    57,    -1,    -1,    -1,    -1,    -1,
-      -1,    -1,    -1,    66,    67,     4,     5,     6,     7,    -1,
-      -1,    74,    75,    -1,    -1,    -1,    -1,    -1,    -1,    -1,
-      83,    20,    21,    -1,    -1,    -1,    89,    -1,    91,    92,
-      -1,    -1,    -1,    32,    33,    98,    -1,    -1,   101,    38,
-      -1,    -1,    -1,   106,    -1,    44,    45,    46,    -1,    -1,
-      -1,    -1,    -1,    52,    -1,    -1,    -1,    -1,    57,    -1,
-      -1,    -1,    -1,    -1,    -1,    -1,    -1,    66,    67,     4,
-       5,     6,     7,    -1,    -1,    74,    75,    -1,    -1,    -1,
-      -1,    -1,    -1,    -1,    83,    20,    21,    -1,    -1,    -1,
-      89,    -1,    91,    92,    -1,    -1,    -1,    32,    33,    98,
-      -1,    -1,   101,    38,    -1,    -1,    -1,   106,    -1,    44,
-      45,    46,    -1,    -1,    -1,    -1,    -1,    52,    -1,    -1,
-      -1,    -1,    57,    -1,    -1,    -1,    -1,    -1,    -1,    -1,
-      -1,    66,    67,    -1,     5,    -1,     7,    -1,    -1,    74,
-      75,    -1,    -1,    -1,    -1,    -1,    -1,    -1,    83,    20,
-      21,    -1,    -1,    -1,    89,    -1,    91,    92,    -1,    -1,
-      -1,    32,    33,    98,    -1,    -1,   101,    38,    -1,    -1,
-      -1,   106,    -1,    44,    45,    46,    -1,    -1,    -1,    -1,
-      -1,    52,    -1,    -1,    -1,    -1,    57,    -1,    -1,    -1,
-      -1,    -1,    -1,    -1,    -1,    66,    67,    -1,    -1,    -1,
-      -1,    -1,    -1,    74,    75,    -1,    -1,    -1,    -1,    -1,
-      -1,    -1,    83,    -1,    -1,    -1,    -1,    -1,    89,    -1,
-      91,    92,    32,    33,    -1,    -1,    -1,    98,    38,    -1,
-     101,    -1,    -1,    -1,    44,    45,    46,    -1,    -1,    -1,
-      -1,    -1,    52,    -1,    -1,    -1,    -1,    57,    -1,    -1,
-      -1,    -1,    -1,    -1,    -1,    -1,    66,    67,    -1,    -1,
-      -1,    -1,    -1,    -1,    74,    -1,    -1,    -1,    -1,    -1,
-      -1,    -1,    -1,    83,    -1,    -1,    -1,    -1,    -1,    89,
-      -1,    91,    92,    -1,    -1,    -1,    -1,    -1,    98,    -1,
-      -1,   101
->>>>>>> 93547dc3
+       4,   137,    73,   180,    11,   154,    10,    11,    63,     4,
+      74,     6,     7,     4,     8,     6,     4,    27,     6,    40,
+      60,    21,    22,    10,    28,     8,   119,     8,    32,    33,
+      34,    35,    36,    70,    29,    21,    22,    79,    59,     1,
+      31,     3,   130,    91,    81,     4,    32,     6,    61,    69,
+     105,    58,    65,    57,    58,    56,    60,    70,    64,   103,
+      73,    82,   106,    67,    68,    51,    91,   109,    30,    73,
+      79,    29,    31,    86,    95,   130,    69,    78,    79,    50,
+      88,    43,    44,    57,    55,    91,   141,    49,   181,    76,
+      10,   155,    54,    94,    52,     3,   109,   107,    72,    79,
+     109,   156,    79,    79,    66,   241,   110,   178,   108,   129,
+     130,    28,   107,   168,   108,   119,   107,   121,   122,   107,
+      40,    83,   299,   272,   260,   108,    88,   108,    48,   109,
+      79,    79,   109,   109,    96,   139,    79,    54,   226,   101,
+     144,   103,    70,   198,   199,    61,    50,    41,    42,    65,
+     154,    55,     0,    81,    70,   159,    76,    73,   229,     9,
+     109,   109,    82,   167,    98,    85,   109,   187,   188,    60,
+      86,    21,    22,   107,   178,    95,   312,   181,    10,    11,
+      12,    13,    14,    15,    16,    17,    18,    19,     9,    21,
+      22,     4,    70,     6,     4,   100,     6,    89,   269,   254,
+      21,    22,   109,    81,   109,    31,   226,   211,    21,    22,
+     214,   215,   107,   284,   285,   303,    41,    42,    31,    17,
+      18,    19,   103,     5,   105,   229,   101,   282,   108,   109,
+      23,    24,   108,   109,   108,   109,    79,   325,   108,   109,
+     244,    21,    22,   314,   107,   316,   100,   318,   107,   320,
+     108,   109,   108,   109,   309,   108,   109,   264,   346,    11,
+     264,    36,    37,   108,   109,   269,   108,   109,   272,   324,
+     108,   109,   107,   344,   108,   109,   108,   348,     7,   350,
+     284,   285,   370,   303,   372,   340,   374,     7,   376,    10,
+      11,    12,    13,    14,    15,    16,    17,    18,    19,   107,
+      21,    22,    68,   391,     5,   325,   394,   107,   396,    68,
+     314,     5,   316,    60,   318,   386,   320,   108,   109,   108,
+     109,   108,   109,   378,   108,   109,   346,   214,   215,     8,
+     334,   109,     9,   107,   107,   339,    20,   108,     7,     7,
+     344,   412,   107,    71,   348,    71,   350,   107,    97,    62,
+     370,   108,   372,   408,   374,    98,   376,   108,   108,   107,
+     364,   365,   107,     5,   101,   109,    76,   107,    71,    76,
+      70,   391,   107,    38,   394,    63,   396,   381,    35,   383,
+     107,    70,   386,     4,     5,     6,     7,     4,     5,     6,
+       7,   107,    70,    80,    70,     5,   107,   109,    38,    74,
+      21,    22,    23,    85,    21,    22,    23,     7,   412,   108,
+     107,   109,    33,    34,    77,   365,    33,    34,    39,   128,
+     247,   139,    39,   383,    45,    46,    47,    58,    45,    46,
+      47,    78,    53,   156,   274,    59,    53,    58,   408,   272,
+     164,    58,   188,   129,   117,   187,    67,    68,   312,   333,
+      67,    68,   160,   324,    75,    76,    -1,    -1,    75,    76,
+      -1,    -1,    -1,    84,    -1,    -1,    -1,    84,    -1,    90,
+      -1,    92,    93,    90,    -1,    92,    93,    -1,    99,    -1,
+      -1,   102,    99,    -1,    -1,   102,   107,   108,    -1,    -1,
+     107,     4,     5,     6,     7,    -1,    -1,    10,    -1,    -1,
+      -1,    -1,    -1,    -1,    -1,    -1,    -1,    -1,    21,    22,
+      -1,    -1,    -1,    -1,    -1,    -1,    -1,    -1,    -1,    -1,
+      33,    34,    -1,    -1,    -1,    -1,    39,    -1,    -1,    -1,
+      -1,    -1,    45,    46,    47,    -1,    -1,    -1,    -1,    -1,
+      53,    -1,    -1,    -1,    -1,    58,    -1,    -1,    -1,    -1,
+      -1,    -1,    -1,    -1,    67,    68,    -1,    -1,     4,     5,
+       6,     7,    75,    76,    -1,    -1,    -1,    -1,    -1,    -1,
+      -1,    84,    -1,    -1,    -1,    21,    22,    90,    -1,    92,
+      93,    -1,    -1,    -1,    -1,    -1,    99,    33,    34,   102,
+      -1,    -1,    -1,    39,   107,    -1,    -1,    -1,    -1,    45,
+      46,    47,    -1,    -1,    -1,    -1,    -1,    53,    -1,    -1,
+      -1,    -1,    58,    -1,    -1,    -1,    -1,    -1,    -1,    -1,
+      -1,    67,    68,    -1,    -1,     4,     5,     6,     7,    75,
+      76,    -1,    -1,    -1,    -1,    -1,    -1,    -1,    84,    -1,
+      -1,    -1,    21,    22,    90,    -1,    92,    93,    -1,    -1,
+      -1,    -1,    -1,    99,    33,    34,   102,    -1,    -1,    -1,
+      39,   107,    -1,    -1,    -1,    -1,    45,    46,    47,    -1,
+      -1,    -1,    -1,    -1,    53,    -1,    -1,    -1,    -1,    58,
+      -1,    -1,    -1,    -1,    -1,    -1,    -1,    -1,    67,    68,
+      -1,    -1,     4,     5,     6,     7,    75,    76,    -1,    -1,
+      -1,    -1,    -1,    -1,    -1,    84,    -1,    -1,    -1,    21,
+      22,    90,    -1,    92,    93,    -1,    -1,    -1,    -1,    -1,
+      99,    33,    34,   102,    -1,    -1,    -1,    39,   107,    -1,
+      -1,    -1,    -1,    45,    46,    47,    -1,    -1,    -1,    -1,
+      -1,    53,    -1,    -1,    -1,    -1,    58,    -1,    -1,    -1,
+      -1,    -1,    -1,    -1,    -1,    67,    68,     5,    -1,     7,
+      -1,    -1,    -1,    75,    76,    -1,    -1,    -1,    -1,    -1,
+      -1,    -1,    84,    21,    22,    -1,    -1,    -1,    90,    -1,
+      92,    93,    -1,    -1,    -1,    33,    34,    99,    -1,    -1,
+     102,    39,    -1,    -1,    -1,   107,    -1,    45,    46,    47,
+      -1,    -1,    -1,    -1,    -1,    53,    -1,    -1,    -1,    -1,
+      58,    -1,    -1,    -1,    -1,    -1,    -1,    -1,    -1,    67,
+      68,    -1,    -1,    -1,    -1,    -1,    -1,    75,    76,    -1,
+      -1,    -1,    -1,    -1,    -1,    -1,    84,    -1,    -1,    -1,
+      -1,    -1,    90,    -1,    92,    93,    33,    34,    -1,    -1,
+      -1,    99,    39,    -1,   102,    -1,    -1,    -1,    45,    46,
+      47,    -1,    -1,    -1,    -1,    -1,    53,    -1,    -1,    -1,
+      -1,    58,    -1,    -1,    -1,    -1,    -1,    -1,    -1,    -1,
+      67,    68,    -1,    -1,    -1,    -1,    -1,    -1,    75,    -1,
+      -1,    -1,    -1,    -1,    -1,    -1,    -1,    84,    -1,    -1,
+      -1,    -1,    -1,    90,    -1,    92,    93,    -1,    -1,    -1,
+      -1,    -1,    99,    -1,    -1,   102
 };
 
   /* YYSTOS[STATE-NUM] -- The (internal number of the) accessing
      symbol of state STATE-NUM.  */
 static const yytype_uint8 yystos[] =
 {
-<<<<<<< HEAD
-       0,     1,    29,    42,    43,    48,    53,    65,    82,    95,
-     100,   102,   109,   110,   111,   112,   113,   114,   115,   134,
-     135,   138,   139,   142,   143,    90,     3,     5,   188,    63,
-      90,    59,    90,    68,   188,   144,   145,   158,   188,     0,
-     102,   104,    87,   146,   188,    59,   188,   188,   188,   188,
-     188,    88,   107,    30,   105,    28,    51,   147,    27,    53,
-       4,    78,   105,    99,   168,   169,    97,   105,   140,   141,
-     188,   145,   105,   155,   187,   188,     4,     6,    20,    21,
-      22,    32,    33,    38,    44,    45,    46,    52,    57,    66,
-      67,    74,    75,    83,    89,    91,    92,    98,   101,   105,
-     118,   148,   149,   150,   174,   175,   176,   177,   178,   180,
-     182,   184,   188,    40,    41,    40,    41,   100,   136,   188,
-     116,   117,   188,     9,   105,   170,   171,   172,   173,   174,
-     182,   105,   187,   107,   168,    10,   146,   106,   107,     6,
-       6,   105,    67,     4,   105,    67,   174,     4,    59,   151,
-     107,    20,    21,    30,   185,   188,    22,    23,   186,    21,
-     177,    26,   105,   116,    39,    58,    81,    94,   122,   188,
-     188,   105,   105,   125,   106,   107,    67,   118,   173,   170,
-     174,     7,     8,     9,    10,    11,    12,    13,    14,    15,
-      16,    17,    18,   183,    19,   180,   181,   106,   141,   174,
-     106,   188,     6,     6,   106,   155,   156,   159,   178,   188,
-     168,   150,   188,   175,   176,   188,    22,   106,   174,   179,
-     105,    70,    70,   105,    49,    54,   137,   187,    96,   122,
-     123,   124,   116,     9,    39,    47,    75,    81,    84,    94,
-     119,   120,   121,   106,   171,   172,    16,    17,    18,   174,
-     174,     9,    75,   106,   107,    97,   106,   106,    30,   157,
-     158,    60,    64,    69,    72,    85,   107,   152,   153,   154,
-     157,   157,    61,   160,   106,   106,   107,   170,   105,   105,
-     187,     4,    55,    77,    78,    93,   189,   106,   107,   106,
-      35,    36,   132,   107,   100,   126,    75,   105,   180,    70,
-     188,   119,   174,     8,    75,   180,   105,   158,    69,    80,
-      69,   187,    69,    80,    69,    80,   156,   154,    37,    62,
-     161,   174,   106,   187,   187,   106,    49,    54,   105,   133,
-     122,    34,   170,   105,     8,   174,   181,   187,    69,   187,
-      78,   187,    69,   187,    69,   179,   170,    79,   162,   106,
-     106,     4,   189,   127,   128,   129,   130,   131,   188,   105,
-     106,   188,   174,   106,    78,   187,    78,   170,    78,   187,
-      78,   187,    37,    73,   163,    84,   106,   107,     6,    28,
-     105,   188,   127,   106,   170,    78,   170,   170,    78,   170,
-      78,   164,   165,   174,     6,   188,   128,   187,   106,   170,
-     170,   170,   107,    31,    50,   166,   105,   106,   165,    76,
-     167,   187,    56,    71,   106
-=======
-       0,     1,     3,    29,    42,    43,    48,    53,    65,    82,
-      95,   100,   102,   110,   111,   112,   113,   114,   115,   116,
-     135,   136,   139,   140,   143,   144,   191,   192,    90,     4,
-       6,   189,    63,    90,    59,    90,    68,   189,   145,   146,
-     159,   189,     0,   102,   104,    87,   147,   102,   105,     3,
-     189,    59,   189,   189,   189,   189,   189,    88,   108,    30,
-     106,    28,    51,   148,    27,    53,     5,    78,   106,    99,
-     169,   170,    97,   106,   141,   142,   189,   146,   106,   156,
-     188,   189,     5,     7,    20,    21,    22,    32,    33,    38,
-      44,    45,    46,    52,    57,    66,    67,    74,    75,    83,
-      89,    91,    92,    98,   101,   106,   119,   149,   150,   151,
-     175,   176,   177,   178,   179,   181,   183,   185,   189,    40,
-      41,    40,    41,   100,   137,   189,   117,   118,   189,    10,
-     106,   171,   172,   173,   174,   175,   183,   106,   188,   108,
-     169,    11,   147,   107,   108,     7,     7,   106,    67,     5,
-     106,    67,   175,     5,    59,   152,   108,    20,    21,    30,
-     186,   189,    22,    23,   187,    21,   178,    26,   106,   117,
-      39,    58,    81,    94,   123,   189,   189,   106,   106,   126,
-     107,   108,    67,   119,   174,   171,   175,     8,     9,    10,
-      11,    12,    13,    14,    15,    16,    17,    18,   184,    19,
-     181,   182,   107,   142,   175,   107,   189,     7,     7,   107,
-     156,   157,   160,   179,   189,   169,   151,   189,   176,   177,
-     189,    22,   107,   175,   180,   106,    70,    70,   106,    49,
-      54,   138,   188,    96,   123,   124,   125,   117,    10,    39,
-      47,    75,    81,    84,    94,   120,   121,   122,   107,   172,
-     173,    18,     5,   175,   175,    10,    75,   107,   108,    97,
-     107,   107,    30,   158,   159,    60,    64,    69,    72,    85,
-     108,   153,   154,   155,   158,   158,    61,   161,   107,   107,
-     108,   171,   106,   106,   188,     5,    55,    77,    78,    93,
-     190,   107,   108,   107,    35,    36,   133,   108,   100,   127,
-      75,   106,   181,    70,   189,   120,   175,     9,    75,   181,
-     106,   159,    69,    80,    69,   188,    69,    80,    69,    80,
-     157,   155,    37,    62,   162,   175,   107,   188,   188,   107,
-      49,    54,   106,   134,   123,    34,   171,   106,     9,   175,
-     182,   188,    69,   188,    78,   188,    69,   188,    69,   180,
-     171,    79,   163,   107,   107,     5,   190,   128,   129,   130,
-     131,   132,   189,   106,   107,   189,   175,   107,    78,   188,
-      78,   171,    78,   188,    78,   188,    37,    73,   164,    84,
-     107,   108,     7,    28,   106,   189,   128,   107,   171,    78,
-     171,   171,    78,   171,    78,   165,   166,   175,     7,   189,
-     129,   188,   107,   171,   171,   171,   108,    31,    50,   167,
-     106,   107,   166,    76,   168,   188,    56,    71,   107
->>>>>>> 93547dc3
+       0,     1,     3,    30,    43,    44,    49,    54,    66,    83,
+      96,   101,   103,   111,   112,   113,   114,   115,   116,   117,
+     136,   137,   140,   141,   144,   145,   192,   193,    91,     4,
+       6,   190,    64,    91,    60,    91,    69,   190,   146,   147,
+     160,   190,     0,   103,   105,    88,   148,   103,   106,     3,
+     190,    60,   190,   190,   190,   190,   190,    89,   109,    31,
+     107,    29,    52,   149,    28,    54,     5,    79,   107,   100,
+     170,   171,    98,   107,   142,   143,   190,   147,   107,   157,
+     189,   190,     5,     7,    21,    22,    23,    33,    34,    39,
+      45,    46,    47,    53,    58,    67,    68,    75,    76,    84,
+      90,    92,    93,    99,   102,   107,   120,   150,   151,   152,
+     176,   177,   178,   179,   180,   182,   184,   186,   190,    41,
+      42,    41,    42,   101,   138,   190,   118,   119,   190,    10,
+     107,   172,   173,   174,   175,   176,   184,   107,   189,   109,
+     170,    11,   148,   108,   109,     7,     7,   107,    68,     5,
+     107,    68,   176,     5,    60,   153,   109,    21,    22,    31,
+     187,   190,    23,    24,   188,    22,   179,    27,   107,   118,
+      40,    59,    82,    95,   124,   190,   190,   107,   107,   127,
+     108,   109,    68,   120,   175,   172,   176,     8,     9,    10,
+      11,    12,    13,    14,    15,    16,    17,    18,    19,   185,
+      20,   182,   183,   108,   143,   176,   108,   190,     7,     7,
+     108,   157,   158,   161,   180,   190,   170,   152,   190,   177,
+     178,   190,    23,   108,   176,   181,   107,    71,    71,   107,
+      50,    55,   139,   189,    97,   124,   125,   126,   118,    10,
+      40,    48,    76,    82,    85,    95,   121,   122,   123,   108,
+     173,   174,    17,    18,    19,   176,   176,    10,    76,   108,
+     109,    98,   108,   108,    31,   159,   160,    61,    65,    70,
+      73,    86,   109,   154,   155,   156,   159,   159,    62,   162,
+     108,   108,   109,   172,   107,   107,   189,     5,    56,    78,
+      79,    94,   191,   108,   109,   108,    36,    37,   134,   109,
+     101,   128,    76,   107,   182,    71,   190,   121,   176,     9,
+      76,   182,   107,   160,    70,    81,    70,   189,    70,    81,
+      70,    81,   158,   156,    38,    63,   163,   176,   108,   189,
+     189,   108,    50,    55,   107,   135,   124,    35,   172,   107,
+       9,   176,   183,   189,    70,   189,    79,   189,    70,   189,
+      70,   181,   172,    80,   164,   108,   108,     5,   191,   129,
+     130,   131,   132,   133,   190,   107,   108,   190,   176,   108,
+      79,   189,    79,   172,    79,   189,    79,   189,    38,    74,
+     165,    85,   108,   109,     7,    29,   107,   190,   129,   108,
+     172,    79,   172,   172,    79,   172,    79,   166,   167,   176,
+       7,   190,   130,   189,   108,   172,   172,   172,   109,    32,
+      51,   168,   107,   108,   167,    77,   169,   189,    57,    72,
+     108
 };
 
   /* YYR1[YYN] -- Symbol number of symbol that rule YYN derives.  */
 static const yytype_uint8 yyr1[] =
 {
-<<<<<<< HEAD
-       0,   108,   109,   109,   109,   109,   110,   110,   110,   110,
-     110,   110,   110,   110,   110,   110,   111,   112,   112,   112,
-     112,   113,   114,   115,   116,   117,   117,   118,   118,   118,
-     118,   118,   118,   118,   118,   118,   118,   118,   118,   118,
-     118,   118,   118,   118,   118,   119,   119,   119,   119,   119,
-     119,   119,   120,   120,   121,   121,   122,   122,   122,   122,
-     123,   123,   124,   124,   125,   125,   126,   126,   127,   127,
-     128,   128,   128,   129,   129,   130,   131,   132,   132,   133,
-     133,   134,   134,   135,   136,   136,   137,   137,   137,   137,
-     138,   139,   140,   140,   141,   142,   143,   143,   144,   144,
-     145,   146,   147,   147,   147,   148,   148,   149,   149,   150,
-     150,   150,   151,   152,   152,   153,   153,   154,   154,   154,
-     154,   154,   154,   154,   154,   155,   156,   156,   156,   156,
-     156,   157,   157,   158,   158,   159,   159,   160,   160,   161,
-     161,   162,   162,   163,   163,   164,   164,   165,   166,   166,
-     166,   167,   167,   167,   168,   168,   169,   170,   170,   171,
-     171,   172,   172,   173,   173,   173,   173,   173,   173,   174,
-     174,   175,   175,   176,   176,   177,   177,   177,   177,   178,
-     178,   178,   179,   179,   180,   180,   180,   180,   180,   180,
-     180,   181,   181,   182,   182,   183,   183,   183,   183,   183,
-     183,   183,   183,   183,   183,   184,   185,   185,   186,   186,
-     187,   187,   188,   188,   189,   189,   189,   189
-=======
-       0,   109,   110,   110,   110,   110,   110,   110,   111,   111,
-     111,   111,   111,   111,   111,   111,   111,   111,   112,   113,
-     113,   113,   113,   114,   115,   116,   117,   118,   118,   119,
-     119,   119,   119,   119,   119,   119,   119,   119,   119,   119,
-     119,   119,   119,   119,   119,   119,   119,   120,   120,   120,
-     120,   120,   120,   120,   121,   121,   122,   122,   123,   123,
-     123,   123,   124,   124,   125,   125,   126,   126,   127,   127,
-     128,   128,   129,   129,   129,   130,   130,   131,   132,   133,
-     133,   134,   134,   135,   135,   136,   137,   137,   138,   138,
-     138,   138,   139,   140,   141,   141,   142,   143,   144,   144,
-     145,   145,   146,   147,   148,   148,   148,   149,   149,   150,
-     150,   151,   151,   151,   152,   153,   153,   154,   154,   155,
-     155,   155,   155,   155,   155,   155,   155,   156,   157,   157,
-     157,   157,   157,   158,   158,   159,   159,   160,   160,   161,
-     161,   162,   162,   163,   163,   164,   164,   165,   165,   166,
-     167,   167,   167,   168,   168,   168,   169,   169,   170,   171,
-     171,   172,   172,   173,   173,   174,   174,   174,   174,   174,
-     174,   174,   175,   175,   176,   176,   177,   177,   178,   178,
-     178,   178,   179,   179,   179,   180,   180,   181,   181,   181,
-     181,   181,   181,   181,   182,   182,   183,   183,   184,   184,
-     184,   184,   184,   184,   185,   186,   186,   187,   187,   188,
-     188,   189,   189,   190,   190,   190,   190,   191,   192,   192
->>>>>>> 93547dc3
+       0,   110,   111,   111,   111,   111,   111,   111,   112,   112,
+     112,   112,   112,   112,   112,   112,   112,   112,   113,   114,
+     114,   114,   114,   115,   116,   117,   118,   119,   119,   120,
+     120,   120,   120,   120,   120,   120,   120,   120,   120,   120,
+     120,   120,   120,   120,   120,   120,   120,   121,   121,   121,
+     121,   121,   121,   121,   122,   122,   123,   123,   124,   124,
+     124,   124,   125,   125,   126,   126,   127,   127,   128,   128,
+     129,   129,   130,   130,   130,   131,   131,   132,   133,   134,
+     134,   135,   135,   136,   136,   137,   138,   138,   139,   139,
+     139,   139,   140,   141,   142,   142,   143,   144,   145,   145,
+     146,   146,   147,   148,   149,   149,   149,   150,   150,   151,
+     151,   152,   152,   152,   153,   154,   154,   155,   155,   156,
+     156,   156,   156,   156,   156,   156,   156,   157,   158,   158,
+     158,   158,   158,   159,   159,   160,   160,   161,   161,   162,
+     162,   163,   163,   164,   164,   165,   165,   166,   166,   167,
+     168,   168,   168,   169,   169,   169,   170,   170,   171,   172,
+     172,   173,   173,   174,   174,   175,   175,   175,   175,   175,
+     175,   176,   176,   177,   177,   178,   178,   179,   179,   179,
+     179,   180,   180,   180,   181,   181,   182,   182,   182,   182,
+     182,   182,   182,   183,   183,   184,   184,   185,   185,   185,
+     185,   185,   185,   185,   185,   185,   185,   186,   187,   187,
+     188,   188,   189,   189,   190,   190,   191,   191,   191,   191,
+     192,   193,   193
 };
 
   /* YYR2[YYN] -- Number of symbols on the right hand side of rule YYN.  */
@@ -1690,26 +1228,6 @@
        1,     1,     1,     1,     1,     1,     1,     1,     1,     6,
        6,     6,     6,     8,     9,     3,     3,     1,     3,     1,
        1,     1,     1,     1,     1,     1,     1,     1,     1,     1,
-<<<<<<< HEAD
-       1,     2,     2,     4,     4,     1,     2,     1,     2,     2,
-       4,     5,     2,     1,     0,     1,     4,     5,    10,     4,
-       3,     1,     0,     1,     0,     3,     0,     5,     1,     3,
-       1,     1,     1,     2,     2,     4,     2,     1,     1,     0,
-       3,    10,     7,     5,     0,     4,     2,     2,     4,     4,
-       5,     4,     3,     1,     3,     2,     0,     2,     1,     3,
-       3,     9,     0,     1,     1,     1,     1,     1,     3,     3,
-       2,     1,     3,     0,     1,     2,     1,     5,     4,     6,
-       5,     6,     5,     6,     5,     3,     2,     2,     2,     1,
-       1,     1,     2,     1,     4,     1,     3,     0,     3,     0,
-       2,     0,     3,     0,     2,     1,     3,     3,     0,     1,
-       1,     0,     2,     2,     0,     1,     2,     3,     1,     3,
-       1,     2,     1,     5,     6,     4,     3,     3,     3,     3,
-       1,     3,     1,     2,     1,     1,     1,     1,     3,     3,
-       4,     4,     1,     3,     1,     1,     2,     2,     1,     2,
-       2,     1,     3,     1,     3,     1,     1,     1,     1,     1,
-       1,     1,     2,     1,     2,     1,     1,     1,     1,     1,
-       1,     3,     1,     1,     1,     1,     1,     1
-=======
        1,     1,     1,     2,     2,     4,     4,     1,     2,     1,
        2,     2,     4,     5,     2,     1,     0,     1,     4,     5,
       10,     4,     3,     1,     0,     1,     0,     3,     0,     5,
@@ -1723,12 +1241,12 @@
        3,     0,     2,     0,     3,     0,     2,     1,     3,     3,
        0,     1,     1,     0,     2,     2,     0,     1,     2,     3,
        1,     3,     1,     2,     1,     5,     6,     4,     3,     3,
-       3,     3,     3,     1,     3,     1,     2,     1,     1,     1,
-       1,     3,     3,     4,     4,     1,     3,     1,     1,     2,
-       2,     1,     2,     2,     1,     3,     1,     3,     1,     1,
-       1,     1,     1,     1,     1,     1,     1,     1,     1,     1,
-       3,     1,     1,     1,     1,     1,     1,     2,     2,     0
->>>>>>> 93547dc3
+       3,     3,     1,     3,     1,     2,     1,     1,     1,     1,
+       3,     3,     4,     4,     1,     3,     1,     1,     2,     2,
+       1,     2,     2,     1,     3,     1,     3,     1,     1,     1,
+       1,     1,     1,     1,     2,     1,     2,     1,     1,     1,
+       1,     1,     1,     3,     1,     1,     1,     1,     1,     1,
+       2,     2,     0
 };
 
 
@@ -2224,1391 +1742,784 @@
   YY_IGNORE_MAYBE_UNINITIALIZED_BEGIN
   switch (yytype)
     {
-<<<<<<< HEAD
-          case 3: /* TOKEN_NAME  */
-#line 491 "../SqlParser.ypp" /* yacc.c:1257  */
-=======
           case 3: /* TOKEN_COMMAND  */
-#line 500 "../SqlParser.ypp" /* yacc.c:1257  */
->>>>>>> 93547dc3
+#line 501 "../SqlParser.ypp" /* yacc.c:1257  */
       {
   if (((*yyvaluep).string_value_) != nullptr) {
     delete ((*yyvaluep).string_value_);
   }
 }
-<<<<<<< HEAD
-#line 1757 "SqlParser_gen.cpp" /* yacc.c:1257  */
-        break;
-
-    case 4: /* TOKEN_STRING_SINGLE_QUOTED  */
-#line 491 "../SqlParser.ypp" /* yacc.c:1257  */
-=======
-#line 1746 "SqlParser_gen.cpp" /* yacc.c:1257  */
+#line 1753 "SqlParser_gen.cpp" /* yacc.c:1257  */
         break;
 
     case 4: /* TOKEN_NAME  */
-#line 500 "../SqlParser.ypp" /* yacc.c:1257  */
->>>>>>> 93547dc3
+#line 501 "../SqlParser.ypp" /* yacc.c:1257  */
       {
   if (((*yyvaluep).string_value_) != nullptr) {
     delete ((*yyvaluep).string_value_);
   }
 }
-<<<<<<< HEAD
-#line 1767 "SqlParser_gen.cpp" /* yacc.c:1257  */
-        break;
-
-    case 5: /* TOKEN_STRING_DOUBLE_QUOTED  */
-#line 491 "../SqlParser.ypp" /* yacc.c:1257  */
-=======
-#line 1756 "SqlParser_gen.cpp" /* yacc.c:1257  */
+#line 1763 "SqlParser_gen.cpp" /* yacc.c:1257  */
         break;
 
     case 5: /* TOKEN_STRING_SINGLE_QUOTED  */
-#line 500 "../SqlParser.ypp" /* yacc.c:1257  */
->>>>>>> 93547dc3
+#line 501 "../SqlParser.ypp" /* yacc.c:1257  */
       {
   if (((*yyvaluep).string_value_) != nullptr) {
     delete ((*yyvaluep).string_value_);
   }
 }
-<<<<<<< HEAD
-#line 1777 "SqlParser_gen.cpp" /* yacc.c:1257  */
-        break;
-
-    case 6: /* TOKEN_UNSIGNED_NUMVAL  */
-#line 491 "../SqlParser.ypp" /* yacc.c:1257  */
-=======
-#line 1766 "SqlParser_gen.cpp" /* yacc.c:1257  */
+#line 1773 "SqlParser_gen.cpp" /* yacc.c:1257  */
         break;
 
     case 6: /* TOKEN_STRING_DOUBLE_QUOTED  */
-#line 500 "../SqlParser.ypp" /* yacc.c:1257  */
+#line 501 "../SqlParser.ypp" /* yacc.c:1257  */
       {
   if (((*yyvaluep).string_value_) != nullptr) {
     delete ((*yyvaluep).string_value_);
   }
 }
-#line 1776 "SqlParser_gen.cpp" /* yacc.c:1257  */
+#line 1783 "SqlParser_gen.cpp" /* yacc.c:1257  */
         break;
 
     case 7: /* TOKEN_UNSIGNED_NUMVAL  */
-#line 500 "../SqlParser.ypp" /* yacc.c:1257  */
->>>>>>> 93547dc3
+#line 501 "../SqlParser.ypp" /* yacc.c:1257  */
       {
   if (((*yyvaluep).numeric_literal_value_) != nullptr) {
     delete ((*yyvaluep).numeric_literal_value_);
   }
 }
-<<<<<<< HEAD
-#line 1787 "SqlParser_gen.cpp" /* yacc.c:1257  */
-        break;
-
-    case 110: /* sql_statement  */
-#line 491 "../SqlParser.ypp" /* yacc.c:1257  */
-=======
-#line 1786 "SqlParser_gen.cpp" /* yacc.c:1257  */
-        break;
-
-    case 111: /* sql_statement  */
-#line 500 "../SqlParser.ypp" /* yacc.c:1257  */
->>>>>>> 93547dc3
+#line 1793 "SqlParser_gen.cpp" /* yacc.c:1257  */
+        break;
+
+    case 112: /* sql_statement  */
+#line 501 "../SqlParser.ypp" /* yacc.c:1257  */
       {
   if (((*yyvaluep).statement_) != nullptr) {
     delete ((*yyvaluep).statement_);
   }
 }
-<<<<<<< HEAD
-#line 1797 "SqlParser_gen.cpp" /* yacc.c:1257  */
-        break;
-
-    case 111: /* quit_statement  */
-#line 491 "../SqlParser.ypp" /* yacc.c:1257  */
-=======
-#line 1796 "SqlParser_gen.cpp" /* yacc.c:1257  */
-        break;
-
-    case 112: /* quit_statement  */
-#line 500 "../SqlParser.ypp" /* yacc.c:1257  */
->>>>>>> 93547dc3
+#line 1803 "SqlParser_gen.cpp" /* yacc.c:1257  */
+        break;
+
+    case 113: /* quit_statement  */
+#line 501 "../SqlParser.ypp" /* yacc.c:1257  */
       {
   if (((*yyvaluep).quit_statement_) != nullptr) {
     delete ((*yyvaluep).quit_statement_);
   }
 }
-<<<<<<< HEAD
-#line 1807 "SqlParser_gen.cpp" /* yacc.c:1257  */
-        break;
-
-    case 112: /* alter_table_statement  */
-#line 491 "../SqlParser.ypp" /* yacc.c:1257  */
-=======
-#line 1806 "SqlParser_gen.cpp" /* yacc.c:1257  */
-        break;
-
-    case 113: /* alter_table_statement  */
-#line 500 "../SqlParser.ypp" /* yacc.c:1257  */
->>>>>>> 93547dc3
+#line 1813 "SqlParser_gen.cpp" /* yacc.c:1257  */
+        break;
+
+    case 114: /* alter_table_statement  */
+#line 501 "../SqlParser.ypp" /* yacc.c:1257  */
       {
   if (((*yyvaluep).statement_) != nullptr) {
     delete ((*yyvaluep).statement_);
   }
 }
-<<<<<<< HEAD
-#line 1817 "SqlParser_gen.cpp" /* yacc.c:1257  */
-        break;
-
-    case 113: /* create_table_statement  */
-#line 491 "../SqlParser.ypp" /* yacc.c:1257  */
-=======
-#line 1816 "SqlParser_gen.cpp" /* yacc.c:1257  */
-        break;
-
-    case 114: /* create_table_statement  */
-#line 500 "../SqlParser.ypp" /* yacc.c:1257  */
->>>>>>> 93547dc3
+#line 1823 "SqlParser_gen.cpp" /* yacc.c:1257  */
+        break;
+
+    case 115: /* create_table_statement  */
+#line 501 "../SqlParser.ypp" /* yacc.c:1257  */
       {
   if (((*yyvaluep).create_table_statement_) != nullptr) {
     delete ((*yyvaluep).create_table_statement_);
   }
 }
-<<<<<<< HEAD
-#line 1827 "SqlParser_gen.cpp" /* yacc.c:1257  */
-        break;
-
-    case 114: /* create_index_statement  */
-#line 491 "../SqlParser.ypp" /* yacc.c:1257  */
-=======
-#line 1826 "SqlParser_gen.cpp" /* yacc.c:1257  */
-        break;
-
-    case 115: /* create_index_statement  */
-#line 500 "../SqlParser.ypp" /* yacc.c:1257  */
->>>>>>> 93547dc3
+#line 1833 "SqlParser_gen.cpp" /* yacc.c:1257  */
+        break;
+
+    case 116: /* create_index_statement  */
+#line 501 "../SqlParser.ypp" /* yacc.c:1257  */
       {
   if (((*yyvaluep).statement_) != nullptr) {
     delete ((*yyvaluep).statement_);
   }
 }
-<<<<<<< HEAD
-#line 1837 "SqlParser_gen.cpp" /* yacc.c:1257  */
-        break;
-
-    case 115: /* drop_table_statement  */
-#line 491 "../SqlParser.ypp" /* yacc.c:1257  */
-=======
-#line 1836 "SqlParser_gen.cpp" /* yacc.c:1257  */
-        break;
-
-    case 116: /* drop_table_statement  */
-#line 500 "../SqlParser.ypp" /* yacc.c:1257  */
->>>>>>> 93547dc3
+#line 1843 "SqlParser_gen.cpp" /* yacc.c:1257  */
+        break;
+
+    case 117: /* drop_table_statement  */
+#line 501 "../SqlParser.ypp" /* yacc.c:1257  */
       {
   if (((*yyvaluep).drop_table_statement_) != nullptr) {
     delete ((*yyvaluep).drop_table_statement_);
   }
 }
-<<<<<<< HEAD
-#line 1847 "SqlParser_gen.cpp" /* yacc.c:1257  */
-        break;
-
-    case 116: /* column_def  */
-#line 491 "../SqlParser.ypp" /* yacc.c:1257  */
-=======
-#line 1846 "SqlParser_gen.cpp" /* yacc.c:1257  */
-        break;
-
-    case 117: /* column_def  */
-#line 500 "../SqlParser.ypp" /* yacc.c:1257  */
->>>>>>> 93547dc3
+#line 1853 "SqlParser_gen.cpp" /* yacc.c:1257  */
+        break;
+
+    case 118: /* column_def  */
+#line 501 "../SqlParser.ypp" /* yacc.c:1257  */
       {
   if (((*yyvaluep).attribute_definition_) != nullptr) {
     delete ((*yyvaluep).attribute_definition_);
   }
 }
-<<<<<<< HEAD
-#line 1857 "SqlParser_gen.cpp" /* yacc.c:1257  */
-        break;
-
-    case 117: /* column_def_commalist  */
-#line 491 "../SqlParser.ypp" /* yacc.c:1257  */
-=======
-#line 1856 "SqlParser_gen.cpp" /* yacc.c:1257  */
-        break;
-
-    case 118: /* column_def_commalist  */
-#line 500 "../SqlParser.ypp" /* yacc.c:1257  */
->>>>>>> 93547dc3
+#line 1863 "SqlParser_gen.cpp" /* yacc.c:1257  */
+        break;
+
+    case 119: /* column_def_commalist  */
+#line 501 "../SqlParser.ypp" /* yacc.c:1257  */
       {
   if (((*yyvaluep).attribute_definition_list_) != nullptr) {
     delete ((*yyvaluep).attribute_definition_list_);
   }
 }
-<<<<<<< HEAD
-#line 1867 "SqlParser_gen.cpp" /* yacc.c:1257  */
-        break;
-
-    case 118: /* data_type  */
-#line 491 "../SqlParser.ypp" /* yacc.c:1257  */
-=======
-#line 1866 "SqlParser_gen.cpp" /* yacc.c:1257  */
-        break;
-
-    case 119: /* data_type  */
-#line 500 "../SqlParser.ypp" /* yacc.c:1257  */
->>>>>>> 93547dc3
+#line 1873 "SqlParser_gen.cpp" /* yacc.c:1257  */
+        break;
+
+    case 120: /* data_type  */
+#line 501 "../SqlParser.ypp" /* yacc.c:1257  */
       {
   if (((*yyvaluep).data_type_) != nullptr) {
     delete ((*yyvaluep).data_type_);
   }
 }
-<<<<<<< HEAD
-#line 1877 "SqlParser_gen.cpp" /* yacc.c:1257  */
-        break;
-
-    case 119: /* column_constraint_def  */
-#line 491 "../SqlParser.ypp" /* yacc.c:1257  */
-=======
-#line 1876 "SqlParser_gen.cpp" /* yacc.c:1257  */
-        break;
-
-    case 120: /* column_constraint_def  */
-#line 500 "../SqlParser.ypp" /* yacc.c:1257  */
->>>>>>> 93547dc3
+#line 1883 "SqlParser_gen.cpp" /* yacc.c:1257  */
+        break;
+
+    case 121: /* column_constraint_def  */
+#line 501 "../SqlParser.ypp" /* yacc.c:1257  */
       {
   if (((*yyvaluep).column_constraint_) != nullptr) {
     delete ((*yyvaluep).column_constraint_);
   }
 }
-<<<<<<< HEAD
-#line 1887 "SqlParser_gen.cpp" /* yacc.c:1257  */
-        break;
-
-    case 120: /* column_constraint_def_list  */
-#line 491 "../SqlParser.ypp" /* yacc.c:1257  */
-=======
-#line 1886 "SqlParser_gen.cpp" /* yacc.c:1257  */
-        break;
-
-    case 121: /* column_constraint_def_list  */
-#line 500 "../SqlParser.ypp" /* yacc.c:1257  */
->>>>>>> 93547dc3
+#line 1893 "SqlParser_gen.cpp" /* yacc.c:1257  */
+        break;
+
+    case 122: /* column_constraint_def_list  */
+#line 501 "../SqlParser.ypp" /* yacc.c:1257  */
       {
   if (((*yyvaluep).column_constraint_list_) != nullptr) {
     delete ((*yyvaluep).column_constraint_list_);
   }
 }
-<<<<<<< HEAD
-#line 1897 "SqlParser_gen.cpp" /* yacc.c:1257  */
-        break;
-
-    case 121: /* opt_column_constraint_def_list  */
-#line 491 "../SqlParser.ypp" /* yacc.c:1257  */
-=======
-#line 1896 "SqlParser_gen.cpp" /* yacc.c:1257  */
-        break;
-
-    case 122: /* opt_column_constraint_def_list  */
-#line 500 "../SqlParser.ypp" /* yacc.c:1257  */
->>>>>>> 93547dc3
+#line 1903 "SqlParser_gen.cpp" /* yacc.c:1257  */
+        break;
+
+    case 123: /* opt_column_constraint_def_list  */
+#line 501 "../SqlParser.ypp" /* yacc.c:1257  */
       {
   if (((*yyvaluep).column_constraint_list_) != nullptr) {
     delete ((*yyvaluep).column_constraint_list_);
   }
 }
-<<<<<<< HEAD
-#line 1907 "SqlParser_gen.cpp" /* yacc.c:1257  */
-        break;
-
-    case 125: /* opt_column_list  */
-#line 491 "../SqlParser.ypp" /* yacc.c:1257  */
-=======
-#line 1906 "SqlParser_gen.cpp" /* yacc.c:1257  */
-        break;
-
-    case 126: /* opt_column_list  */
-#line 500 "../SqlParser.ypp" /* yacc.c:1257  */
->>>>>>> 93547dc3
+#line 1913 "SqlParser_gen.cpp" /* yacc.c:1257  */
+        break;
+
+    case 127: /* opt_column_list  */
+#line 501 "../SqlParser.ypp" /* yacc.c:1257  */
       {
   if (((*yyvaluep).string_list_) != nullptr) {
     delete ((*yyvaluep).string_list_);
   }
 }
-<<<<<<< HEAD
-#line 1917 "SqlParser_gen.cpp" /* yacc.c:1257  */
-        break;
-
-    case 126: /* opt_block_properties  */
-#line 491 "../SqlParser.ypp" /* yacc.c:1257  */
-=======
-#line 1916 "SqlParser_gen.cpp" /* yacc.c:1257  */
-        break;
-
-    case 127: /* opt_block_properties  */
-#line 500 "../SqlParser.ypp" /* yacc.c:1257  */
->>>>>>> 93547dc3
+#line 1923 "SqlParser_gen.cpp" /* yacc.c:1257  */
+        break;
+
+    case 128: /* opt_block_properties  */
+#line 501 "../SqlParser.ypp" /* yacc.c:1257  */
       {
   if (((*yyvaluep).block_properties_) != nullptr) {
     delete ((*yyvaluep).block_properties_);
   }
 }
-<<<<<<< HEAD
-#line 1927 "SqlParser_gen.cpp" /* yacc.c:1257  */
-        break;
-
-    case 127: /* key_value_list  */
-#line 491 "../SqlParser.ypp" /* yacc.c:1257  */
-=======
-#line 1926 "SqlParser_gen.cpp" /* yacc.c:1257  */
-        break;
-
-    case 128: /* key_value_list  */
-#line 500 "../SqlParser.ypp" /* yacc.c:1257  */
->>>>>>> 93547dc3
+#line 1933 "SqlParser_gen.cpp" /* yacc.c:1257  */
+        break;
+
+    case 129: /* key_value_list  */
+#line 501 "../SqlParser.ypp" /* yacc.c:1257  */
       {
   if (((*yyvaluep).key_value_list_) != nullptr) {
     delete ((*yyvaluep).key_value_list_);
   }
 }
-<<<<<<< HEAD
-#line 1937 "SqlParser_gen.cpp" /* yacc.c:1257  */
-        break;
-
-    case 128: /* key_value  */
-#line 491 "../SqlParser.ypp" /* yacc.c:1257  */
-=======
-#line 1936 "SqlParser_gen.cpp" /* yacc.c:1257  */
-        break;
-
-    case 129: /* key_value  */
-#line 500 "../SqlParser.ypp" /* yacc.c:1257  */
->>>>>>> 93547dc3
+#line 1943 "SqlParser_gen.cpp" /* yacc.c:1257  */
+        break;
+
+    case 130: /* key_value  */
+#line 501 "../SqlParser.ypp" /* yacc.c:1257  */
       {
   if (((*yyvaluep).key_value_) != nullptr) {
     delete ((*yyvaluep).key_value_);
   }
 }
-<<<<<<< HEAD
-#line 1947 "SqlParser_gen.cpp" /* yacc.c:1257  */
-        break;
-
-    case 129: /* key_string_value  */
-#line 491 "../SqlParser.ypp" /* yacc.c:1257  */
-=======
-#line 1946 "SqlParser_gen.cpp" /* yacc.c:1257  */
-        break;
-
-    case 130: /* key_string_value  */
-#line 500 "../SqlParser.ypp" /* yacc.c:1257  */
->>>>>>> 93547dc3
+#line 1953 "SqlParser_gen.cpp" /* yacc.c:1257  */
+        break;
+
+    case 131: /* key_string_value  */
+#line 501 "../SqlParser.ypp" /* yacc.c:1257  */
       {
   if (((*yyvaluep).key_string_value_) != nullptr) {
     delete ((*yyvaluep).key_string_value_);
   }
 }
-<<<<<<< HEAD
-#line 1957 "SqlParser_gen.cpp" /* yacc.c:1257  */
-        break;
-
-    case 130: /* key_string_list  */
-#line 491 "../SqlParser.ypp" /* yacc.c:1257  */
-=======
-#line 1956 "SqlParser_gen.cpp" /* yacc.c:1257  */
-        break;
-
-    case 131: /* key_string_list  */
-#line 500 "../SqlParser.ypp" /* yacc.c:1257  */
->>>>>>> 93547dc3
+#line 1963 "SqlParser_gen.cpp" /* yacc.c:1257  */
+        break;
+
+    case 132: /* key_string_list  */
+#line 501 "../SqlParser.ypp" /* yacc.c:1257  */
       {
   if (((*yyvaluep).key_string_list_) != nullptr) {
     delete ((*yyvaluep).key_string_list_);
   }
 }
-<<<<<<< HEAD
-#line 1967 "SqlParser_gen.cpp" /* yacc.c:1257  */
-        break;
-
-    case 131: /* key_integer_value  */
-#line 491 "../SqlParser.ypp" /* yacc.c:1257  */
-=======
-#line 1966 "SqlParser_gen.cpp" /* yacc.c:1257  */
-        break;
-
-    case 132: /* key_integer_value  */
-#line 500 "../SqlParser.ypp" /* yacc.c:1257  */
->>>>>>> 93547dc3
+#line 1973 "SqlParser_gen.cpp" /* yacc.c:1257  */
+        break;
+
+    case 133: /* key_integer_value  */
+#line 501 "../SqlParser.ypp" /* yacc.c:1257  */
       {
   if (((*yyvaluep).key_integer_value_) != nullptr) {
     delete ((*yyvaluep).key_integer_value_);
   }
 }
-<<<<<<< HEAD
-#line 1977 "SqlParser_gen.cpp" /* yacc.c:1257  */
-        break;
-
-    case 132: /* index_type  */
-#line 491 "../SqlParser.ypp" /* yacc.c:1257  */
-=======
-#line 1976 "SqlParser_gen.cpp" /* yacc.c:1257  */
-        break;
-
-    case 133: /* index_type  */
-#line 500 "../SqlParser.ypp" /* yacc.c:1257  */
->>>>>>> 93547dc3
+#line 1983 "SqlParser_gen.cpp" /* yacc.c:1257  */
+        break;
+
+    case 134: /* index_type  */
+#line 501 "../SqlParser.ypp" /* yacc.c:1257  */
       {
   if (((*yyvaluep).string_value_) != nullptr) {
     delete ((*yyvaluep).string_value_);
   }
 }
-<<<<<<< HEAD
-#line 1987 "SqlParser_gen.cpp" /* yacc.c:1257  */
-        break;
-
-    case 133: /* opt_index_properties  */
-#line 491 "../SqlParser.ypp" /* yacc.c:1257  */
-=======
-#line 1986 "SqlParser_gen.cpp" /* yacc.c:1257  */
-        break;
-
-    case 134: /* opt_index_properties  */
-#line 500 "../SqlParser.ypp" /* yacc.c:1257  */
->>>>>>> 93547dc3
+#line 1993 "SqlParser_gen.cpp" /* yacc.c:1257  */
+        break;
+
+    case 135: /* opt_index_properties  */
+#line 501 "../SqlParser.ypp" /* yacc.c:1257  */
       {
   if (((*yyvaluep).key_value_list_) != nullptr) {
     delete ((*yyvaluep).key_value_list_);
   }
 }
-<<<<<<< HEAD
-#line 1997 "SqlParser_gen.cpp" /* yacc.c:1257  */
-        break;
-
-    case 134: /* insert_statement  */
-#line 491 "../SqlParser.ypp" /* yacc.c:1257  */
-=======
-#line 1996 "SqlParser_gen.cpp" /* yacc.c:1257  */
-        break;
-
-    case 135: /* insert_statement  */
-#line 500 "../SqlParser.ypp" /* yacc.c:1257  */
->>>>>>> 93547dc3
+#line 2003 "SqlParser_gen.cpp" /* yacc.c:1257  */
+        break;
+
+    case 136: /* insert_statement  */
+#line 501 "../SqlParser.ypp" /* yacc.c:1257  */
       {
   if (((*yyvaluep).insert_statement_) != nullptr) {
     delete ((*yyvaluep).insert_statement_);
   }
 }
-<<<<<<< HEAD
-#line 2007 "SqlParser_gen.cpp" /* yacc.c:1257  */
-        break;
-
-    case 135: /* copy_from_statement  */
-#line 491 "../SqlParser.ypp" /* yacc.c:1257  */
-=======
-#line 2006 "SqlParser_gen.cpp" /* yacc.c:1257  */
-        break;
-
-    case 136: /* copy_from_statement  */
-#line 500 "../SqlParser.ypp" /* yacc.c:1257  */
->>>>>>> 93547dc3
+#line 2013 "SqlParser_gen.cpp" /* yacc.c:1257  */
+        break;
+
+    case 137: /* copy_from_statement  */
+#line 501 "../SqlParser.ypp" /* yacc.c:1257  */
       {
   if (((*yyvaluep).copy_from_statement_) != nullptr) {
     delete ((*yyvaluep).copy_from_statement_);
   }
 }
-<<<<<<< HEAD
-#line 2017 "SqlParser_gen.cpp" /* yacc.c:1257  */
-        break;
-
-    case 136: /* opt_copy_from_params  */
-#line 491 "../SqlParser.ypp" /* yacc.c:1257  */
-=======
-#line 2016 "SqlParser_gen.cpp" /* yacc.c:1257  */
-        break;
-
-    case 137: /* opt_copy_from_params  */
-#line 500 "../SqlParser.ypp" /* yacc.c:1257  */
->>>>>>> 93547dc3
+#line 2023 "SqlParser_gen.cpp" /* yacc.c:1257  */
+        break;
+
+    case 138: /* opt_copy_from_params  */
+#line 501 "../SqlParser.ypp" /* yacc.c:1257  */
       {
   if (((*yyvaluep).copy_from_params_) != nullptr) {
     delete ((*yyvaluep).copy_from_params_);
   }
 }
-<<<<<<< HEAD
-#line 2027 "SqlParser_gen.cpp" /* yacc.c:1257  */
-        break;
-
-    case 137: /* copy_from_params  */
-#line 491 "../SqlParser.ypp" /* yacc.c:1257  */
-=======
-#line 2026 "SqlParser_gen.cpp" /* yacc.c:1257  */
-        break;
-
-    case 138: /* copy_from_params  */
-#line 500 "../SqlParser.ypp" /* yacc.c:1257  */
->>>>>>> 93547dc3
+#line 2033 "SqlParser_gen.cpp" /* yacc.c:1257  */
+        break;
+
+    case 139: /* copy_from_params  */
+#line 501 "../SqlParser.ypp" /* yacc.c:1257  */
       {
   if (((*yyvaluep).copy_from_params_) != nullptr) {
     delete ((*yyvaluep).copy_from_params_);
   }
 }
-<<<<<<< HEAD
-#line 2037 "SqlParser_gen.cpp" /* yacc.c:1257  */
-        break;
-
-    case 138: /* update_statement  */
-#line 491 "../SqlParser.ypp" /* yacc.c:1257  */
-=======
-#line 2036 "SqlParser_gen.cpp" /* yacc.c:1257  */
-        break;
-
-    case 139: /* update_statement  */
-#line 500 "../SqlParser.ypp" /* yacc.c:1257  */
->>>>>>> 93547dc3
+#line 2043 "SqlParser_gen.cpp" /* yacc.c:1257  */
+        break;
+
+    case 140: /* update_statement  */
+#line 501 "../SqlParser.ypp" /* yacc.c:1257  */
       {
   if (((*yyvaluep).update_statement_) != nullptr) {
     delete ((*yyvaluep).update_statement_);
   }
 }
-<<<<<<< HEAD
-#line 2047 "SqlParser_gen.cpp" /* yacc.c:1257  */
-        break;
-
-    case 139: /* delete_statement  */
-#line 491 "../SqlParser.ypp" /* yacc.c:1257  */
-=======
-#line 2046 "SqlParser_gen.cpp" /* yacc.c:1257  */
-        break;
-
-    case 140: /* delete_statement  */
-#line 500 "../SqlParser.ypp" /* yacc.c:1257  */
->>>>>>> 93547dc3
+#line 2053 "SqlParser_gen.cpp" /* yacc.c:1257  */
+        break;
+
+    case 141: /* delete_statement  */
+#line 501 "../SqlParser.ypp" /* yacc.c:1257  */
       {
   if (((*yyvaluep).delete_statement_) != nullptr) {
     delete ((*yyvaluep).delete_statement_);
   }
 }
-<<<<<<< HEAD
-#line 2057 "SqlParser_gen.cpp" /* yacc.c:1257  */
-        break;
-
-    case 140: /* assignment_list  */
-#line 491 "../SqlParser.ypp" /* yacc.c:1257  */
-=======
-#line 2056 "SqlParser_gen.cpp" /* yacc.c:1257  */
-        break;
-
-    case 141: /* assignment_list  */
-#line 500 "../SqlParser.ypp" /* yacc.c:1257  */
->>>>>>> 93547dc3
+#line 2063 "SqlParser_gen.cpp" /* yacc.c:1257  */
+        break;
+
+    case 142: /* assignment_list  */
+#line 501 "../SqlParser.ypp" /* yacc.c:1257  */
       {
   if (((*yyvaluep).assignment_list_) != nullptr) {
     delete ((*yyvaluep).assignment_list_);
   }
 }
-<<<<<<< HEAD
-#line 2067 "SqlParser_gen.cpp" /* yacc.c:1257  */
-        break;
-
-    case 141: /* assignment_item  */
-#line 491 "../SqlParser.ypp" /* yacc.c:1257  */
-=======
-#line 2066 "SqlParser_gen.cpp" /* yacc.c:1257  */
-        break;
-
-    case 142: /* assignment_item  */
-#line 500 "../SqlParser.ypp" /* yacc.c:1257  */
->>>>>>> 93547dc3
+#line 2073 "SqlParser_gen.cpp" /* yacc.c:1257  */
+        break;
+
+    case 143: /* assignment_item  */
+#line 501 "../SqlParser.ypp" /* yacc.c:1257  */
       {
   if (((*yyvaluep).assignment_) != nullptr) {
     delete ((*yyvaluep).assignment_);
   }
 }
-<<<<<<< HEAD
-#line 2077 "SqlParser_gen.cpp" /* yacc.c:1257  */
-        break;
-
-    case 142: /* select_statement  */
-#line 491 "../SqlParser.ypp" /* yacc.c:1257  */
-=======
-#line 2076 "SqlParser_gen.cpp" /* yacc.c:1257  */
-        break;
-
-    case 143: /* select_statement  */
-#line 500 "../SqlParser.ypp" /* yacc.c:1257  */
->>>>>>> 93547dc3
+#line 2083 "SqlParser_gen.cpp" /* yacc.c:1257  */
+        break;
+
+    case 144: /* select_statement  */
+#line 501 "../SqlParser.ypp" /* yacc.c:1257  */
       {
   if (((*yyvaluep).select_statement_) != nullptr) {
     delete ((*yyvaluep).select_statement_);
   }
 }
-<<<<<<< HEAD
-#line 2087 "SqlParser_gen.cpp" /* yacc.c:1257  */
-        break;
-
-    case 143: /* opt_with_clause  */
-#line 491 "../SqlParser.ypp" /* yacc.c:1257  */
-=======
-#line 2086 "SqlParser_gen.cpp" /* yacc.c:1257  */
-        break;
-
-    case 144: /* opt_with_clause  */
-#line 500 "../SqlParser.ypp" /* yacc.c:1257  */
->>>>>>> 93547dc3
+#line 2093 "SqlParser_gen.cpp" /* yacc.c:1257  */
+        break;
+
+    case 145: /* opt_with_clause  */
+#line 501 "../SqlParser.ypp" /* yacc.c:1257  */
       {
   if (((*yyvaluep).with_list_) != nullptr) {
     delete ((*yyvaluep).with_list_);
   }
 }
-<<<<<<< HEAD
-#line 2097 "SqlParser_gen.cpp" /* yacc.c:1257  */
-        break;
-
-    case 144: /* with_list  */
-#line 491 "../SqlParser.ypp" /* yacc.c:1257  */
-=======
-#line 2096 "SqlParser_gen.cpp" /* yacc.c:1257  */
-        break;
-
-    case 145: /* with_list  */
-#line 500 "../SqlParser.ypp" /* yacc.c:1257  */
->>>>>>> 93547dc3
+#line 2103 "SqlParser_gen.cpp" /* yacc.c:1257  */
+        break;
+
+    case 146: /* with_list  */
+#line 501 "../SqlParser.ypp" /* yacc.c:1257  */
       {
   if (((*yyvaluep).with_list_) != nullptr) {
     delete ((*yyvaluep).with_list_);
   }
 }
-<<<<<<< HEAD
-#line 2107 "SqlParser_gen.cpp" /* yacc.c:1257  */
-        break;
-
-    case 145: /* with_list_element  */
-#line 491 "../SqlParser.ypp" /* yacc.c:1257  */
-=======
-#line 2106 "SqlParser_gen.cpp" /* yacc.c:1257  */
-        break;
-
-    case 146: /* with_list_element  */
-#line 500 "../SqlParser.ypp" /* yacc.c:1257  */
->>>>>>> 93547dc3
+#line 2113 "SqlParser_gen.cpp" /* yacc.c:1257  */
+        break;
+
+    case 147: /* with_list_element  */
+#line 501 "../SqlParser.ypp" /* yacc.c:1257  */
       {
   if (((*yyvaluep).with_list_element_) != nullptr) {
     delete ((*yyvaluep).with_list_element_);
   }
 }
-<<<<<<< HEAD
-#line 2117 "SqlParser_gen.cpp" /* yacc.c:1257  */
-        break;
-
-    case 146: /* select_query  */
-#line 491 "../SqlParser.ypp" /* yacc.c:1257  */
-=======
-#line 2116 "SqlParser_gen.cpp" /* yacc.c:1257  */
-        break;
-
-    case 147: /* select_query  */
-#line 500 "../SqlParser.ypp" /* yacc.c:1257  */
->>>>>>> 93547dc3
+#line 2123 "SqlParser_gen.cpp" /* yacc.c:1257  */
+        break;
+
+    case 148: /* select_query  */
+#line 501 "../SqlParser.ypp" /* yacc.c:1257  */
       {
   if (((*yyvaluep).select_query_) != nullptr) {
     delete ((*yyvaluep).select_query_);
   }
 }
-<<<<<<< HEAD
-#line 2127 "SqlParser_gen.cpp" /* yacc.c:1257  */
-        break;
-
-    case 148: /* selection  */
-#line 491 "../SqlParser.ypp" /* yacc.c:1257  */
-=======
-#line 2126 "SqlParser_gen.cpp" /* yacc.c:1257  */
-        break;
-
-    case 149: /* selection  */
-#line 500 "../SqlParser.ypp" /* yacc.c:1257  */
->>>>>>> 93547dc3
+#line 2133 "SqlParser_gen.cpp" /* yacc.c:1257  */
+        break;
+
+    case 150: /* selection  */
+#line 501 "../SqlParser.ypp" /* yacc.c:1257  */
       {
   if (((*yyvaluep).selection_) != nullptr) {
     delete ((*yyvaluep).selection_);
   }
 }
-<<<<<<< HEAD
-#line 2137 "SqlParser_gen.cpp" /* yacc.c:1257  */
-        break;
-
-    case 149: /* selection_item_commalist  */
-#line 491 "../SqlParser.ypp" /* yacc.c:1257  */
-=======
-#line 2136 "SqlParser_gen.cpp" /* yacc.c:1257  */
-        break;
-
-    case 150: /* selection_item_commalist  */
-#line 500 "../SqlParser.ypp" /* yacc.c:1257  */
->>>>>>> 93547dc3
+#line 2143 "SqlParser_gen.cpp" /* yacc.c:1257  */
+        break;
+
+    case 151: /* selection_item_commalist  */
+#line 501 "../SqlParser.ypp" /* yacc.c:1257  */
       {
   if (((*yyvaluep).selection_list_) != nullptr) {
     delete ((*yyvaluep).selection_list_);
   }
 }
-<<<<<<< HEAD
-#line 2147 "SqlParser_gen.cpp" /* yacc.c:1257  */
-        break;
-
-    case 150: /* selection_item  */
-#line 491 "../SqlParser.ypp" /* yacc.c:1257  */
-=======
-#line 2146 "SqlParser_gen.cpp" /* yacc.c:1257  */
-        break;
-
-    case 151: /* selection_item  */
-#line 500 "../SqlParser.ypp" /* yacc.c:1257  */
->>>>>>> 93547dc3
+#line 2153 "SqlParser_gen.cpp" /* yacc.c:1257  */
+        break;
+
+    case 152: /* selection_item  */
+#line 501 "../SqlParser.ypp" /* yacc.c:1257  */
       {
   if (((*yyvaluep).selection_item_) != nullptr) {
     delete ((*yyvaluep).selection_item_);
   }
 }
-<<<<<<< HEAD
-#line 2157 "SqlParser_gen.cpp" /* yacc.c:1257  */
-        break;
-
-    case 151: /* from_clause  */
-#line 491 "../SqlParser.ypp" /* yacc.c:1257  */
-=======
-#line 2156 "SqlParser_gen.cpp" /* yacc.c:1257  */
-        break;
-
-    case 152: /* from_clause  */
-#line 500 "../SqlParser.ypp" /* yacc.c:1257  */
->>>>>>> 93547dc3
+#line 2163 "SqlParser_gen.cpp" /* yacc.c:1257  */
+        break;
+
+    case 153: /* from_clause  */
+#line 501 "../SqlParser.ypp" /* yacc.c:1257  */
       {
   if (((*yyvaluep).table_reference_list_) != nullptr) {
     delete ((*yyvaluep).table_reference_list_);
   }
 }
-<<<<<<< HEAD
-#line 2167 "SqlParser_gen.cpp" /* yacc.c:1257  */
-        break;
-
-    case 155: /* subquery_expression  */
-#line 491 "../SqlParser.ypp" /* yacc.c:1257  */
-=======
-#line 2166 "SqlParser_gen.cpp" /* yacc.c:1257  */
-        break;
-
-    case 156: /* subquery_expression  */
-#line 500 "../SqlParser.ypp" /* yacc.c:1257  */
->>>>>>> 93547dc3
+#line 2173 "SqlParser_gen.cpp" /* yacc.c:1257  */
+        break;
+
+    case 157: /* subquery_expression  */
+#line 501 "../SqlParser.ypp" /* yacc.c:1257  */
       {
   if (((*yyvaluep).subquery_expression_) != nullptr) {
     delete ((*yyvaluep).subquery_expression_);
   }
 }
-<<<<<<< HEAD
-#line 2177 "SqlParser_gen.cpp" /* yacc.c:1257  */
-        break;
-
-    case 156: /* table_reference  */
-#line 491 "../SqlParser.ypp" /* yacc.c:1257  */
-=======
-#line 2176 "SqlParser_gen.cpp" /* yacc.c:1257  */
-        break;
-
-    case 157: /* table_reference  */
-#line 500 "../SqlParser.ypp" /* yacc.c:1257  */
->>>>>>> 93547dc3
+#line 2183 "SqlParser_gen.cpp" /* yacc.c:1257  */
+        break;
+
+    case 158: /* table_reference  */
+#line 501 "../SqlParser.ypp" /* yacc.c:1257  */
       {
   if (((*yyvaluep).table_reference_) != nullptr) {
     delete ((*yyvaluep).table_reference_);
   }
 }
-<<<<<<< HEAD
-#line 2187 "SqlParser_gen.cpp" /* yacc.c:1257  */
-        break;
-
-    case 157: /* table_reference_signature  */
-#line 491 "../SqlParser.ypp" /* yacc.c:1257  */
-=======
-#line 2186 "SqlParser_gen.cpp" /* yacc.c:1257  */
-        break;
-
-    case 158: /* table_reference_signature  */
-#line 500 "../SqlParser.ypp" /* yacc.c:1257  */
->>>>>>> 93547dc3
+#line 2193 "SqlParser_gen.cpp" /* yacc.c:1257  */
+        break;
+
+    case 159: /* table_reference_signature  */
+#line 501 "../SqlParser.ypp" /* yacc.c:1257  */
       {
   if (((*yyvaluep).table_reference_signature_) != nullptr) {
     delete ((*yyvaluep).table_reference_signature_);
   }
 }
-<<<<<<< HEAD
-#line 2197 "SqlParser_gen.cpp" /* yacc.c:1257  */
-        break;
-
-    case 158: /* table_reference_signature_primary  */
-#line 491 "../SqlParser.ypp" /* yacc.c:1257  */
-=======
-#line 2196 "SqlParser_gen.cpp" /* yacc.c:1257  */
-        break;
-
-    case 159: /* table_reference_signature_primary  */
-#line 500 "../SqlParser.ypp" /* yacc.c:1257  */
->>>>>>> 93547dc3
+#line 2203 "SqlParser_gen.cpp" /* yacc.c:1257  */
+        break;
+
+    case 160: /* table_reference_signature_primary  */
+#line 501 "../SqlParser.ypp" /* yacc.c:1257  */
       {
   if (((*yyvaluep).table_reference_signature_) != nullptr) {
     delete ((*yyvaluep).table_reference_signature_);
   }
 }
-<<<<<<< HEAD
-#line 2207 "SqlParser_gen.cpp" /* yacc.c:1257  */
-        break;
-
-    case 159: /* table_reference_commalist  */
-#line 491 "../SqlParser.ypp" /* yacc.c:1257  */
-=======
-#line 2206 "SqlParser_gen.cpp" /* yacc.c:1257  */
-        break;
-
-    case 160: /* table_reference_commalist  */
-#line 500 "../SqlParser.ypp" /* yacc.c:1257  */
->>>>>>> 93547dc3
+#line 2213 "SqlParser_gen.cpp" /* yacc.c:1257  */
+        break;
+
+    case 161: /* table_reference_commalist  */
+#line 501 "../SqlParser.ypp" /* yacc.c:1257  */
       {
   if (((*yyvaluep).table_reference_list_) != nullptr) {
     delete ((*yyvaluep).table_reference_list_);
   }
 }
-<<<<<<< HEAD
-#line 2217 "SqlParser_gen.cpp" /* yacc.c:1257  */
-        break;
-
-    case 160: /* opt_group_by_clause  */
-#line 491 "../SqlParser.ypp" /* yacc.c:1257  */
-=======
-#line 2216 "SqlParser_gen.cpp" /* yacc.c:1257  */
-        break;
-
-    case 161: /* opt_group_by_clause  */
-#line 500 "../SqlParser.ypp" /* yacc.c:1257  */
->>>>>>> 93547dc3
+#line 2223 "SqlParser_gen.cpp" /* yacc.c:1257  */
+        break;
+
+    case 162: /* opt_group_by_clause  */
+#line 501 "../SqlParser.ypp" /* yacc.c:1257  */
       {
   if (((*yyvaluep).opt_group_by_clause_) != nullptr) {
     delete ((*yyvaluep).opt_group_by_clause_);
   }
 }
-<<<<<<< HEAD
-#line 2227 "SqlParser_gen.cpp" /* yacc.c:1257  */
-        break;
-
-    case 161: /* opt_having_clause  */
-#line 491 "../SqlParser.ypp" /* yacc.c:1257  */
-=======
-#line 2226 "SqlParser_gen.cpp" /* yacc.c:1257  */
-        break;
-
-    case 162: /* opt_having_clause  */
-#line 500 "../SqlParser.ypp" /* yacc.c:1257  */
->>>>>>> 93547dc3
+#line 2233 "SqlParser_gen.cpp" /* yacc.c:1257  */
+        break;
+
+    case 163: /* opt_having_clause  */
+#line 501 "../SqlParser.ypp" /* yacc.c:1257  */
       {
   if (((*yyvaluep).opt_having_clause_) != nullptr) {
     delete ((*yyvaluep).opt_having_clause_);
   }
 }
-<<<<<<< HEAD
-#line 2237 "SqlParser_gen.cpp" /* yacc.c:1257  */
-        break;
-
-    case 162: /* opt_order_by_clause  */
-#line 491 "../SqlParser.ypp" /* yacc.c:1257  */
-=======
-#line 2236 "SqlParser_gen.cpp" /* yacc.c:1257  */
-        break;
-
-    case 163: /* opt_order_by_clause  */
-#line 500 "../SqlParser.ypp" /* yacc.c:1257  */
->>>>>>> 93547dc3
+#line 2243 "SqlParser_gen.cpp" /* yacc.c:1257  */
+        break;
+
+    case 164: /* opt_order_by_clause  */
+#line 501 "../SqlParser.ypp" /* yacc.c:1257  */
       {
   if (((*yyvaluep).opt_order_by_clause_) != nullptr) {
     delete ((*yyvaluep).opt_order_by_clause_);
   }
 }
-<<<<<<< HEAD
-#line 2247 "SqlParser_gen.cpp" /* yacc.c:1257  */
-        break;
-
-    case 163: /* opt_limit_clause  */
-#line 491 "../SqlParser.ypp" /* yacc.c:1257  */
-=======
-#line 2246 "SqlParser_gen.cpp" /* yacc.c:1257  */
-        break;
-
-    case 164: /* opt_limit_clause  */
-#line 500 "../SqlParser.ypp" /* yacc.c:1257  */
->>>>>>> 93547dc3
+#line 2253 "SqlParser_gen.cpp" /* yacc.c:1257  */
+        break;
+
+    case 165: /* opt_limit_clause  */
+#line 501 "../SqlParser.ypp" /* yacc.c:1257  */
       {
   if (((*yyvaluep).opt_limit_clause_) != nullptr) {
     delete ((*yyvaluep).opt_limit_clause_);
   }
 }
-<<<<<<< HEAD
-#line 2257 "SqlParser_gen.cpp" /* yacc.c:1257  */
-        break;
-
-    case 164: /* order_commalist  */
-#line 491 "../SqlParser.ypp" /* yacc.c:1257  */
-=======
-#line 2256 "SqlParser_gen.cpp" /* yacc.c:1257  */
-        break;
-
-    case 165: /* order_commalist  */
-#line 500 "../SqlParser.ypp" /* yacc.c:1257  */
->>>>>>> 93547dc3
+#line 2263 "SqlParser_gen.cpp" /* yacc.c:1257  */
+        break;
+
+    case 166: /* order_commalist  */
+#line 501 "../SqlParser.ypp" /* yacc.c:1257  */
       {
   if (((*yyvaluep).order_commalist_) != nullptr) {
     delete ((*yyvaluep).order_commalist_);
   }
 }
-<<<<<<< HEAD
-#line 2267 "SqlParser_gen.cpp" /* yacc.c:1257  */
-        break;
-
-    case 165: /* order_item  */
-#line 491 "../SqlParser.ypp" /* yacc.c:1257  */
-=======
-#line 2266 "SqlParser_gen.cpp" /* yacc.c:1257  */
-        break;
-
-    case 166: /* order_item  */
-#line 500 "../SqlParser.ypp" /* yacc.c:1257  */
->>>>>>> 93547dc3
+#line 2273 "SqlParser_gen.cpp" /* yacc.c:1257  */
+        break;
+
+    case 167: /* order_item  */
+#line 501 "../SqlParser.ypp" /* yacc.c:1257  */
       {
   if (((*yyvaluep).order_item_) != nullptr) {
     delete ((*yyvaluep).order_item_);
   }
 }
-<<<<<<< HEAD
-#line 2277 "SqlParser_gen.cpp" /* yacc.c:1257  */
-        break;
-
-    case 166: /* opt_order_direction  */
-#line 491 "../SqlParser.ypp" /* yacc.c:1257  */
-=======
-#line 2276 "SqlParser_gen.cpp" /* yacc.c:1257  */
-        break;
-
-    case 167: /* opt_order_direction  */
-#line 500 "../SqlParser.ypp" /* yacc.c:1257  */
->>>>>>> 93547dc3
+#line 2283 "SqlParser_gen.cpp" /* yacc.c:1257  */
+        break;
+
+    case 168: /* opt_order_direction  */
+#line 501 "../SqlParser.ypp" /* yacc.c:1257  */
       {
   if (((*yyvaluep).order_direction_) != nullptr) {
     delete ((*yyvaluep).order_direction_);
   }
 }
-<<<<<<< HEAD
-#line 2287 "SqlParser_gen.cpp" /* yacc.c:1257  */
-        break;
-
-    case 167: /* opt_nulls_first  */
-#line 491 "../SqlParser.ypp" /* yacc.c:1257  */
-=======
-#line 2286 "SqlParser_gen.cpp" /* yacc.c:1257  */
-        break;
-
-    case 168: /* opt_nulls_first  */
-#line 500 "../SqlParser.ypp" /* yacc.c:1257  */
->>>>>>> 93547dc3
+#line 2293 "SqlParser_gen.cpp" /* yacc.c:1257  */
+        break;
+
+    case 169: /* opt_nulls_first  */
+#line 501 "../SqlParser.ypp" /* yacc.c:1257  */
       {
   if (((*yyvaluep).order_direction_) != nullptr) {
     delete ((*yyvaluep).order_direction_);
   }
 }
-<<<<<<< HEAD
-#line 2297 "SqlParser_gen.cpp" /* yacc.c:1257  */
-        break;
-
-    case 168: /* opt_where_clause  */
-#line 491 "../SqlParser.ypp" /* yacc.c:1257  */
-=======
-#line 2296 "SqlParser_gen.cpp" /* yacc.c:1257  */
-        break;
-
-    case 169: /* opt_where_clause  */
-#line 500 "../SqlParser.ypp" /* yacc.c:1257  */
->>>>>>> 93547dc3
+#line 2303 "SqlParser_gen.cpp" /* yacc.c:1257  */
+        break;
+
+    case 170: /* opt_where_clause  */
+#line 501 "../SqlParser.ypp" /* yacc.c:1257  */
       {
   if (((*yyvaluep).predicate_) != nullptr) {
     delete ((*yyvaluep).predicate_);
   }
 }
-<<<<<<< HEAD
-#line 2307 "SqlParser_gen.cpp" /* yacc.c:1257  */
-        break;
-
-    case 169: /* where_clause  */
-#line 491 "../SqlParser.ypp" /* yacc.c:1257  */
-=======
-#line 2306 "SqlParser_gen.cpp" /* yacc.c:1257  */
-        break;
-
-    case 170: /* where_clause  */
-#line 500 "../SqlParser.ypp" /* yacc.c:1257  */
->>>>>>> 93547dc3
+#line 2313 "SqlParser_gen.cpp" /* yacc.c:1257  */
+        break;
+
+    case 171: /* where_clause  */
+#line 501 "../SqlParser.ypp" /* yacc.c:1257  */
       {
   if (((*yyvaluep).predicate_) != nullptr) {
     delete ((*yyvaluep).predicate_);
   }
 }
-<<<<<<< HEAD
-#line 2317 "SqlParser_gen.cpp" /* yacc.c:1257  */
-        break;
-
-    case 170: /* or_expression  */
-#line 491 "../SqlParser.ypp" /* yacc.c:1257  */
-=======
-#line 2316 "SqlParser_gen.cpp" /* yacc.c:1257  */
-        break;
-
-    case 171: /* or_expression  */
-#line 500 "../SqlParser.ypp" /* yacc.c:1257  */
->>>>>>> 93547dc3
+#line 2323 "SqlParser_gen.cpp" /* yacc.c:1257  */
+        break;
+
+    case 172: /* or_expression  */
+#line 501 "../SqlParser.ypp" /* yacc.c:1257  */
       {
   if (((*yyvaluep).predicate_) != nullptr) {
     delete ((*yyvaluep).predicate_);
   }
 }
-<<<<<<< HEAD
-#line 2327 "SqlParser_gen.cpp" /* yacc.c:1257  */
-        break;
-
-    case 171: /* and_expression  */
-#line 491 "../SqlParser.ypp" /* yacc.c:1257  */
-=======
-#line 2326 "SqlParser_gen.cpp" /* yacc.c:1257  */
-        break;
-
-    case 172: /* and_expression  */
-#line 500 "../SqlParser.ypp" /* yacc.c:1257  */
->>>>>>> 93547dc3
+#line 2333 "SqlParser_gen.cpp" /* yacc.c:1257  */
+        break;
+
+    case 173: /* and_expression  */
+#line 501 "../SqlParser.ypp" /* yacc.c:1257  */
       {
   if (((*yyvaluep).predicate_) != nullptr) {
     delete ((*yyvaluep).predicate_);
   }
 }
-<<<<<<< HEAD
-#line 2337 "SqlParser_gen.cpp" /* yacc.c:1257  */
-        break;
-
-    case 172: /* not_expression  */
-#line 491 "../SqlParser.ypp" /* yacc.c:1257  */
-=======
-#line 2336 "SqlParser_gen.cpp" /* yacc.c:1257  */
-        break;
-
-    case 173: /* not_expression  */
-#line 500 "../SqlParser.ypp" /* yacc.c:1257  */
->>>>>>> 93547dc3
+#line 2343 "SqlParser_gen.cpp" /* yacc.c:1257  */
+        break;
+
+    case 174: /* not_expression  */
+#line 501 "../SqlParser.ypp" /* yacc.c:1257  */
       {
   if (((*yyvaluep).predicate_) != nullptr) {
     delete ((*yyvaluep).predicate_);
   }
 }
-<<<<<<< HEAD
-#line 2347 "SqlParser_gen.cpp" /* yacc.c:1257  */
-        break;
-
-    case 173: /* predicate_expression_base  */
-#line 491 "../SqlParser.ypp" /* yacc.c:1257  */
-=======
-#line 2346 "SqlParser_gen.cpp" /* yacc.c:1257  */
-        break;
-
-    case 174: /* predicate_expression_base  */
-#line 500 "../SqlParser.ypp" /* yacc.c:1257  */
->>>>>>> 93547dc3
+#line 2353 "SqlParser_gen.cpp" /* yacc.c:1257  */
+        break;
+
+    case 175: /* predicate_expression_base  */
+#line 501 "../SqlParser.ypp" /* yacc.c:1257  */
       {
   if (((*yyvaluep).predicate_) != nullptr) {
     delete ((*yyvaluep).predicate_);
   }
 }
-<<<<<<< HEAD
-#line 2357 "SqlParser_gen.cpp" /* yacc.c:1257  */
-        break;
-
-    case 174: /* add_expression  */
-#line 491 "../SqlParser.ypp" /* yacc.c:1257  */
-=======
-#line 2356 "SqlParser_gen.cpp" /* yacc.c:1257  */
-        break;
-
-    case 175: /* add_expression  */
-#line 500 "../SqlParser.ypp" /* yacc.c:1257  */
->>>>>>> 93547dc3
+#line 2363 "SqlParser_gen.cpp" /* yacc.c:1257  */
+        break;
+
+    case 176: /* add_expression  */
+#line 501 "../SqlParser.ypp" /* yacc.c:1257  */
       {
   if (((*yyvaluep).expression_) != nullptr) {
     delete ((*yyvaluep).expression_);
   }
 }
-<<<<<<< HEAD
-#line 2367 "SqlParser_gen.cpp" /* yacc.c:1257  */
-        break;
-
-    case 175: /* multiply_expression  */
-#line 491 "../SqlParser.ypp" /* yacc.c:1257  */
-=======
-#line 2366 "SqlParser_gen.cpp" /* yacc.c:1257  */
-        break;
-
-    case 176: /* multiply_expression  */
-#line 500 "../SqlParser.ypp" /* yacc.c:1257  */
->>>>>>> 93547dc3
+#line 2373 "SqlParser_gen.cpp" /* yacc.c:1257  */
+        break;
+
+    case 177: /* multiply_expression  */
+#line 501 "../SqlParser.ypp" /* yacc.c:1257  */
       {
   if (((*yyvaluep).expression_) != nullptr) {
     delete ((*yyvaluep).expression_);
   }
 }
-<<<<<<< HEAD
-#line 2377 "SqlParser_gen.cpp" /* yacc.c:1257  */
-        break;
-
-    case 176: /* unary_expression  */
-#line 491 "../SqlParser.ypp" /* yacc.c:1257  */
-=======
-#line 2376 "SqlParser_gen.cpp" /* yacc.c:1257  */
-        break;
-
-    case 177: /* unary_expression  */
-#line 500 "../SqlParser.ypp" /* yacc.c:1257  */
->>>>>>> 93547dc3
+#line 2383 "SqlParser_gen.cpp" /* yacc.c:1257  */
+        break;
+
+    case 178: /* unary_expression  */
+#line 501 "../SqlParser.ypp" /* yacc.c:1257  */
       {
   if (((*yyvaluep).expression_) != nullptr) {
     delete ((*yyvaluep).expression_);
   }
 }
-<<<<<<< HEAD
-#line 2387 "SqlParser_gen.cpp" /* yacc.c:1257  */
-        break;
-
-    case 177: /* expression_base  */
-#line 491 "../SqlParser.ypp" /* yacc.c:1257  */
-=======
-#line 2386 "SqlParser_gen.cpp" /* yacc.c:1257  */
-        break;
-
-    case 178: /* expression_base  */
-#line 500 "../SqlParser.ypp" /* yacc.c:1257  */
->>>>>>> 93547dc3
+#line 2393 "SqlParser_gen.cpp" /* yacc.c:1257  */
+        break;
+
+    case 179: /* expression_base  */
+#line 501 "../SqlParser.ypp" /* yacc.c:1257  */
       {
   if (((*yyvaluep).expression_) != nullptr) {
     delete ((*yyvaluep).expression_);
   }
 }
-<<<<<<< HEAD
-#line 2397 "SqlParser_gen.cpp" /* yacc.c:1257  */
-        break;
-
-    case 178: /* function_call  */
-#line 491 "../SqlParser.ypp" /* yacc.c:1257  */
-=======
-#line 2396 "SqlParser_gen.cpp" /* yacc.c:1257  */
-        break;
-
-    case 179: /* function_call  */
-#line 500 "../SqlParser.ypp" /* yacc.c:1257  */
->>>>>>> 93547dc3
+#line 2403 "SqlParser_gen.cpp" /* yacc.c:1257  */
+        break;
+
+    case 180: /* function_call  */
+#line 501 "../SqlParser.ypp" /* yacc.c:1257  */
       {
   if (((*yyvaluep).function_call_) != nullptr) {
     delete ((*yyvaluep).function_call_);
   }
 }
-<<<<<<< HEAD
-#line 2407 "SqlParser_gen.cpp" /* yacc.c:1257  */
-        break;
-
-    case 179: /* expression_list  */
-#line 491 "../SqlParser.ypp" /* yacc.c:1257  */
-=======
-#line 2406 "SqlParser_gen.cpp" /* yacc.c:1257  */
-        break;
-
-    case 180: /* expression_list  */
-#line 500 "../SqlParser.ypp" /* yacc.c:1257  */
->>>>>>> 93547dc3
+#line 2413 "SqlParser_gen.cpp" /* yacc.c:1257  */
+        break;
+
+    case 181: /* expression_list  */
+#line 501 "../SqlParser.ypp" /* yacc.c:1257  */
       {
   if (((*yyvaluep).expression_list_) != nullptr) {
     delete ((*yyvaluep).expression_list_);
   }
 }
-<<<<<<< HEAD
-#line 2417 "SqlParser_gen.cpp" /* yacc.c:1257  */
-        break;
-
-    case 180: /* literal_value  */
-#line 491 "../SqlParser.ypp" /* yacc.c:1257  */
-=======
-#line 2416 "SqlParser_gen.cpp" /* yacc.c:1257  */
-        break;
-
-    case 181: /* literal_value  */
-#line 500 "../SqlParser.ypp" /* yacc.c:1257  */
->>>>>>> 93547dc3
+#line 2423 "SqlParser_gen.cpp" /* yacc.c:1257  */
+        break;
+
+    case 182: /* literal_value  */
+#line 501 "../SqlParser.ypp" /* yacc.c:1257  */
       {
   if (((*yyvaluep).literal_value_) != nullptr) {
     delete ((*yyvaluep).literal_value_);
   }
 }
-<<<<<<< HEAD
-#line 2427 "SqlParser_gen.cpp" /* yacc.c:1257  */
-        break;
-
-    case 181: /* literal_value_commalist  */
-#line 491 "../SqlParser.ypp" /* yacc.c:1257  */
-=======
-#line 2426 "SqlParser_gen.cpp" /* yacc.c:1257  */
-        break;
-
-    case 182: /* literal_value_commalist  */
-#line 500 "../SqlParser.ypp" /* yacc.c:1257  */
->>>>>>> 93547dc3
+#line 2433 "SqlParser_gen.cpp" /* yacc.c:1257  */
+        break;
+
+    case 183: /* literal_value_commalist  */
+#line 501 "../SqlParser.ypp" /* yacc.c:1257  */
       {
   if (((*yyvaluep).literal_value_list_) != nullptr) {
     delete ((*yyvaluep).literal_value_list_);
   }
 }
-<<<<<<< HEAD
-#line 2437 "SqlParser_gen.cpp" /* yacc.c:1257  */
-        break;
-
-    case 182: /* attribute_ref  */
-#line 491 "../SqlParser.ypp" /* yacc.c:1257  */
-=======
-#line 2436 "SqlParser_gen.cpp" /* yacc.c:1257  */
-        break;
-
-    case 183: /* attribute_ref  */
-#line 500 "../SqlParser.ypp" /* yacc.c:1257  */
->>>>>>> 93547dc3
+#line 2443 "SqlParser_gen.cpp" /* yacc.c:1257  */
+        break;
+
+    case 184: /* attribute_ref  */
+#line 501 "../SqlParser.ypp" /* yacc.c:1257  */
       {
   if (((*yyvaluep).attribute_) != nullptr) {
     delete ((*yyvaluep).attribute_);
   }
 }
-<<<<<<< HEAD
-#line 2447 "SqlParser_gen.cpp" /* yacc.c:1257  */
-        break;
-
-    case 183: /* comparison_operation  */
-#line 487 "../SqlParser.ypp" /* yacc.c:1257  */
-      { }
 #line 2453 "SqlParser_gen.cpp" /* yacc.c:1257  */
         break;
 
-    case 184: /* unary_operation  */
-#line 488 "../SqlParser.ypp" /* yacc.c:1257  */
+    case 185: /* comparison_operation  */
+#line 497 "../SqlParser.ypp" /* yacc.c:1257  */
       { }
 #line 2459 "SqlParser_gen.cpp" /* yacc.c:1257  */
         break;
 
-    case 185: /* add_operation  */
-#line 489 "../SqlParser.ypp" /* yacc.c:1257  */
+    case 186: /* unary_operation  */
+#line 498 "../SqlParser.ypp" /* yacc.c:1257  */
       { }
 #line 2465 "SqlParser_gen.cpp" /* yacc.c:1257  */
         break;
 
-    case 186: /* multiply_operation  */
-#line 489 "../SqlParser.ypp" /* yacc.c:1257  */
+    case 187: /* add_operation  */
+#line 499 "../SqlParser.ypp" /* yacc.c:1257  */
       { }
 #line 2471 "SqlParser_gen.cpp" /* yacc.c:1257  */
         break;
 
-    case 187: /* name_commalist  */
-#line 491 "../SqlParser.ypp" /* yacc.c:1257  */
-=======
-#line 2446 "SqlParser_gen.cpp" /* yacc.c:1257  */
-        break;
-
-    case 184: /* comparison_operation  */
+    case 188: /* multiply_operation  */
+#line 499 "../SqlParser.ypp" /* yacc.c:1257  */
+      { }
+#line 2477 "SqlParser_gen.cpp" /* yacc.c:1257  */
+        break;
+
+    case 189: /* name_commalist  */
+#line 501 "../SqlParser.ypp" /* yacc.c:1257  */
+      {
+  if (((*yyvaluep).string_list_) != nullptr) {
+    delete ((*yyvaluep).string_list_);
+  }
+}
+#line 2487 "SqlParser_gen.cpp" /* yacc.c:1257  */
+        break;
+
+    case 190: /* any_name  */
+#line 501 "../SqlParser.ypp" /* yacc.c:1257  */
+      {
+  if (((*yyvaluep).string_value_) != nullptr) {
+    delete ((*yyvaluep).string_value_);
+  }
+}
+#line 2497 "SqlParser_gen.cpp" /* yacc.c:1257  */
+        break;
+
+    case 191: /* boolean_value  */
 #line 496 "../SqlParser.ypp" /* yacc.c:1257  */
       { }
-#line 2452 "SqlParser_gen.cpp" /* yacc.c:1257  */
-        break;
-
-    case 185: /* unary_operation  */
-#line 497 "../SqlParser.ypp" /* yacc.c:1257  */
-      { }
-#line 2458 "SqlParser_gen.cpp" /* yacc.c:1257  */
-        break;
-
-    case 186: /* add_operation  */
-#line 498 "../SqlParser.ypp" /* yacc.c:1257  */
-      { }
-#line 2464 "SqlParser_gen.cpp" /* yacc.c:1257  */
-        break;
-
-    case 187: /* multiply_operation  */
-#line 498 "../SqlParser.ypp" /* yacc.c:1257  */
-      { }
-#line 2470 "SqlParser_gen.cpp" /* yacc.c:1257  */
-        break;
-
-    case 188: /* name_commalist  */
-#line 500 "../SqlParser.ypp" /* yacc.c:1257  */
->>>>>>> 93547dc3
-      {
-  if (((*yyvaluep).string_list_) != nullptr) {
-    delete ((*yyvaluep).string_list_);
-  }
-}
-<<<<<<< HEAD
-#line 2481 "SqlParser_gen.cpp" /* yacc.c:1257  */
-        break;
-
-    case 188: /* any_name  */
-#line 491 "../SqlParser.ypp" /* yacc.c:1257  */
-=======
-#line 2480 "SqlParser_gen.cpp" /* yacc.c:1257  */
-        break;
-
-    case 189: /* any_name  */
-#line 500 "../SqlParser.ypp" /* yacc.c:1257  */
->>>>>>> 93547dc3
-      {
-  if (((*yyvaluep).string_value_) != nullptr) {
-    delete ((*yyvaluep).string_value_);
-  }
-}
-<<<<<<< HEAD
-#line 2491 "SqlParser_gen.cpp" /* yacc.c:1257  */
-        break;
-
-    case 189: /* boolean_value  */
-#line 486 "../SqlParser.ypp" /* yacc.c:1257  */
-      { }
-#line 2497 "SqlParser_gen.cpp" /* yacc.c:1257  */
-=======
-#line 2490 "SqlParser_gen.cpp" /* yacc.c:1257  */
-        break;
-
-    case 190: /* boolean_value  */
-#line 495 "../SqlParser.ypp" /* yacc.c:1257  */
-      { }
-#line 2496 "SqlParser_gen.cpp" /* yacc.c:1257  */
-        break;
-
-    case 191: /* command  */
-#line 500 "../SqlParser.ypp" /* yacc.c:1257  */
+#line 2503 "SqlParser_gen.cpp" /* yacc.c:1257  */
+        break;
+
+    case 192: /* command  */
+#line 501 "../SqlParser.ypp" /* yacc.c:1257  */
       {
   if (((*yyvaluep).command_) != nullptr) {
     delete ((*yyvaluep).command_);
   }
 }
-#line 2506 "SqlParser_gen.cpp" /* yacc.c:1257  */
-        break;
-
-    case 192: /* command_argument_list  */
-#line 500 "../SqlParser.ypp" /* yacc.c:1257  */
+#line 2513 "SqlParser_gen.cpp" /* yacc.c:1257  */
+        break;
+
+    case 193: /* command_argument_list  */
+#line 501 "../SqlParser.ypp" /* yacc.c:1257  */
       {
   if (((*yyvaluep).command_argument_list_) != nullptr) {
     delete ((*yyvaluep).command_argument_list_);
   }
 }
-#line 2516 "SqlParser_gen.cpp" /* yacc.c:1257  */
->>>>>>> 93547dc3
+#line 2523 "SqlParser_gen.cpp" /* yacc.c:1257  */
         break;
 
 
@@ -3900,272 +2811,148 @@
   switch (yyn)
     {
         case 2:
-<<<<<<< HEAD
-#line 500 "../SqlParser.ypp" /* yacc.c:1661  */
-=======
-#line 509 "../SqlParser.ypp" /* yacc.c:1646  */
->>>>>>> 93547dc3
+#line 510 "../SqlParser.ypp" /* yacc.c:1661  */
     {
     *parsedStatement = (yyvsp[-1].statement_);
     YYACCEPT;
   }
-<<<<<<< HEAD
-#line 2794 "SqlParser_gen.cpp" /* yacc.c:1661  */
+#line 2820 "SqlParser_gen.cpp" /* yacc.c:1661  */
     break;
 
   case 3:
-#line 504 "../SqlParser.ypp" /* yacc.c:1661  */
-=======
-#line 2813 "SqlParser_gen.cpp" /* yacc.c:1646  */
-    break;
-
-  case 3:
-#line 513 "../SqlParser.ypp" /* yacc.c:1646  */
->>>>>>> 93547dc3
+#line 514 "../SqlParser.ypp" /* yacc.c:1661  */
     {
     *parsedStatement = (yyvsp[-1].statement_);
     YYACCEPT;
   }
-<<<<<<< HEAD
-#line 2803 "SqlParser_gen.cpp" /* yacc.c:1661  */
+#line 2829 "SqlParser_gen.cpp" /* yacc.c:1661  */
     break;
 
   case 4:
-#line 508 "../SqlParser.ypp" /* yacc.c:1661  */
-=======
-#line 2822 "SqlParser_gen.cpp" /* yacc.c:1646  */
-    break;
-
-  case 4:
-#line 517 "../SqlParser.ypp" /* yacc.c:1646  */
->>>>>>> 93547dc3
+#line 518 "../SqlParser.ypp" /* yacc.c:1661  */
     {
     *parsedStatement = (yyvsp[-1].command_);
     YYACCEPT;
   }
-<<<<<<< HEAD
-#line 2811 "SqlParser_gen.cpp" /* yacc.c:1661  */
+#line 2838 "SqlParser_gen.cpp" /* yacc.c:1661  */
     break;
 
   case 5:
-#line 511 "../SqlParser.ypp" /* yacc.c:1661  */
-=======
-#line 2831 "SqlParser_gen.cpp" /* yacc.c:1646  */
-    break;
-
-  case 5:
-#line 521 "../SqlParser.ypp" /* yacc.c:1646  */
+#line 522 "../SqlParser.ypp" /* yacc.c:1661  */
     {
     *parsedStatement = (yyvsp[-1].command_);
     YYACCEPT;
   }
-#line 2840 "SqlParser_gen.cpp" /* yacc.c:1646  */
+#line 2847 "SqlParser_gen.cpp" /* yacc.c:1661  */
     break;
 
   case 6:
-#line 525 "../SqlParser.ypp" /* yacc.c:1646  */
+#line 526 "../SqlParser.ypp" /* yacc.c:1661  */
     {
     YYABORT;
   }
-#line 2848 "SqlParser_gen.cpp" /* yacc.c:1646  */
+#line 2855 "SqlParser_gen.cpp" /* yacc.c:1661  */
     break;
 
   case 7:
-#line 528 "../SqlParser.ypp" /* yacc.c:1646  */
->>>>>>> 93547dc3
+#line 529 "../SqlParser.ypp" /* yacc.c:1661  */
     {
     // Regular yyparse() return codes are non-negative, so use a negative one here.
     return -1;
   }
-<<<<<<< HEAD
-#line 2820 "SqlParser_gen.cpp" /* yacc.c:1661  */
-    break;
-
-  case 6:
-#line 518 "../SqlParser.ypp" /* yacc.c:1661  */
+#line 2864 "SqlParser_gen.cpp" /* yacc.c:1661  */
+    break;
+
+  case 8:
+#line 536 "../SqlParser.ypp" /* yacc.c:1661  */
     {
     (yyval.statement_) = (yyvsp[0].statement_);
   }
-#line 2828 "SqlParser_gen.cpp" /* yacc.c:1661  */
-    break;
-
-  case 7:
-#line 521 "../SqlParser.ypp" /* yacc.c:1661  */
+#line 2872 "SqlParser_gen.cpp" /* yacc.c:1661  */
+    break;
+
+  case 9:
+#line 539 "../SqlParser.ypp" /* yacc.c:1661  */
     {
     (yyval.statement_) = (yyvsp[0].copy_from_statement_);
   }
-#line 2836 "SqlParser_gen.cpp" /* yacc.c:1661  */
-    break;
-
-  case 8:
-#line 524 "../SqlParser.ypp" /* yacc.c:1661  */
+#line 2880 "SqlParser_gen.cpp" /* yacc.c:1661  */
+    break;
+
+  case 10:
+#line 542 "../SqlParser.ypp" /* yacc.c:1661  */
     {
     (yyval.statement_) = (yyvsp[0].create_table_statement_);
   }
-#line 2844 "SqlParser_gen.cpp" /* yacc.c:1661  */
-    break;
-
-  case 9:
-#line 527 "../SqlParser.ypp" /* yacc.c:1661  */
+#line 2888 "SqlParser_gen.cpp" /* yacc.c:1661  */
+    break;
+
+  case 11:
+#line 545 "../SqlParser.ypp" /* yacc.c:1661  */
     {
     (yyval.statement_) = (yyvsp[0].statement_);
   }
-#line 2852 "SqlParser_gen.cpp" /* yacc.c:1661  */
-    break;
-
-  case 10:
-#line 530 "../SqlParser.ypp" /* yacc.c:1661  */
+#line 2896 "SqlParser_gen.cpp" /* yacc.c:1661  */
+    break;
+
+  case 12:
+#line 548 "../SqlParser.ypp" /* yacc.c:1661  */
     {
     (yyval.statement_) = (yyvsp[0].delete_statement_);
   }
-#line 2860 "SqlParser_gen.cpp" /* yacc.c:1661  */
-    break;
-
-  case 11:
-#line 533 "../SqlParser.ypp" /* yacc.c:1661  */
+#line 2904 "SqlParser_gen.cpp" /* yacc.c:1661  */
+    break;
+
+  case 13:
+#line 551 "../SqlParser.ypp" /* yacc.c:1661  */
     {
     (yyval.statement_) = (yyvsp[0].drop_table_statement_);
   }
-#line 2868 "SqlParser_gen.cpp" /* yacc.c:1661  */
-    break;
-
-  case 12:
-#line 536 "../SqlParser.ypp" /* yacc.c:1661  */
+#line 2912 "SqlParser_gen.cpp" /* yacc.c:1661  */
+    break;
+
+  case 14:
+#line 554 "../SqlParser.ypp" /* yacc.c:1661  */
     {
     (yyval.statement_) = (yyvsp[0].insert_statement_);
   }
-#line 2876 "SqlParser_gen.cpp" /* yacc.c:1661  */
-    break;
-
-  case 13:
-#line 539 "../SqlParser.ypp" /* yacc.c:1661  */
+#line 2920 "SqlParser_gen.cpp" /* yacc.c:1661  */
+    break;
+
+  case 15:
+#line 557 "../SqlParser.ypp" /* yacc.c:1661  */
     {
     (yyval.statement_) = (yyvsp[0].quit_statement_);
   }
-#line 2884 "SqlParser_gen.cpp" /* yacc.c:1661  */
-    break;
-
-  case 14:
-#line 542 "../SqlParser.ypp" /* yacc.c:1661  */
+#line 2928 "SqlParser_gen.cpp" /* yacc.c:1661  */
+    break;
+
+  case 16:
+#line 560 "../SqlParser.ypp" /* yacc.c:1661  */
     {
     (yyval.statement_) = (yyvsp[0].select_statement_);
   }
-#line 2892 "SqlParser_gen.cpp" /* yacc.c:1661  */
-    break;
-
-  case 15:
-#line 545 "../SqlParser.ypp" /* yacc.c:1661  */
+#line 2936 "SqlParser_gen.cpp" /* yacc.c:1661  */
+    break;
+
+  case 17:
+#line 563 "../SqlParser.ypp" /* yacc.c:1661  */
     {
     (yyval.statement_) = (yyvsp[0].update_statement_);
   }
-#line 2900 "SqlParser_gen.cpp" /* yacc.c:1661  */
-    break;
-
-  case 16:
-#line 551 "../SqlParser.ypp" /* yacc.c:1661  */
+#line 2944 "SqlParser_gen.cpp" /* yacc.c:1661  */
+    break;
+
+  case 18:
+#line 569 "../SqlParser.ypp" /* yacc.c:1661  */
     {
     (yyval.quit_statement_) = new quickstep::ParseStatementQuit((yylsp[0]).first_line, (yylsp[0]).first_column);
   }
-#line 2908 "SqlParser_gen.cpp" /* yacc.c:1661  */
-    break;
-
-  case 17:
-#line 557 "../SqlParser.ypp" /* yacc.c:1661  */
-=======
-#line 2857 "SqlParser_gen.cpp" /* yacc.c:1646  */
-    break;
-
-  case 8:
-#line 535 "../SqlParser.ypp" /* yacc.c:1646  */
-    {
-    (yyval.statement_) = (yyvsp[0].statement_);
-  }
-#line 2865 "SqlParser_gen.cpp" /* yacc.c:1646  */
-    break;
-
-  case 9:
-#line 538 "../SqlParser.ypp" /* yacc.c:1646  */
-    {
-    (yyval.statement_) = (yyvsp[0].copy_from_statement_);
-  }
-#line 2873 "SqlParser_gen.cpp" /* yacc.c:1646  */
-    break;
-
-  case 10:
-#line 541 "../SqlParser.ypp" /* yacc.c:1646  */
-    {
-    (yyval.statement_) = (yyvsp[0].create_table_statement_);
-  }
-#line 2881 "SqlParser_gen.cpp" /* yacc.c:1646  */
-    break;
-
-  case 11:
-#line 544 "../SqlParser.ypp" /* yacc.c:1646  */
-    {
-    (yyval.statement_) = (yyvsp[0].statement_);
-  }
-#line 2889 "SqlParser_gen.cpp" /* yacc.c:1646  */
-    break;
-
-  case 12:
-#line 547 "../SqlParser.ypp" /* yacc.c:1646  */
-    {
-    (yyval.statement_) = (yyvsp[0].delete_statement_);
-  }
-#line 2897 "SqlParser_gen.cpp" /* yacc.c:1646  */
-    break;
-
-  case 13:
-#line 550 "../SqlParser.ypp" /* yacc.c:1646  */
-    {
-    (yyval.statement_) = (yyvsp[0].drop_table_statement_);
-  }
-#line 2905 "SqlParser_gen.cpp" /* yacc.c:1646  */
-    break;
-
-  case 14:
-#line 553 "../SqlParser.ypp" /* yacc.c:1646  */
-    {
-    (yyval.statement_) = (yyvsp[0].insert_statement_);
-  }
-#line 2913 "SqlParser_gen.cpp" /* yacc.c:1646  */
-    break;
-
-  case 15:
-#line 556 "../SqlParser.ypp" /* yacc.c:1646  */
-    {
-    (yyval.statement_) = (yyvsp[0].quit_statement_);
-  }
-#line 2921 "SqlParser_gen.cpp" /* yacc.c:1646  */
-    break;
-
-  case 16:
-#line 559 "../SqlParser.ypp" /* yacc.c:1646  */
-    {
-    (yyval.statement_) = (yyvsp[0].select_statement_);
-  }
-#line 2929 "SqlParser_gen.cpp" /* yacc.c:1646  */
-    break;
-
-  case 17:
-#line 562 "../SqlParser.ypp" /* yacc.c:1646  */
-    {
-    (yyval.statement_) = (yyvsp[0].update_statement_);
-  }
-#line 2937 "SqlParser_gen.cpp" /* yacc.c:1646  */
-    break;
-
-  case 18:
-#line 568 "../SqlParser.ypp" /* yacc.c:1646  */
-    {
-    (yyval.quit_statement_) = new quickstep::ParseStatementQuit((yylsp[0]).first_line, (yylsp[0]).first_column);
-  }
-#line 2945 "SqlParser_gen.cpp" /* yacc.c:1646  */
+#line 2952 "SqlParser_gen.cpp" /* yacc.c:1661  */
     break;
 
   case 19:
-#line 574 "../SqlParser.ypp" /* yacc.c:1646  */
->>>>>>> 93547dc3
+#line 575 "../SqlParser.ypp" /* yacc.c:1661  */
     {
     delete (yyvsp[-3].string_value_);
     delete (yyvsp[0].attribute_definition_);
@@ -4173,38 +2960,22 @@
     NotSupported(&(yylsp[-5]), yyscanner, "ALTER statements");
     YYERROR;
   }
-<<<<<<< HEAD
-#line 2920 "SqlParser_gen.cpp" /* yacc.c:1661  */
-    break;
-
-  case 18:
-#line 564 "../SqlParser.ypp" /* yacc.c:1661  */
-=======
-#line 2957 "SqlParser_gen.cpp" /* yacc.c:1646  */
+#line 2964 "SqlParser_gen.cpp" /* yacc.c:1661  */
     break;
 
   case 20:
-#line 581 "../SqlParser.ypp" /* yacc.c:1646  */
->>>>>>> 93547dc3
+#line 582 "../SqlParser.ypp" /* yacc.c:1661  */
     {
     delete (yyvsp[-3].string_value_);
     (yyval.statement_) = nullptr;
     NotSupported(&(yylsp[-5]), yyscanner, "ALTER statements");
     YYERROR;
   }
-<<<<<<< HEAD
-#line 2931 "SqlParser_gen.cpp" /* yacc.c:1661  */
-    break;
-
-  case 19:
-#line 570 "../SqlParser.ypp" /* yacc.c:1661  */
-=======
-#line 2968 "SqlParser_gen.cpp" /* yacc.c:1646  */
+#line 2975 "SqlParser_gen.cpp" /* yacc.c:1661  */
     break;
 
   case 21:
-#line 587 "../SqlParser.ypp" /* yacc.c:1646  */
->>>>>>> 93547dc3
+#line 588 "../SqlParser.ypp" /* yacc.c:1661  */
     {
     delete (yyvsp[-3].string_value_);
     delete (yyvsp[0].string_value_);
@@ -4212,19 +2983,11 @@
     NotSupported(&(yylsp[-5]), yyscanner, "ALTER statements");
     YYERROR;
   }
-<<<<<<< HEAD
-#line 2943 "SqlParser_gen.cpp" /* yacc.c:1661  */
-    break;
-
-  case 20:
-#line 577 "../SqlParser.ypp" /* yacc.c:1661  */
-=======
-#line 2980 "SqlParser_gen.cpp" /* yacc.c:1646  */
+#line 2987 "SqlParser_gen.cpp" /* yacc.c:1661  */
     break;
 
   case 22:
-#line 594 "../SqlParser.ypp" /* yacc.c:1646  */
->>>>>>> 93547dc3
+#line 595 "../SqlParser.ypp" /* yacc.c:1661  */
     {
     delete (yyvsp[-3].string_value_);
     delete (yyvsp[0].string_value_);
@@ -4232,329 +2995,169 @@
     NotSupported(&(yylsp[-5]), yyscanner, "ALTER statements");
     YYERROR;
   }
-<<<<<<< HEAD
-#line 2955 "SqlParser_gen.cpp" /* yacc.c:1661  */
-    break;
-
-  case 21:
-#line 586 "../SqlParser.ypp" /* yacc.c:1661  */
+#line 2999 "SqlParser_gen.cpp" /* yacc.c:1661  */
+    break;
+
+  case 23:
+#line 604 "../SqlParser.ypp" /* yacc.c:1661  */
     {
     (yyval.create_table_statement_) = new quickstep::ParseStatementCreateTable((yylsp[-7]).first_line, (yylsp[-7]).first_column, (yyvsp[-5].string_value_), (yyvsp[-3].attribute_definition_list_), (yyvsp[0].block_properties_));
   }
-#line 2963 "SqlParser_gen.cpp" /* yacc.c:1661  */
-    break;
-
-  case 22:
-#line 591 "../SqlParser.ypp" /* yacc.c:1661  */
+#line 3007 "SqlParser_gen.cpp" /* yacc.c:1661  */
+    break;
+
+  case 24:
+#line 609 "../SqlParser.ypp" /* yacc.c:1661  */
     {
     (yyval.statement_) = new quickstep::ParseStatementCreateIndex((yylsp[-8]).first_line, (yylsp[-8]).first_column, (yyvsp[-6].string_value_), (yyvsp[-4].string_value_), (yyvsp[-3].string_list_), (yyvsp[-1].string_value_), (yyvsp[0].key_value_list_));
   }
-#line 2971 "SqlParser_gen.cpp" /* yacc.c:1661  */
-    break;
-
-  case 23:
-#line 596 "../SqlParser.ypp" /* yacc.c:1661  */
+#line 3015 "SqlParser_gen.cpp" /* yacc.c:1661  */
+    break;
+
+  case 25:
+#line 614 "../SqlParser.ypp" /* yacc.c:1661  */
     {
     (yyval.drop_table_statement_) = new quickstep::ParseStatementDropTable((yylsp[-2]).first_line, (yylsp[-2]).first_column, (yyvsp[0].string_value_));
   }
-#line 2979 "SqlParser_gen.cpp" /* yacc.c:1661  */
-    break;
-
-  case 24:
-#line 601 "../SqlParser.ypp" /* yacc.c:1661  */
+#line 3023 "SqlParser_gen.cpp" /* yacc.c:1661  */
+    break;
+
+  case 26:
+#line 619 "../SqlParser.ypp" /* yacc.c:1661  */
     {
     (yyval.attribute_definition_) = new quickstep::ParseAttributeDefinition((yylsp[-2]).first_line, (yylsp[-2]).first_column, (yyvsp[-2].string_value_), (yyvsp[-1].data_type_), (yyvsp[0].column_constraint_list_));
   }
-#line 2987 "SqlParser_gen.cpp" /* yacc.c:1661  */
-    break;
-
-  case 25:
-#line 606 "../SqlParser.ypp" /* yacc.c:1661  */
-=======
-#line 2992 "SqlParser_gen.cpp" /* yacc.c:1646  */
-    break;
-
-  case 23:
-#line 603 "../SqlParser.ypp" /* yacc.c:1646  */
-    {
-    (yyval.create_table_statement_) = new quickstep::ParseStatementCreateTable((yylsp[-7]).first_line, (yylsp[-7]).first_column, (yyvsp[-5].string_value_), (yyvsp[-3].attribute_definition_list_), (yyvsp[0].block_properties_));
-  }
-#line 3000 "SqlParser_gen.cpp" /* yacc.c:1646  */
-    break;
-
-  case 24:
-#line 608 "../SqlParser.ypp" /* yacc.c:1646  */
-    {
-    (yyval.statement_) = new quickstep::ParseStatementCreateIndex((yylsp[-8]).first_line, (yylsp[-8]).first_column, (yyvsp[-6].string_value_), (yyvsp[-4].string_value_), (yyvsp[-3].string_list_), (yyvsp[-1].string_value_), (yyvsp[0].key_value_list_));
-  }
-#line 3008 "SqlParser_gen.cpp" /* yacc.c:1646  */
-    break;
-
-  case 25:
-#line 613 "../SqlParser.ypp" /* yacc.c:1646  */
-    {
-    (yyval.drop_table_statement_) = new quickstep::ParseStatementDropTable((yylsp[-2]).first_line, (yylsp[-2]).first_column, (yyvsp[0].string_value_));
-  }
-#line 3016 "SqlParser_gen.cpp" /* yacc.c:1646  */
-    break;
-
-  case 26:
-#line 618 "../SqlParser.ypp" /* yacc.c:1646  */
-    {
-    (yyval.attribute_definition_) = new quickstep::ParseAttributeDefinition((yylsp[-2]).first_line, (yylsp[-2]).first_column, (yyvsp[-2].string_value_), (yyvsp[-1].data_type_), (yyvsp[0].column_constraint_list_));
-  }
-#line 3024 "SqlParser_gen.cpp" /* yacc.c:1646  */
+#line 3031 "SqlParser_gen.cpp" /* yacc.c:1661  */
     break;
 
   case 27:
-#line 623 "../SqlParser.ypp" /* yacc.c:1646  */
->>>>>>> 93547dc3
+#line 624 "../SqlParser.ypp" /* yacc.c:1661  */
     {
     (yyval.attribute_definition_list_) = new quickstep::PtrList<quickstep::ParseAttributeDefinition>();
     (yyval.attribute_definition_list_)->push_back((yyvsp[0].attribute_definition_));
   }
-<<<<<<< HEAD
-#line 2996 "SqlParser_gen.cpp" /* yacc.c:1661  */
-    break;
-
-  case 26:
-#line 610 "../SqlParser.ypp" /* yacc.c:1661  */
-=======
-#line 3033 "SqlParser_gen.cpp" /* yacc.c:1646  */
+#line 3040 "SqlParser_gen.cpp" /* yacc.c:1661  */
     break;
 
   case 28:
-#line 627 "../SqlParser.ypp" /* yacc.c:1646  */
->>>>>>> 93547dc3
+#line 628 "../SqlParser.ypp" /* yacc.c:1661  */
     {
     (yyval.attribute_definition_list_) = (yyvsp[-2].attribute_definition_list_);
     (yyval.attribute_definition_list_)->push_back((yyvsp[0].attribute_definition_));
   }
-<<<<<<< HEAD
-#line 3005 "SqlParser_gen.cpp" /* yacc.c:1661  */
-    break;
-
-  case 27:
-#line 616 "../SqlParser.ypp" /* yacc.c:1661  */
-=======
-#line 3042 "SqlParser_gen.cpp" /* yacc.c:1646  */
+#line 3049 "SqlParser_gen.cpp" /* yacc.c:1661  */
     break;
 
   case 29:
-#line 633 "../SqlParser.ypp" /* yacc.c:1646  */
->>>>>>> 93547dc3
+#line 634 "../SqlParser.ypp" /* yacc.c:1661  */
     {
     (yyval.data_type_) = nullptr;
     NotSupported(&(yylsp[0]), yyscanner, "BIT data type");
     YYERROR;
   }
-<<<<<<< HEAD
-#line 3015 "SqlParser_gen.cpp" /* yacc.c:1661  */
-    break;
-
-  case 28:
-#line 621 "../SqlParser.ypp" /* yacc.c:1661  */
+#line 3059 "SqlParser_gen.cpp" /* yacc.c:1661  */
+    break;
+
+  case 30:
+#line 639 "../SqlParser.ypp" /* yacc.c:1661  */
     {
     (yyval.data_type_) = new quickstep::ParseDataType(quickstep::TypeFactory::GetType(quickstep::kDatetime));
   }
-#line 3023 "SqlParser_gen.cpp" /* yacc.c:1661  */
-    break;
-
-  case 29:
-#line 624 "../SqlParser.ypp" /* yacc.c:1661  */
+#line 3067 "SqlParser_gen.cpp" /* yacc.c:1661  */
+    break;
+
+  case 31:
+#line 642 "../SqlParser.ypp" /* yacc.c:1661  */
     {
     (yyval.data_type_) = new quickstep::ParseDataType(quickstep::TypeFactory::GetType(quickstep::kDatetime));
   }
-#line 3031 "SqlParser_gen.cpp" /* yacc.c:1661  */
-    break;
-
-  case 30:
-#line 627 "../SqlParser.ypp" /* yacc.c:1661  */
-=======
-#line 3052 "SqlParser_gen.cpp" /* yacc.c:1646  */
-    break;
-
-  case 30:
-#line 638 "../SqlParser.ypp" /* yacc.c:1646  */
-    {
-    (yyval.data_type_) = new quickstep::ParseDataType(quickstep::TypeFactory::GetType(quickstep::kDatetime));
-  }
-#line 3060 "SqlParser_gen.cpp" /* yacc.c:1646  */
-    break;
-
-  case 31:
-#line 641 "../SqlParser.ypp" /* yacc.c:1646  */
-    {
-    (yyval.data_type_) = new quickstep::ParseDataType(quickstep::TypeFactory::GetType(quickstep::kDatetime));
-  }
-#line 3068 "SqlParser_gen.cpp" /* yacc.c:1646  */
+#line 3075 "SqlParser_gen.cpp" /* yacc.c:1661  */
     break;
 
   case 32:
-#line 644 "../SqlParser.ypp" /* yacc.c:1646  */
->>>>>>> 93547dc3
+#line 645 "../SqlParser.ypp" /* yacc.c:1661  */
     {
     (yyval.data_type_) = nullptr;
     NotSupported(&(yylsp[0]), yyscanner, "TIME data type");
     YYERROR;
   }
-<<<<<<< HEAD
-#line 3041 "SqlParser_gen.cpp" /* yacc.c:1661  */
-    break;
-
-  case 31:
-#line 632 "../SqlParser.ypp" /* yacc.c:1661  */
+#line 3085 "SqlParser_gen.cpp" /* yacc.c:1661  */
+    break;
+
+  case 33:
+#line 650 "../SqlParser.ypp" /* yacc.c:1661  */
     {
     (yyval.data_type_) = new quickstep::ParseDataType(quickstep::TypeFactory::GetType(quickstep::kDatetime));
   }
-#line 3049 "SqlParser_gen.cpp" /* yacc.c:1661  */
-    break;
-
-  case 32:
-#line 635 "../SqlParser.ypp" /* yacc.c:1661  */
+#line 3093 "SqlParser_gen.cpp" /* yacc.c:1661  */
+    break;
+
+  case 34:
+#line 653 "../SqlParser.ypp" /* yacc.c:1661  */
     {
     (yyval.data_type_) = new quickstep::ParseDataType(quickstep::TypeFactory::GetType(quickstep::kDouble));
   }
-#line 3057 "SqlParser_gen.cpp" /* yacc.c:1661  */
-    break;
-
-  case 33:
-#line 638 "../SqlParser.ypp" /* yacc.c:1661  */
+#line 3101 "SqlParser_gen.cpp" /* yacc.c:1661  */
+    break;
+
+  case 35:
+#line 656 "../SqlParser.ypp" /* yacc.c:1661  */
     {
     (yyval.data_type_) = new quickstep::ParseDataType(quickstep::TypeFactory::GetType(quickstep::kDouble));
   }
-#line 3065 "SqlParser_gen.cpp" /* yacc.c:1661  */
-    break;
-
-  case 34:
-#line 641 "../SqlParser.ypp" /* yacc.c:1661  */
+#line 3109 "SqlParser_gen.cpp" /* yacc.c:1661  */
+    break;
+
+  case 36:
+#line 659 "../SqlParser.ypp" /* yacc.c:1661  */
     {
     (yyval.data_type_) = new quickstep::ParseDataType(quickstep::TypeFactory::GetType(quickstep::kDouble));
   }
-#line 3073 "SqlParser_gen.cpp" /* yacc.c:1661  */
-    break;
-
-  case 35:
-#line 644 "../SqlParser.ypp" /* yacc.c:1661  */
+#line 3117 "SqlParser_gen.cpp" /* yacc.c:1661  */
+    break;
+
+  case 37:
+#line 662 "../SqlParser.ypp" /* yacc.c:1661  */
     {
     (yyval.data_type_) = new quickstep::ParseDataType(quickstep::TypeFactory::GetType(quickstep::kFloat));
   }
-#line 3081 "SqlParser_gen.cpp" /* yacc.c:1661  */
-    break;
-
-  case 36:
-#line 647 "../SqlParser.ypp" /* yacc.c:1661  */
+#line 3125 "SqlParser_gen.cpp" /* yacc.c:1661  */
+    break;
+
+  case 38:
+#line 665 "../SqlParser.ypp" /* yacc.c:1661  */
     {
     (yyval.data_type_) = new quickstep::ParseDataType(quickstep::TypeFactory::GetType(quickstep::kInt));
   }
-#line 3089 "SqlParser_gen.cpp" /* yacc.c:1661  */
-    break;
-
-  case 37:
-#line 650 "../SqlParser.ypp" /* yacc.c:1661  */
+#line 3133 "SqlParser_gen.cpp" /* yacc.c:1661  */
+    break;
+
+  case 39:
+#line 668 "../SqlParser.ypp" /* yacc.c:1661  */
     {
     (yyval.data_type_) = new quickstep::ParseDataType(quickstep::TypeFactory::GetType(quickstep::kInt));
   }
-#line 3097 "SqlParser_gen.cpp" /* yacc.c:1661  */
-    break;
-
-  case 38:
-#line 653 "../SqlParser.ypp" /* yacc.c:1661  */
+#line 3141 "SqlParser_gen.cpp" /* yacc.c:1661  */
+    break;
+
+  case 40:
+#line 671 "../SqlParser.ypp" /* yacc.c:1661  */
     {
     (yyval.data_type_) = new quickstep::ParseDataType(quickstep::TypeFactory::GetType(quickstep::kLong));
   }
-#line 3105 "SqlParser_gen.cpp" /* yacc.c:1661  */
-    break;
-
-  case 39:
-#line 656 "../SqlParser.ypp" /* yacc.c:1661  */
+#line 3149 "SqlParser_gen.cpp" /* yacc.c:1661  */
+    break;
+
+  case 41:
+#line 674 "../SqlParser.ypp" /* yacc.c:1661  */
     {
     (yyval.data_type_) = new quickstep::ParseDataType(quickstep::TypeFactory::GetType(quickstep::kLong));
   }
-#line 3113 "SqlParser_gen.cpp" /* yacc.c:1661  */
-    break;
-
-  case 40:
-#line 659 "../SqlParser.ypp" /* yacc.c:1661  */
-=======
-#line 3078 "SqlParser_gen.cpp" /* yacc.c:1646  */
-    break;
-
-  case 33:
-#line 649 "../SqlParser.ypp" /* yacc.c:1646  */
-    {
-    (yyval.data_type_) = new quickstep::ParseDataType(quickstep::TypeFactory::GetType(quickstep::kDatetime));
-  }
-#line 3086 "SqlParser_gen.cpp" /* yacc.c:1646  */
-    break;
-
-  case 34:
-#line 652 "../SqlParser.ypp" /* yacc.c:1646  */
-    {
-    (yyval.data_type_) = new quickstep::ParseDataType(quickstep::TypeFactory::GetType(quickstep::kDouble));
-  }
-#line 3094 "SqlParser_gen.cpp" /* yacc.c:1646  */
-    break;
-
-  case 35:
-#line 655 "../SqlParser.ypp" /* yacc.c:1646  */
-    {
-    (yyval.data_type_) = new quickstep::ParseDataType(quickstep::TypeFactory::GetType(quickstep::kDouble));
-  }
-#line 3102 "SqlParser_gen.cpp" /* yacc.c:1646  */
-    break;
-
-  case 36:
-#line 658 "../SqlParser.ypp" /* yacc.c:1646  */
-    {
-    (yyval.data_type_) = new quickstep::ParseDataType(quickstep::TypeFactory::GetType(quickstep::kDouble));
-  }
-#line 3110 "SqlParser_gen.cpp" /* yacc.c:1646  */
-    break;
-
-  case 37:
-#line 661 "../SqlParser.ypp" /* yacc.c:1646  */
-    {
-    (yyval.data_type_) = new quickstep::ParseDataType(quickstep::TypeFactory::GetType(quickstep::kFloat));
-  }
-#line 3118 "SqlParser_gen.cpp" /* yacc.c:1646  */
-    break;
-
-  case 38:
-#line 664 "../SqlParser.ypp" /* yacc.c:1646  */
-    {
-    (yyval.data_type_) = new quickstep::ParseDataType(quickstep::TypeFactory::GetType(quickstep::kInt));
-  }
-#line 3126 "SqlParser_gen.cpp" /* yacc.c:1646  */
-    break;
-
-  case 39:
-#line 667 "../SqlParser.ypp" /* yacc.c:1646  */
-    {
-    (yyval.data_type_) = new quickstep::ParseDataType(quickstep::TypeFactory::GetType(quickstep::kInt));
-  }
-#line 3134 "SqlParser_gen.cpp" /* yacc.c:1646  */
-    break;
-
-  case 40:
-#line 670 "../SqlParser.ypp" /* yacc.c:1646  */
-    {
-    (yyval.data_type_) = new quickstep::ParseDataType(quickstep::TypeFactory::GetType(quickstep::kLong));
-  }
-#line 3142 "SqlParser_gen.cpp" /* yacc.c:1646  */
-    break;
-
-  case 41:
-#line 673 "../SqlParser.ypp" /* yacc.c:1646  */
-    {
-    (yyval.data_type_) = new quickstep::ParseDataType(quickstep::TypeFactory::GetType(quickstep::kLong));
-  }
-#line 3150 "SqlParser_gen.cpp" /* yacc.c:1646  */
+#line 3157 "SqlParser_gen.cpp" /* yacc.c:1661  */
     break;
 
   case 42:
-#line 676 "../SqlParser.ypp" /* yacc.c:1646  */
->>>>>>> 93547dc3
+#line 677 "../SqlParser.ypp" /* yacc.c:1661  */
     {
     /**
      * NOTE(chasseur): This pattern exhibits a shift/reduce conflict with the
@@ -4567,51 +3170,27 @@
         "or YEARMONTH INTERVAL");
     YYERROR;
   }
-<<<<<<< HEAD
-#line 3130 "SqlParser_gen.cpp" /* yacc.c:1661  */
-    break;
-
-  case 41:
-#line 671 "../SqlParser.ypp" /* yacc.c:1661  */
+#line 3174 "SqlParser_gen.cpp" /* yacc.c:1661  */
+    break;
+
+  case 43:
+#line 689 "../SqlParser.ypp" /* yacc.c:1661  */
     {
     (yyval.data_type_) = new quickstep::ParseDataType(quickstep::TypeFactory::GetType(quickstep::kDatetimeInterval));
   }
-#line 3138 "SqlParser_gen.cpp" /* yacc.c:1661  */
-    break;
-
-  case 42:
-#line 674 "../SqlParser.ypp" /* yacc.c:1661  */
+#line 3182 "SqlParser_gen.cpp" /* yacc.c:1661  */
+    break;
+
+  case 44:
+#line 692 "../SqlParser.ypp" /* yacc.c:1661  */
     {
     (yyval.data_type_) = new quickstep::ParseDataType(quickstep::TypeFactory::GetType(quickstep::kYearMonthInterval));
   }
-#line 3146 "SqlParser_gen.cpp" /* yacc.c:1661  */
-    break;
-
-  case 43:
-#line 677 "../SqlParser.ypp" /* yacc.c:1661  */
-=======
-#line 3167 "SqlParser_gen.cpp" /* yacc.c:1646  */
-    break;
-
-  case 43:
-#line 688 "../SqlParser.ypp" /* yacc.c:1646  */
-    {
-    (yyval.data_type_) = new quickstep::ParseDataType(quickstep::TypeFactory::GetType(quickstep::kDatetimeInterval));
-  }
-#line 3175 "SqlParser_gen.cpp" /* yacc.c:1646  */
-    break;
-
-  case 44:
-#line 691 "../SqlParser.ypp" /* yacc.c:1646  */
-    {
-    (yyval.data_type_) = new quickstep::ParseDataType(quickstep::TypeFactory::GetType(quickstep::kYearMonthInterval));
-  }
-#line 3183 "SqlParser_gen.cpp" /* yacc.c:1646  */
+#line 3190 "SqlParser_gen.cpp" /* yacc.c:1661  */
     break;
 
   case 45:
-#line 694 "../SqlParser.ypp" /* yacc.c:1646  */
->>>>>>> 93547dc3
+#line 695 "../SqlParser.ypp" /* yacc.c:1661  */
     {
     if ((yyvsp[-1].numeric_literal_value_)->float_like()) {
       delete (yyvsp[-1].numeric_literal_value_);
@@ -4630,19 +3209,11 @@
       }
     }
   }
-<<<<<<< HEAD
-#line 3169 "SqlParser_gen.cpp" /* yacc.c:1661  */
-    break;
-
-  case 44:
-#line 695 "../SqlParser.ypp" /* yacc.c:1661  */
-=======
-#line 3206 "SqlParser_gen.cpp" /* yacc.c:1646  */
+#line 3213 "SqlParser_gen.cpp" /* yacc.c:1661  */
     break;
 
   case 46:
-#line 712 "../SqlParser.ypp" /* yacc.c:1646  */
->>>>>>> 93547dc3
+#line 713 "../SqlParser.ypp" /* yacc.c:1661  */
     {
     if ((yyvsp[-1].numeric_literal_value_)->float_like()) {
       delete (yyvsp[-1].numeric_literal_value_);
@@ -4661,125 +3232,69 @@
       }
     }
   }
-<<<<<<< HEAD
-#line 3192 "SqlParser_gen.cpp" /* yacc.c:1661  */
-    break;
-
-  case 45:
-#line 715 "../SqlParser.ypp" /* yacc.c:1661  */
+#line 3236 "SqlParser_gen.cpp" /* yacc.c:1661  */
+    break;
+
+  case 47:
+#line 733 "../SqlParser.ypp" /* yacc.c:1661  */
     {
     (yyval.column_constraint_) = new quickstep::ParseColumnConstraintNull((yylsp[0]).first_line, (yylsp[0]).first_column);
   }
-#line 3200 "SqlParser_gen.cpp" /* yacc.c:1661  */
-    break;
-
-  case 46:
-#line 718 "../SqlParser.ypp" /* yacc.c:1661  */
+#line 3244 "SqlParser_gen.cpp" /* yacc.c:1661  */
+    break;
+
+  case 48:
+#line 736 "../SqlParser.ypp" /* yacc.c:1661  */
     {
     (yyval.column_constraint_) = new quickstep::ParseColumnConstraintNotNull((yylsp[-1]).first_line, (yylsp[-1]).first_column);
   }
-#line 3208 "SqlParser_gen.cpp" /* yacc.c:1661  */
-    break;
-
-  case 47:
-#line 721 "../SqlParser.ypp" /* yacc.c:1661  */
-=======
-#line 3229 "SqlParser_gen.cpp" /* yacc.c:1646  */
-    break;
-
-  case 47:
-#line 732 "../SqlParser.ypp" /* yacc.c:1646  */
-    {
-    (yyval.column_constraint_) = new quickstep::ParseColumnConstraintNull((yylsp[0]).first_line, (yylsp[0]).first_column);
-  }
-#line 3237 "SqlParser_gen.cpp" /* yacc.c:1646  */
-    break;
-
-  case 48:
-#line 735 "../SqlParser.ypp" /* yacc.c:1646  */
-    {
-    (yyval.column_constraint_) = new quickstep::ParseColumnConstraintNotNull((yylsp[-1]).first_line, (yylsp[-1]).first_column);
-  }
-#line 3245 "SqlParser_gen.cpp" /* yacc.c:1646  */
+#line 3252 "SqlParser_gen.cpp" /* yacc.c:1661  */
     break;
 
   case 49:
-#line 738 "../SqlParser.ypp" /* yacc.c:1646  */
->>>>>>> 93547dc3
+#line 739 "../SqlParser.ypp" /* yacc.c:1661  */
     {
     (yyval.column_constraint_) = nullptr;
     NotSupported(&(yylsp[0]), yyscanner, "Column Constraints (UNIQUE)");
     YYERROR;
   }
-<<<<<<< HEAD
-#line 3218 "SqlParser_gen.cpp" /* yacc.c:1661  */
-    break;
-
-  case 48:
-#line 726 "../SqlParser.ypp" /* yacc.c:1661  */
-=======
-#line 3255 "SqlParser_gen.cpp" /* yacc.c:1646  */
+#line 3262 "SqlParser_gen.cpp" /* yacc.c:1661  */
     break;
 
   case 50:
-#line 743 "../SqlParser.ypp" /* yacc.c:1646  */
->>>>>>> 93547dc3
+#line 744 "../SqlParser.ypp" /* yacc.c:1661  */
     {
     (yyval.column_constraint_) = nullptr;
     NotSupported(&(yylsp[-1]), yyscanner, "Column Constraints (PRIMARY KEY)");
     YYERROR;
   }
-<<<<<<< HEAD
-#line 3228 "SqlParser_gen.cpp" /* yacc.c:1661  */
-    break;
-
-  case 49:
-#line 731 "../SqlParser.ypp" /* yacc.c:1661  */
-=======
-#line 3265 "SqlParser_gen.cpp" /* yacc.c:1646  */
+#line 3272 "SqlParser_gen.cpp" /* yacc.c:1661  */
     break;
 
   case 51:
-#line 748 "../SqlParser.ypp" /* yacc.c:1646  */
->>>>>>> 93547dc3
+#line 749 "../SqlParser.ypp" /* yacc.c:1661  */
     {
     (yyval.column_constraint_) = nullptr;
     delete (yyvsp[0].literal_value_);
     NotSupported(&(yylsp[-1]), yyscanner, "Column Constraints (DEFAULT)");
     YYERROR;
   }
-<<<<<<< HEAD
-#line 3239 "SqlParser_gen.cpp" /* yacc.c:1661  */
-    break;
-
-  case 50:
-#line 737 "../SqlParser.ypp" /* yacc.c:1661  */
-=======
-#line 3276 "SqlParser_gen.cpp" /* yacc.c:1646  */
+#line 3283 "SqlParser_gen.cpp" /* yacc.c:1661  */
     break;
 
   case 52:
-#line 754 "../SqlParser.ypp" /* yacc.c:1646  */
->>>>>>> 93547dc3
+#line 755 "../SqlParser.ypp" /* yacc.c:1661  */
     {
     (yyval.column_constraint_) = nullptr;
     delete (yyvsp[-1].predicate_);
     NotSupported(&(yylsp[-3]), yyscanner, "Column Constraints (CHECK)");
     YYERROR;
   }
-<<<<<<< HEAD
-#line 3250 "SqlParser_gen.cpp" /* yacc.c:1661  */
-    break;
-
-  case 51:
-#line 743 "../SqlParser.ypp" /* yacc.c:1661  */
-=======
-#line 3287 "SqlParser_gen.cpp" /* yacc.c:1646  */
+#line 3294 "SqlParser_gen.cpp" /* yacc.c:1661  */
     break;
 
   case 53:
-#line 760 "../SqlParser.ypp" /* yacc.c:1646  */
->>>>>>> 93547dc3
+#line 761 "../SqlParser.ypp" /* yacc.c:1661  */
     {
     (yyval.column_constraint_) = nullptr;
     delete (yyvsp[-3].string_value_);
@@ -4787,121 +3302,65 @@
     NotSupported(&(yylsp[-4]), yyscanner, "Foreign Keys");
     YYERROR;
   }
-<<<<<<< HEAD
-#line 3262 "SqlParser_gen.cpp" /* yacc.c:1661  */
-    break;
-
-  case 52:
-#line 752 "../SqlParser.ypp" /* yacc.c:1661  */
-=======
-#line 3299 "SqlParser_gen.cpp" /* yacc.c:1646  */
+#line 3306 "SqlParser_gen.cpp" /* yacc.c:1661  */
     break;
 
   case 54:
-#line 769 "../SqlParser.ypp" /* yacc.c:1646  */
->>>>>>> 93547dc3
+#line 770 "../SqlParser.ypp" /* yacc.c:1661  */
     {
     (yyval.column_constraint_list_) = (yyvsp[-1].column_constraint_list_);
     (yyval.column_constraint_list_)->push_back((yyvsp[0].column_constraint_));
   }
-<<<<<<< HEAD
-#line 3271 "SqlParser_gen.cpp" /* yacc.c:1661  */
-    break;
-
-  case 53:
-#line 756 "../SqlParser.ypp" /* yacc.c:1661  */
-=======
-#line 3308 "SqlParser_gen.cpp" /* yacc.c:1646  */
+#line 3315 "SqlParser_gen.cpp" /* yacc.c:1661  */
     break;
 
   case 55:
-#line 773 "../SqlParser.ypp" /* yacc.c:1646  */
->>>>>>> 93547dc3
+#line 774 "../SqlParser.ypp" /* yacc.c:1661  */
     {
     (yyval.column_constraint_list_) = new quickstep::PtrList<quickstep::ParseColumnConstraint>();
     (yyval.column_constraint_list_)->push_back((yyvsp[0].column_constraint_));
   }
-<<<<<<< HEAD
-#line 3280 "SqlParser_gen.cpp" /* yacc.c:1661  */
-    break;
-
-  case 54:
-#line 762 "../SqlParser.ypp" /* yacc.c:1661  */
+#line 3324 "SqlParser_gen.cpp" /* yacc.c:1661  */
+    break;
+
+  case 56:
+#line 780 "../SqlParser.ypp" /* yacc.c:1661  */
     {
     (yyval.column_constraint_list_) = nullptr;
   }
-#line 3288 "SqlParser_gen.cpp" /* yacc.c:1661  */
-    break;
-
-  case 55:
-#line 765 "../SqlParser.ypp" /* yacc.c:1661  */
+#line 3332 "SqlParser_gen.cpp" /* yacc.c:1661  */
+    break;
+
+  case 57:
+#line 783 "../SqlParser.ypp" /* yacc.c:1661  */
     {
     (yyval.column_constraint_list_) = (yyvsp[0].column_constraint_list_);
   }
-#line 3296 "SqlParser_gen.cpp" /* yacc.c:1661  */
-    break;
-
-  case 56:
-#line 770 "../SqlParser.ypp" /* yacc.c:1661  */
-=======
-#line 3317 "SqlParser_gen.cpp" /* yacc.c:1646  */
-    break;
-
-  case 56:
-#line 779 "../SqlParser.ypp" /* yacc.c:1646  */
-    {
-    (yyval.column_constraint_list_) = nullptr;
-  }
-#line 3325 "SqlParser_gen.cpp" /* yacc.c:1646  */
-    break;
-
-  case 57:
-#line 782 "../SqlParser.ypp" /* yacc.c:1646  */
-    {
-    (yyval.column_constraint_list_) = (yyvsp[0].column_constraint_list_);
-  }
-#line 3333 "SqlParser_gen.cpp" /* yacc.c:1646  */
+#line 3340 "SqlParser_gen.cpp" /* yacc.c:1661  */
     break;
 
   case 58:
-#line 787 "../SqlParser.ypp" /* yacc.c:1646  */
->>>>>>> 93547dc3
+#line 788 "../SqlParser.ypp" /* yacc.c:1661  */
     {
     delete (yyvsp[-1].string_list_);
     NotSupported(&(yylsp[-3]), yyscanner, "Table Constraints (UNIQUE)");
     YYERROR;
   }
-<<<<<<< HEAD
-#line 3306 "SqlParser_gen.cpp" /* yacc.c:1661  */
-    break;
-
-  case 57:
-#line 775 "../SqlParser.ypp" /* yacc.c:1661  */
-=======
-#line 3343 "SqlParser_gen.cpp" /* yacc.c:1646  */
+#line 3350 "SqlParser_gen.cpp" /* yacc.c:1661  */
     break;
 
   case 59:
-#line 792 "../SqlParser.ypp" /* yacc.c:1646  */
->>>>>>> 93547dc3
+#line 793 "../SqlParser.ypp" /* yacc.c:1661  */
     {
     delete (yyvsp[-1].string_list_);
     NotSupported(&(yylsp[-4]), yyscanner, "Table Constraints (PRIMARY KEY)");
     YYERROR;
   }
-<<<<<<< HEAD
-#line 3316 "SqlParser_gen.cpp" /* yacc.c:1661  */
-    break;
-
-  case 58:
-#line 780 "../SqlParser.ypp" /* yacc.c:1661  */
-=======
-#line 3353 "SqlParser_gen.cpp" /* yacc.c:1646  */
+#line 3360 "SqlParser_gen.cpp" /* yacc.c:1661  */
     break;
 
   case 60:
-#line 797 "../SqlParser.ypp" /* yacc.c:1646  */
->>>>>>> 93547dc3
+#line 798 "../SqlParser.ypp" /* yacc.c:1661  */
     {
     delete (yyvsp[-6].string_list_);
     delete (yyvsp[-3].string_value_);
@@ -4909,302 +3368,158 @@
     NotSupported(&(yylsp[-9]), yyscanner, "Table Constraints (FOREIGN KEY)");
     YYERROR;
   }
-<<<<<<< HEAD
-#line 3328 "SqlParser_gen.cpp" /* yacc.c:1661  */
-    break;
-
-  case 59:
-#line 787 "../SqlParser.ypp" /* yacc.c:1661  */
-=======
-#line 3365 "SqlParser_gen.cpp" /* yacc.c:1646  */
+#line 3372 "SqlParser_gen.cpp" /* yacc.c:1661  */
     break;
 
   case 61:
-#line 804 "../SqlParser.ypp" /* yacc.c:1646  */
->>>>>>> 93547dc3
+#line 805 "../SqlParser.ypp" /* yacc.c:1661  */
     {
     delete (yyvsp[-1].predicate_);
     NotSupported(&(yylsp[-3]), yyscanner, "Table Constraints (CHECK)");
     YYERROR;
   }
-<<<<<<< HEAD
-#line 3338 "SqlParser_gen.cpp" /* yacc.c:1661  */
-    break;
-
-  case 60:
-#line 794 "../SqlParser.ypp" /* yacc.c:1661  */
-=======
-#line 3375 "SqlParser_gen.cpp" /* yacc.c:1646  */
+#line 3382 "SqlParser_gen.cpp" /* yacc.c:1661  */
     break;
 
   case 62:
-#line 811 "../SqlParser.ypp" /* yacc.c:1646  */
->>>>>>> 93547dc3
+#line 812 "../SqlParser.ypp" /* yacc.c:1661  */
     {
     NotSupported(&(yylsp[-2]), yyscanner, "Table Constraints");
     YYERROR;
   }
-<<<<<<< HEAD
-#line 3347 "SqlParser_gen.cpp" /* yacc.c:1661  */
-    break;
-
-  case 61:
-#line 798 "../SqlParser.ypp" /* yacc.c:1661  */
-=======
-#line 3384 "SqlParser_gen.cpp" /* yacc.c:1646  */
+#line 3391 "SqlParser_gen.cpp" /* yacc.c:1661  */
     break;
 
   case 63:
-#line 815 "../SqlParser.ypp" /* yacc.c:1646  */
->>>>>>> 93547dc3
+#line 816 "../SqlParser.ypp" /* yacc.c:1661  */
     {
     NotSupported(&(yylsp[0]), yyscanner, "Table Constraints");
     YYERROR;
   }
-<<<<<<< HEAD
-#line 3356 "SqlParser_gen.cpp" /* yacc.c:1661  */
-    break;
-
-  case 62:
-#line 804 "../SqlParser.ypp" /* yacc.c:1661  */
+#line 3400 "SqlParser_gen.cpp" /* yacc.c:1661  */
+    break;
+
+  case 64:
+#line 822 "../SqlParser.ypp" /* yacc.c:1661  */
     {
     /* $$ = nullptr; */
   }
-#line 3364 "SqlParser_gen.cpp" /* yacc.c:1661  */
-    break;
-
-  case 63:
-#line 807 "../SqlParser.ypp" /* yacc.c:1661  */
+#line 3408 "SqlParser_gen.cpp" /* yacc.c:1661  */
+    break;
+
+  case 65:
+#line 825 "../SqlParser.ypp" /* yacc.c:1661  */
     {
     /* $$ = $1; */
   }
-#line 3372 "SqlParser_gen.cpp" /* yacc.c:1661  */
-    break;
-
-  case 64:
-#line 812 "../SqlParser.ypp" /* yacc.c:1661  */
+#line 3416 "SqlParser_gen.cpp" /* yacc.c:1661  */
+    break;
+
+  case 66:
+#line 830 "../SqlParser.ypp" /* yacc.c:1661  */
     {
     (yyval.string_list_) = nullptr;
   }
-#line 3380 "SqlParser_gen.cpp" /* yacc.c:1661  */
-    break;
-
-  case 65:
-#line 815 "../SqlParser.ypp" /* yacc.c:1661  */
-=======
-#line 3393 "SqlParser_gen.cpp" /* yacc.c:1646  */
-    break;
-
-  case 64:
-#line 821 "../SqlParser.ypp" /* yacc.c:1646  */
-    {
-    /* $$ = nullptr; */
-  }
-#line 3401 "SqlParser_gen.cpp" /* yacc.c:1646  */
-    break;
-
-  case 65:
-#line 824 "../SqlParser.ypp" /* yacc.c:1646  */
-    {
-    /* $$ = $1; */
-  }
-#line 3409 "SqlParser_gen.cpp" /* yacc.c:1646  */
-    break;
-
-  case 66:
-#line 829 "../SqlParser.ypp" /* yacc.c:1646  */
-    {
-    (yyval.string_list_) = nullptr;
-  }
-#line 3417 "SqlParser_gen.cpp" /* yacc.c:1646  */
+#line 3424 "SqlParser_gen.cpp" /* yacc.c:1661  */
     break;
 
   case 67:
-#line 832 "../SqlParser.ypp" /* yacc.c:1646  */
->>>>>>> 93547dc3
+#line 833 "../SqlParser.ypp" /* yacc.c:1661  */
     {
     delete (yyvsp[-1].string_list_);
     (yyval.string_list_) = nullptr;
     NotSupported(&(yylsp[-2]), yyscanner, "list of column names in CREATE INDEX statement");
     YYERROR;
   }
-<<<<<<< HEAD
-#line 3391 "SqlParser_gen.cpp" /* yacc.c:1661  */
-    break;
-
-  case 66:
-#line 823 "../SqlParser.ypp" /* yacc.c:1661  */
+#line 3435 "SqlParser_gen.cpp" /* yacc.c:1661  */
+    break;
+
+  case 68:
+#line 841 "../SqlParser.ypp" /* yacc.c:1661  */
     {
     (yyval.block_properties_) = nullptr;
   }
-#line 3399 "SqlParser_gen.cpp" /* yacc.c:1661  */
-    break;
-
-  case 67:
-#line 826 "../SqlParser.ypp" /* yacc.c:1661  */
+#line 3443 "SqlParser_gen.cpp" /* yacc.c:1661  */
+    break;
+
+  case 69:
+#line 844 "../SqlParser.ypp" /* yacc.c:1661  */
     {
     (yyval.block_properties_) = new quickstep::ParseBlockProperties((yylsp[-3]).first_line, (yylsp[-3]).first_column, (yyvsp[-1].key_value_list_));
   }
-#line 3407 "SqlParser_gen.cpp" /* yacc.c:1661  */
-    break;
-
-  case 68:
-#line 831 "../SqlParser.ypp" /* yacc.c:1661  */
-=======
-#line 3428 "SqlParser_gen.cpp" /* yacc.c:1646  */
-    break;
-
-  case 68:
-#line 840 "../SqlParser.ypp" /* yacc.c:1646  */
-    {
-    (yyval.block_properties_) = nullptr;
-  }
-#line 3436 "SqlParser_gen.cpp" /* yacc.c:1646  */
-    break;
-
-  case 69:
-#line 843 "../SqlParser.ypp" /* yacc.c:1646  */
-    {
-    (yyval.block_properties_) = new quickstep::ParseBlockProperties((yylsp[-3]).first_line, (yylsp[-3]).first_column, (yyvsp[-1].key_value_list_));
-  }
-#line 3444 "SqlParser_gen.cpp" /* yacc.c:1646  */
+#line 3451 "SqlParser_gen.cpp" /* yacc.c:1661  */
     break;
 
   case 70:
-#line 848 "../SqlParser.ypp" /* yacc.c:1646  */
->>>>>>> 93547dc3
+#line 849 "../SqlParser.ypp" /* yacc.c:1661  */
     {
     (yyval.key_value_list_) = new quickstep::PtrList<quickstep::ParseKeyValue>();
     (yyval.key_value_list_)->push_back((yyvsp[0].key_value_));
   }
-<<<<<<< HEAD
-#line 3416 "SqlParser_gen.cpp" /* yacc.c:1661  */
-    break;
-
-  case 69:
-#line 835 "../SqlParser.ypp" /* yacc.c:1661  */
-=======
-#line 3453 "SqlParser_gen.cpp" /* yacc.c:1646  */
+#line 3460 "SqlParser_gen.cpp" /* yacc.c:1661  */
     break;
 
   case 71:
-#line 852 "../SqlParser.ypp" /* yacc.c:1646  */
->>>>>>> 93547dc3
+#line 853 "../SqlParser.ypp" /* yacc.c:1661  */
     {
     (yyval.key_value_list_) = (yyvsp[-2].key_value_list_);
     (yyval.key_value_list_)->push_back((yyvsp[0].key_value_));
   }
-<<<<<<< HEAD
-#line 3425 "SqlParser_gen.cpp" /* yacc.c:1661  */
-    break;
-
-  case 70:
-#line 841 "../SqlParser.ypp" /* yacc.c:1661  */
+#line 3469 "SqlParser_gen.cpp" /* yacc.c:1661  */
+    break;
+
+  case 72:
+#line 859 "../SqlParser.ypp" /* yacc.c:1661  */
     {
     (yyval.key_value_) = (yyvsp[0].key_string_value_);
   }
-#line 3433 "SqlParser_gen.cpp" /* yacc.c:1661  */
-    break;
-
-  case 71:
-#line 844 "../SqlParser.ypp" /* yacc.c:1661  */
+#line 3477 "SqlParser_gen.cpp" /* yacc.c:1661  */
+    break;
+
+  case 73:
+#line 862 "../SqlParser.ypp" /* yacc.c:1661  */
     {
     (yyval.key_value_) = (yyvsp[0].key_string_list_);
   }
-#line 3441 "SqlParser_gen.cpp" /* yacc.c:1661  */
-    break;
-
-  case 72:
-#line 847 "../SqlParser.ypp" /* yacc.c:1661  */
+#line 3485 "SqlParser_gen.cpp" /* yacc.c:1661  */
+    break;
+
+  case 74:
+#line 865 "../SqlParser.ypp" /* yacc.c:1661  */
     {
     (yyval.key_value_) = (yyvsp[0].key_integer_value_);
   }
-#line 3449 "SqlParser_gen.cpp" /* yacc.c:1661  */
-    break;
-
-  case 73:
-#line 852 "../SqlParser.ypp" /* yacc.c:1661  */
+#line 3493 "SqlParser_gen.cpp" /* yacc.c:1661  */
+    break;
+
+  case 75:
+#line 870 "../SqlParser.ypp" /* yacc.c:1661  */
     {
     (yyval.key_string_value_) = new quickstep::ParseKeyStringValue((yylsp[-1]).first_line, (yylsp[-1]).first_column, (yyvsp[-1].string_value_), (yyvsp[0].string_value_));
   }
-#line 3457 "SqlParser_gen.cpp" /* yacc.c:1661  */
-    break;
-
-  case 74:
-#line 855 "../SqlParser.ypp" /* yacc.c:1661  */
-=======
-#line 3462 "SqlParser_gen.cpp" /* yacc.c:1646  */
-    break;
-
-  case 72:
-#line 858 "../SqlParser.ypp" /* yacc.c:1646  */
-    {
-    (yyval.key_value_) = (yyvsp[0].key_string_value_);
-  }
-#line 3470 "SqlParser_gen.cpp" /* yacc.c:1646  */
-    break;
-
-  case 73:
-#line 861 "../SqlParser.ypp" /* yacc.c:1646  */
-    {
-    (yyval.key_value_) = (yyvsp[0].key_string_list_);
-  }
-#line 3478 "SqlParser_gen.cpp" /* yacc.c:1646  */
-    break;
-
-  case 74:
-#line 864 "../SqlParser.ypp" /* yacc.c:1646  */
-    {
-    (yyval.key_value_) = (yyvsp[0].key_integer_value_);
-  }
-#line 3486 "SqlParser_gen.cpp" /* yacc.c:1646  */
-    break;
-
-  case 75:
-#line 869 "../SqlParser.ypp" /* yacc.c:1646  */
-    {
-    (yyval.key_string_value_) = new quickstep::ParseKeyStringValue((yylsp[-1]).first_line, (yylsp[-1]).first_column, (yyvsp[-1].string_value_), (yyvsp[0].string_value_));
-  }
-#line 3494 "SqlParser_gen.cpp" /* yacc.c:1646  */
+#line 3501 "SqlParser_gen.cpp" /* yacc.c:1661  */
     break;
 
   case 76:
-#line 872 "../SqlParser.ypp" /* yacc.c:1646  */
->>>>>>> 93547dc3
+#line 873 "../SqlParser.ypp" /* yacc.c:1661  */
     {
     // This is a special case to handle the COMPRESS ALL option of the BLOCK PROPERTIES.
     (yyval.key_string_value_) = new quickstep::ParseKeyStringValue((yylsp[-1]).first_line, (yylsp[-1]).first_column, (yyvsp[-1].string_value_), 
         new quickstep::ParseString((yylsp[0]).first_line, (yylsp[0]).first_column, "ALL"));
   }
-<<<<<<< HEAD
-#line 3467 "SqlParser_gen.cpp" /* yacc.c:1661  */
-    break;
-
-  case 75:
-#line 862 "../SqlParser.ypp" /* yacc.c:1661  */
+#line 3511 "SqlParser_gen.cpp" /* yacc.c:1661  */
+    break;
+
+  case 77:
+#line 880 "../SqlParser.ypp" /* yacc.c:1661  */
     {
     (yyval.key_string_list_) = new quickstep::ParseKeyStringList((yylsp[-3]).first_line, (yylsp[-3]).first_column, (yyvsp[-3].string_value_), (yyvsp[-1].string_list_));
   }
-#line 3475 "SqlParser_gen.cpp" /* yacc.c:1661  */
-    break;
-
-  case 76:
-#line 867 "../SqlParser.ypp" /* yacc.c:1661  */
-=======
-#line 3504 "SqlParser_gen.cpp" /* yacc.c:1646  */
-    break;
-
-  case 77:
-#line 879 "../SqlParser.ypp" /* yacc.c:1646  */
-    {
-    (yyval.key_string_list_) = new quickstep::ParseKeyStringList((yylsp[-3]).first_line, (yylsp[-3]).first_column, (yyvsp[-3].string_value_), (yyvsp[-1].string_list_));
-  }
-#line 3512 "SqlParser_gen.cpp" /* yacc.c:1646  */
+#line 3519 "SqlParser_gen.cpp" /* yacc.c:1661  */
     break;
 
   case 78:
-#line 884 "../SqlParser.ypp" /* yacc.c:1646  */
->>>>>>> 93547dc3
+#line 885 "../SqlParser.ypp" /* yacc.c:1661  */
     {
     if ((yyvsp[0].numeric_literal_value_)->float_like()) {
       delete (yyvsp[0].numeric_literal_value_);
@@ -5214,85 +3529,45 @@
     }
     (yyval.key_integer_value_) = new quickstep::ParseKeyIntegerValue((yylsp[-1]).first_line, (yylsp[-1]).first_column, (yyvsp[-1].string_value_), (yyvsp[0].numeric_literal_value_));
   }
-<<<<<<< HEAD
-#line 3489 "SqlParser_gen.cpp" /* yacc.c:1661  */
-    break;
-
-  case 77:
-#line 878 "../SqlParser.ypp" /* yacc.c:1661  */
-=======
-#line 3526 "SqlParser_gen.cpp" /* yacc.c:1646  */
+#line 3533 "SqlParser_gen.cpp" /* yacc.c:1661  */
     break;
 
   case 79:
-#line 895 "../SqlParser.ypp" /* yacc.c:1646  */
->>>>>>> 93547dc3
+#line 896 "../SqlParser.ypp" /* yacc.c:1661  */
     {
     (yyval.string_value_) = new quickstep::ParseString((yylsp[0]).first_line, (yylsp[0]).first_column,
            std::to_string(quickstep::IndexSubBlockType::kBloomFilter));
   }
-<<<<<<< HEAD
-#line 3498 "SqlParser_gen.cpp" /* yacc.c:1661  */
-    break;
-
-  case 78:
-#line 882 "../SqlParser.ypp" /* yacc.c:1661  */
-=======
-#line 3535 "SqlParser_gen.cpp" /* yacc.c:1646  */
+#line 3542 "SqlParser_gen.cpp" /* yacc.c:1661  */
     break;
 
   case 80:
-#line 899 "../SqlParser.ypp" /* yacc.c:1646  */
->>>>>>> 93547dc3
+#line 900 "../SqlParser.ypp" /* yacc.c:1661  */
     {
     (yyval.string_value_) = new quickstep::ParseString((yylsp[0]).first_line, (yylsp[0]).first_column,
            std::to_string(quickstep::IndexSubBlockType::kCSBTree));
   }
-<<<<<<< HEAD
-#line 3507 "SqlParser_gen.cpp" /* yacc.c:1661  */
-    break;
-
-  case 79:
-#line 888 "../SqlParser.ypp" /* yacc.c:1661  */
+#line 3551 "SqlParser_gen.cpp" /* yacc.c:1661  */
+    break;
+
+  case 81:
+#line 906 "../SqlParser.ypp" /* yacc.c:1661  */
     {
     (yyval.key_value_list_) = nullptr;
   }
-#line 3515 "SqlParser_gen.cpp" /* yacc.c:1661  */
-    break;
-
-  case 80:
-#line 891 "../SqlParser.ypp" /* yacc.c:1661  */
+#line 3559 "SqlParser_gen.cpp" /* yacc.c:1661  */
+    break;
+
+  case 82:
+#line 909 "../SqlParser.ypp" /* yacc.c:1661  */
     {
     (yyval.key_value_list_) = (yyvsp[-1].key_value_list_);
   }
-#line 3523 "SqlParser_gen.cpp" /* yacc.c:1661  */
-    break;
-
-  case 81:
-#line 897 "../SqlParser.ypp" /* yacc.c:1661  */
-=======
-#line 3544 "SqlParser_gen.cpp" /* yacc.c:1646  */
-    break;
-
-  case 81:
-#line 905 "../SqlParser.ypp" /* yacc.c:1646  */
-    {
-    (yyval.key_value_list_) = nullptr;
-  }
-#line 3552 "SqlParser_gen.cpp" /* yacc.c:1646  */
-    break;
-
-  case 82:
-#line 908 "../SqlParser.ypp" /* yacc.c:1646  */
-    {
-    (yyval.key_value_list_) = (yyvsp[-1].key_value_list_);
-  }
-#line 3560 "SqlParser_gen.cpp" /* yacc.c:1646  */
+#line 3567 "SqlParser_gen.cpp" /* yacc.c:1661  */
     break;
 
   case 83:
-#line 914 "../SqlParser.ypp" /* yacc.c:1646  */
->>>>>>> 93547dc3
+#line 915 "../SqlParser.ypp" /* yacc.c:1661  */
     {
     delete (yyvsp[-7].string_value_);
     delete (yyvsp[-5].string_list_);
@@ -5301,1056 +3576,552 @@
     NotSupported(&(yylsp[-6]), yyscanner, "list of column names in INSERT statement");
     YYERROR;
   }
-<<<<<<< HEAD
-#line 3536 "SqlParser_gen.cpp" /* yacc.c:1661  */
-    break;
-
-  case 82:
-#line 905 "../SqlParser.ypp" /* yacc.c:1661  */
+#line 3580 "SqlParser_gen.cpp" /* yacc.c:1661  */
+    break;
+
+  case 84:
+#line 923 "../SqlParser.ypp" /* yacc.c:1661  */
     {
     (yyval.insert_statement_) = new quickstep::ParseStatementInsert((yylsp[-6]).first_line, (yylsp[-6]).first_column, (yyvsp[-4].string_value_), (yyvsp[-1].literal_value_list_));
   }
-#line 3544 "SqlParser_gen.cpp" /* yacc.c:1661  */
-    break;
-
-  case 83:
-#line 910 "../SqlParser.ypp" /* yacc.c:1661  */
+#line 3588 "SqlParser_gen.cpp" /* yacc.c:1661  */
+    break;
+
+  case 85:
+#line 928 "../SqlParser.ypp" /* yacc.c:1661  */
     {
     (yyval.copy_from_statement_) = new quickstep::ParseStatementCopyFrom((yylsp[-4]).first_line, (yylsp[-4]).first_column, (yyvsp[-3].string_value_), (yyvsp[-1].string_value_), (yyvsp[0].copy_from_params_));
   }
-#line 3552 "SqlParser_gen.cpp" /* yacc.c:1661  */
-    break;
-
-  case 84:
-#line 915 "../SqlParser.ypp" /* yacc.c:1661  */
+#line 3596 "SqlParser_gen.cpp" /* yacc.c:1661  */
+    break;
+
+  case 86:
+#line 933 "../SqlParser.ypp" /* yacc.c:1661  */
     {
     (yyval.copy_from_params_) = nullptr;
   }
-#line 3560 "SqlParser_gen.cpp" /* yacc.c:1661  */
-    break;
-
-  case 85:
-#line 918 "../SqlParser.ypp" /* yacc.c:1661  */
+#line 3604 "SqlParser_gen.cpp" /* yacc.c:1661  */
+    break;
+
+  case 87:
+#line 936 "../SqlParser.ypp" /* yacc.c:1661  */
     {
     (yyval.copy_from_params_) = (yyvsp[-1].copy_from_params_);
   }
-#line 3568 "SqlParser_gen.cpp" /* yacc.c:1661  */
-    break;
-
-  case 86:
-#line 923 "../SqlParser.ypp" /* yacc.c:1661  */
-=======
-#line 3573 "SqlParser_gen.cpp" /* yacc.c:1646  */
-    break;
-
-  case 84:
-#line 922 "../SqlParser.ypp" /* yacc.c:1646  */
-    {
-    (yyval.insert_statement_) = new quickstep::ParseStatementInsert((yylsp[-6]).first_line, (yylsp[-6]).first_column, (yyvsp[-4].string_value_), (yyvsp[-1].literal_value_list_));
-  }
-#line 3581 "SqlParser_gen.cpp" /* yacc.c:1646  */
-    break;
-
-  case 85:
-#line 927 "../SqlParser.ypp" /* yacc.c:1646  */
-    {
-    (yyval.copy_from_statement_) = new quickstep::ParseStatementCopyFrom((yylsp[-4]).first_line, (yylsp[-4]).first_column, (yyvsp[-3].string_value_), (yyvsp[-1].string_value_), (yyvsp[0].copy_from_params_));
-  }
-#line 3589 "SqlParser_gen.cpp" /* yacc.c:1646  */
-    break;
-
-  case 86:
-#line 932 "../SqlParser.ypp" /* yacc.c:1646  */
-    {
-    (yyval.copy_from_params_) = nullptr;
-  }
-#line 3597 "SqlParser_gen.cpp" /* yacc.c:1646  */
-    break;
-
-  case 87:
-#line 935 "../SqlParser.ypp" /* yacc.c:1646  */
-    {
-    (yyval.copy_from_params_) = (yyvsp[-1].copy_from_params_);
-  }
-#line 3605 "SqlParser_gen.cpp" /* yacc.c:1646  */
+#line 3612 "SqlParser_gen.cpp" /* yacc.c:1661  */
     break;
 
   case 88:
-#line 940 "../SqlParser.ypp" /* yacc.c:1646  */
->>>>>>> 93547dc3
+#line 941 "../SqlParser.ypp" /* yacc.c:1661  */
     {
     (yyval.copy_from_params_) = new quickstep::ParseCopyFromParams((yylsp[-1]).first_line, (yylsp[-1]).first_column);
     (yyval.copy_from_params_)->set_delimiter((yyvsp[0].string_value_));
   }
-<<<<<<< HEAD
-#line 3577 "SqlParser_gen.cpp" /* yacc.c:1661  */
-    break;
-
-  case 87:
-#line 927 "../SqlParser.ypp" /* yacc.c:1661  */
-=======
-#line 3614 "SqlParser_gen.cpp" /* yacc.c:1646  */
+#line 3621 "SqlParser_gen.cpp" /* yacc.c:1661  */
     break;
 
   case 89:
-#line 944 "../SqlParser.ypp" /* yacc.c:1646  */
->>>>>>> 93547dc3
+#line 945 "../SqlParser.ypp" /* yacc.c:1661  */
     {
     (yyval.copy_from_params_) = new quickstep::ParseCopyFromParams((yylsp[-1]).first_line, (yylsp[-1]).first_column);
     (yyval.copy_from_params_)->escape_strings = (yyvsp[0].boolean_value_);
   }
-<<<<<<< HEAD
-#line 3586 "SqlParser_gen.cpp" /* yacc.c:1661  */
-    break;
-
-  case 88:
-#line 931 "../SqlParser.ypp" /* yacc.c:1661  */
-=======
-#line 3623 "SqlParser_gen.cpp" /* yacc.c:1646  */
+#line 3630 "SqlParser_gen.cpp" /* yacc.c:1661  */
     break;
 
   case 90:
-#line 948 "../SqlParser.ypp" /* yacc.c:1646  */
->>>>>>> 93547dc3
+#line 949 "../SqlParser.ypp" /* yacc.c:1661  */
     {
     (yyval.copy_from_params_) = (yyvsp[-3].copy_from_params_);
     (yyval.copy_from_params_)->set_delimiter((yyvsp[0].string_value_));
   }
-<<<<<<< HEAD
-#line 3595 "SqlParser_gen.cpp" /* yacc.c:1661  */
-    break;
-
-  case 89:
-#line 935 "../SqlParser.ypp" /* yacc.c:1661  */
-=======
-#line 3632 "SqlParser_gen.cpp" /* yacc.c:1646  */
+#line 3639 "SqlParser_gen.cpp" /* yacc.c:1661  */
     break;
 
   case 91:
-#line 952 "../SqlParser.ypp" /* yacc.c:1646  */
->>>>>>> 93547dc3
+#line 953 "../SqlParser.ypp" /* yacc.c:1661  */
     {
     (yyval.copy_from_params_) = (yyvsp[-3].copy_from_params_);
     (yyval.copy_from_params_)->escape_strings = (yyvsp[0].boolean_value_);
   }
-<<<<<<< HEAD
-#line 3604 "SqlParser_gen.cpp" /* yacc.c:1661  */
-    break;
-
-  case 90:
-#line 941 "../SqlParser.ypp" /* yacc.c:1661  */
+#line 3648 "SqlParser_gen.cpp" /* yacc.c:1661  */
+    break;
+
+  case 92:
+#line 959 "../SqlParser.ypp" /* yacc.c:1661  */
     {
     (yyval.update_statement_) = new quickstep::ParseStatementUpdate((yylsp[-4]).first_line, (yylsp[-4]).first_column, (yyvsp[-3].string_value_), (yyvsp[-1].assignment_list_), (yyvsp[0].predicate_));
   }
-#line 3612 "SqlParser_gen.cpp" /* yacc.c:1661  */
-    break;
-
-  case 91:
-#line 946 "../SqlParser.ypp" /* yacc.c:1661  */
+#line 3656 "SqlParser_gen.cpp" /* yacc.c:1661  */
+    break;
+
+  case 93:
+#line 964 "../SqlParser.ypp" /* yacc.c:1661  */
     {
     (yyval.delete_statement_) = new quickstep::ParseStatementDelete((yylsp[-3]).first_line, (yylsp[-3]).first_column, (yyvsp[-1].string_value_), (yyvsp[0].predicate_));
   }
-#line 3620 "SqlParser_gen.cpp" /* yacc.c:1661  */
-    break;
-
-  case 92:
-#line 951 "../SqlParser.ypp" /* yacc.c:1661  */
-=======
-#line 3641 "SqlParser_gen.cpp" /* yacc.c:1646  */
-    break;
-
-  case 92:
-#line 958 "../SqlParser.ypp" /* yacc.c:1646  */
-    {
-    (yyval.update_statement_) = new quickstep::ParseStatementUpdate((yylsp[-4]).first_line, (yylsp[-4]).first_column, (yyvsp[-3].string_value_), (yyvsp[-1].assignment_list_), (yyvsp[0].predicate_));
-  }
-#line 3649 "SqlParser_gen.cpp" /* yacc.c:1646  */
-    break;
-
-  case 93:
-#line 963 "../SqlParser.ypp" /* yacc.c:1646  */
-    {
-    (yyval.delete_statement_) = new quickstep::ParseStatementDelete((yylsp[-3]).first_line, (yylsp[-3]).first_column, (yyvsp[-1].string_value_), (yyvsp[0].predicate_));
-  }
-#line 3657 "SqlParser_gen.cpp" /* yacc.c:1646  */
+#line 3664 "SqlParser_gen.cpp" /* yacc.c:1661  */
     break;
 
   case 94:
-#line 968 "../SqlParser.ypp" /* yacc.c:1646  */
->>>>>>> 93547dc3
+#line 969 "../SqlParser.ypp" /* yacc.c:1661  */
     {
     (yyval.assignment_list_) = (yyvsp[-2].assignment_list_);
     (yyval.assignment_list_)->push_back((yyvsp[0].assignment_));
   }
-<<<<<<< HEAD
-#line 3629 "SqlParser_gen.cpp" /* yacc.c:1661  */
-    break;
-
-  case 93:
-#line 955 "../SqlParser.ypp" /* yacc.c:1661  */
-=======
-#line 3666 "SqlParser_gen.cpp" /* yacc.c:1646  */
+#line 3673 "SqlParser_gen.cpp" /* yacc.c:1661  */
     break;
 
   case 95:
-#line 972 "../SqlParser.ypp" /* yacc.c:1646  */
->>>>>>> 93547dc3
+#line 973 "../SqlParser.ypp" /* yacc.c:1661  */
     {
     (yyval.assignment_list_) = new quickstep::PtrList<quickstep::ParseAssignment>();
     (yyval.assignment_list_)->push_back((yyvsp[0].assignment_));
   }
-<<<<<<< HEAD
-#line 3638 "SqlParser_gen.cpp" /* yacc.c:1661  */
-    break;
-
-  case 94:
-#line 961 "../SqlParser.ypp" /* yacc.c:1661  */
+#line 3682 "SqlParser_gen.cpp" /* yacc.c:1661  */
+    break;
+
+  case 96:
+#line 979 "../SqlParser.ypp" /* yacc.c:1661  */
     {
     (yyval.assignment_) = new quickstep::ParseAssignment((yylsp[-2]).first_line, (yylsp[-2]).first_column, (yyvsp[-2].string_value_), (yyvsp[0].expression_));
   }
-#line 3646 "SqlParser_gen.cpp" /* yacc.c:1661  */
-    break;
-
-  case 95:
-#line 967 "../SqlParser.ypp" /* yacc.c:1661  */
+#line 3690 "SqlParser_gen.cpp" /* yacc.c:1661  */
+    break;
+
+  case 97:
+#line 985 "../SqlParser.ypp" /* yacc.c:1661  */
     {
     (yyval.select_statement_) = new quickstep::ParseStatementSelect((yylsp[-1]).first_line, (yylsp[-1]).first_column, (yyvsp[0].select_query_), (yyvsp[-1].with_list_));
   }
-#line 3654 "SqlParser_gen.cpp" /* yacc.c:1661  */
-    break;
-
-  case 96:
-#line 972 "../SqlParser.ypp" /* yacc.c:1661  */
+#line 3698 "SqlParser_gen.cpp" /* yacc.c:1661  */
+    break;
+
+  case 98:
+#line 990 "../SqlParser.ypp" /* yacc.c:1661  */
     {
     (yyval.with_list_) = nullptr;
   }
-#line 3662 "SqlParser_gen.cpp" /* yacc.c:1661  */
-    break;
-
-  case 97:
-#line 975 "../SqlParser.ypp" /* yacc.c:1661  */
+#line 3706 "SqlParser_gen.cpp" /* yacc.c:1661  */
+    break;
+
+  case 99:
+#line 993 "../SqlParser.ypp" /* yacc.c:1661  */
     {
     (yyval.with_list_) = (yyvsp[0].with_list_);
   }
-#line 3670 "SqlParser_gen.cpp" /* yacc.c:1661  */
-    break;
-
-  case 98:
-#line 980 "../SqlParser.ypp" /* yacc.c:1661  */
-=======
-#line 3675 "SqlParser_gen.cpp" /* yacc.c:1646  */
-    break;
-
-  case 96:
-#line 978 "../SqlParser.ypp" /* yacc.c:1646  */
-    {
-    (yyval.assignment_) = new quickstep::ParseAssignment((yylsp[-2]).first_line, (yylsp[-2]).first_column, (yyvsp[-2].string_value_), (yyvsp[0].expression_));
-  }
-#line 3683 "SqlParser_gen.cpp" /* yacc.c:1646  */
-    break;
-
-  case 97:
-#line 984 "../SqlParser.ypp" /* yacc.c:1646  */
-    {
-    (yyval.select_statement_) = new quickstep::ParseStatementSelect((yylsp[-1]).first_line, (yylsp[-1]).first_column, (yyvsp[0].select_query_), (yyvsp[-1].with_list_));
-  }
-#line 3691 "SqlParser_gen.cpp" /* yacc.c:1646  */
-    break;
-
-  case 98:
-#line 989 "../SqlParser.ypp" /* yacc.c:1646  */
-    {
-    (yyval.with_list_) = nullptr;
-  }
-#line 3699 "SqlParser_gen.cpp" /* yacc.c:1646  */
-    break;
-
-  case 99:
-#line 992 "../SqlParser.ypp" /* yacc.c:1646  */
-    {
-    (yyval.with_list_) = (yyvsp[0].with_list_);
-  }
-#line 3707 "SqlParser_gen.cpp" /* yacc.c:1646  */
+#line 3714 "SqlParser_gen.cpp" /* yacc.c:1661  */
     break;
 
   case 100:
-#line 997 "../SqlParser.ypp" /* yacc.c:1646  */
->>>>>>> 93547dc3
+#line 998 "../SqlParser.ypp" /* yacc.c:1661  */
     {
     (yyval.with_list_) = new quickstep::PtrVector<quickstep::ParseSubqueryTableReference>();
     (yyval.with_list_)->push_back((yyvsp[0].with_list_element_));
   }
-<<<<<<< HEAD
-#line 3679 "SqlParser_gen.cpp" /* yacc.c:1661  */
-    break;
-
-  case 99:
-#line 984 "../SqlParser.ypp" /* yacc.c:1661  */
-=======
-#line 3716 "SqlParser_gen.cpp" /* yacc.c:1646  */
+#line 3723 "SqlParser_gen.cpp" /* yacc.c:1661  */
     break;
 
   case 101:
-#line 1001 "../SqlParser.ypp" /* yacc.c:1646  */
->>>>>>> 93547dc3
+#line 1002 "../SqlParser.ypp" /* yacc.c:1661  */
     {
     (yyval.with_list_) = (yyvsp[-2].with_list_);
     (yyval.with_list_)->push_back((yyvsp[0].with_list_element_));
   }
-<<<<<<< HEAD
-#line 3688 "SqlParser_gen.cpp" /* yacc.c:1661  */
-    break;
-
-  case 100:
-#line 990 "../SqlParser.ypp" /* yacc.c:1661  */
-=======
-#line 3725 "SqlParser_gen.cpp" /* yacc.c:1646  */
+#line 3732 "SqlParser_gen.cpp" /* yacc.c:1661  */
     break;
 
   case 102:
-#line 1007 "../SqlParser.ypp" /* yacc.c:1646  */
->>>>>>> 93547dc3
+#line 1008 "../SqlParser.ypp" /* yacc.c:1661  */
     {
     (yyval.with_list_element_) = new quickstep::ParseSubqueryTableReference((yylsp[-2]).first_line, (yylsp[-2]).first_column, (yyvsp[0].subquery_expression_));
     (yyval.with_list_element_)->set_table_reference_signature((yyvsp[-2].table_reference_signature_));
   }
-<<<<<<< HEAD
-#line 3697 "SqlParser_gen.cpp" /* yacc.c:1661  */
-    break;
-
-  case 101:
-#line 997 "../SqlParser.ypp" /* yacc.c:1661  */
+#line 3741 "SqlParser_gen.cpp" /* yacc.c:1661  */
+    break;
+
+  case 103:
+#line 1015 "../SqlParser.ypp" /* yacc.c:1661  */
     {
     (yyval.select_query_) = new quickstep::ParseSelect((yylsp[-8]).first_line, (yylsp[-8]).first_column, (yyvsp[-6].selection_), (yyvsp[-5].table_reference_list_), (yyvsp[-4].predicate_), (yyvsp[-3].opt_group_by_clause_), (yyvsp[-2].opt_having_clause_), (yyvsp[-1].opt_order_by_clause_), (yyvsp[0].opt_limit_clause_));
   }
-#line 3705 "SqlParser_gen.cpp" /* yacc.c:1661  */
-    break;
-
-  case 102:
-#line 1002 "../SqlParser.ypp" /* yacc.c:1661  */
+#line 3749 "SqlParser_gen.cpp" /* yacc.c:1661  */
+    break;
+
+  case 104:
+#line 1020 "../SqlParser.ypp" /* yacc.c:1661  */
     {
     /* $$ = nullptr; */
   }
-#line 3713 "SqlParser_gen.cpp" /* yacc.c:1661  */
-    break;
-
-  case 103:
-#line 1005 "../SqlParser.ypp" /* yacc.c:1661  */
-=======
-#line 3734 "SqlParser_gen.cpp" /* yacc.c:1646  */
-    break;
-
-  case 103:
-#line 1014 "../SqlParser.ypp" /* yacc.c:1646  */
-    {
-    (yyval.select_query_) = new quickstep::ParseSelect((yylsp[-8]).first_line, (yylsp[-8]).first_column, (yyvsp[-6].selection_), (yyvsp[-5].table_reference_list_), (yyvsp[-4].predicate_), (yyvsp[-3].opt_group_by_clause_), (yyvsp[-2].opt_having_clause_), (yyvsp[-1].opt_order_by_clause_), (yyvsp[0].opt_limit_clause_));
-  }
-#line 3742 "SqlParser_gen.cpp" /* yacc.c:1646  */
-    break;
-
-  case 104:
-#line 1019 "../SqlParser.ypp" /* yacc.c:1646  */
-    {
-    /* $$ = nullptr; */
-  }
-#line 3750 "SqlParser_gen.cpp" /* yacc.c:1646  */
+#line 3757 "SqlParser_gen.cpp" /* yacc.c:1661  */
     break;
 
   case 105:
-#line 1022 "../SqlParser.ypp" /* yacc.c:1646  */
->>>>>>> 93547dc3
+#line 1023 "../SqlParser.ypp" /* yacc.c:1661  */
     {
     NotSupported(&(yylsp[0]), yyscanner, "ALL in selection");
     YYERROR;
   }
-<<<<<<< HEAD
-#line 3722 "SqlParser_gen.cpp" /* yacc.c:1661  */
-    break;
-
-  case 104:
-#line 1009 "../SqlParser.ypp" /* yacc.c:1661  */
-=======
-#line 3759 "SqlParser_gen.cpp" /* yacc.c:1646  */
+#line 3766 "SqlParser_gen.cpp" /* yacc.c:1661  */
     break;
 
   case 106:
-#line 1026 "../SqlParser.ypp" /* yacc.c:1646  */
->>>>>>> 93547dc3
+#line 1027 "../SqlParser.ypp" /* yacc.c:1661  */
     {
     NotSupported(&(yylsp[0]), yyscanner, "DISTINCT in selection");
     YYERROR;
   }
-<<<<<<< HEAD
-#line 3731 "SqlParser_gen.cpp" /* yacc.c:1661  */
-    break;
-
-  case 105:
-#line 1015 "../SqlParser.ypp" /* yacc.c:1661  */
+#line 3775 "SqlParser_gen.cpp" /* yacc.c:1661  */
+    break;
+
+  case 107:
+#line 1033 "../SqlParser.ypp" /* yacc.c:1661  */
     {
     (yyval.selection_) = new quickstep::ParseSelectionStar((yylsp[0]).first_line, (yylsp[0]).first_column);
   }
-#line 3739 "SqlParser_gen.cpp" /* yacc.c:1661  */
-    break;
-
-  case 106:
-#line 1018 "../SqlParser.ypp" /* yacc.c:1661  */
+#line 3783 "SqlParser_gen.cpp" /* yacc.c:1661  */
+    break;
+
+  case 108:
+#line 1036 "../SqlParser.ypp" /* yacc.c:1661  */
     {
     (yyval.selection_) = (yyvsp[0].selection_list_);
   }
-#line 3747 "SqlParser_gen.cpp" /* yacc.c:1661  */
-    break;
-
-  case 107:
-#line 1023 "../SqlParser.ypp" /* yacc.c:1661  */
-=======
-#line 3768 "SqlParser_gen.cpp" /* yacc.c:1646  */
-    break;
-
-  case 107:
-#line 1032 "../SqlParser.ypp" /* yacc.c:1646  */
-    {
-    (yyval.selection_) = new quickstep::ParseSelectionStar((yylsp[0]).first_line, (yylsp[0]).first_column);
-  }
-#line 3776 "SqlParser_gen.cpp" /* yacc.c:1646  */
-    break;
-
-  case 108:
-#line 1035 "../SqlParser.ypp" /* yacc.c:1646  */
-    {
-    (yyval.selection_) = (yyvsp[0].selection_list_);
-  }
-#line 3784 "SqlParser_gen.cpp" /* yacc.c:1646  */
+#line 3791 "SqlParser_gen.cpp" /* yacc.c:1661  */
     break;
 
   case 109:
-#line 1040 "../SqlParser.ypp" /* yacc.c:1646  */
->>>>>>> 93547dc3
+#line 1041 "../SqlParser.ypp" /* yacc.c:1661  */
     {
     (yyval.selection_list_) = new quickstep::ParseSelectionList((yylsp[0]).first_line, (yylsp[0]).first_column);
     (yyval.selection_list_)->add((yyvsp[0].selection_item_));
   }
-<<<<<<< HEAD
-#line 3756 "SqlParser_gen.cpp" /* yacc.c:1661  */
-    break;
-
-  case 108:
-#line 1027 "../SqlParser.ypp" /* yacc.c:1661  */
-=======
-#line 3793 "SqlParser_gen.cpp" /* yacc.c:1646  */
+#line 3800 "SqlParser_gen.cpp" /* yacc.c:1661  */
     break;
 
   case 110:
-#line 1044 "../SqlParser.ypp" /* yacc.c:1646  */
->>>>>>> 93547dc3
+#line 1045 "../SqlParser.ypp" /* yacc.c:1661  */
     {
     (yyval.selection_list_) = (yyvsp[-2].selection_list_);
     (yyval.selection_list_)->add((yyvsp[0].selection_item_));
   }
-<<<<<<< HEAD
-#line 3765 "SqlParser_gen.cpp" /* yacc.c:1661  */
-    break;
-
-  case 109:
-#line 1033 "../SqlParser.ypp" /* yacc.c:1661  */
+#line 3809 "SqlParser_gen.cpp" /* yacc.c:1661  */
+    break;
+
+  case 111:
+#line 1051 "../SqlParser.ypp" /* yacc.c:1661  */
     {
     (yyval.selection_item_) = new quickstep::ParseSelectionItem((yylsp[-2]).first_line, (yylsp[-2]).first_column, (yyvsp[-2].expression_), (yyvsp[0].string_value_));
   }
-#line 3773 "SqlParser_gen.cpp" /* yacc.c:1661  */
-    break;
-
-  case 110:
-#line 1036 "../SqlParser.ypp" /* yacc.c:1661  */
+#line 3817 "SqlParser_gen.cpp" /* yacc.c:1661  */
+    break;
+
+  case 112:
+#line 1054 "../SqlParser.ypp" /* yacc.c:1661  */
     {
     (yyval.selection_item_) = new quickstep::ParseSelectionItem((yylsp[-1]).first_line, (yylsp[-1]).first_column, (yyvsp[-1].expression_), (yyvsp[0].string_value_));
   }
-#line 3781 "SqlParser_gen.cpp" /* yacc.c:1661  */
-    break;
-
-  case 111:
-#line 1039 "../SqlParser.ypp" /* yacc.c:1661  */
+#line 3825 "SqlParser_gen.cpp" /* yacc.c:1661  */
+    break;
+
+  case 113:
+#line 1057 "../SqlParser.ypp" /* yacc.c:1661  */
     {
     (yyval.selection_item_) = new quickstep::ParseSelectionItem((yylsp[0]).first_line, (yylsp[0]).first_column, (yyvsp[0].expression_));
   }
-#line 3789 "SqlParser_gen.cpp" /* yacc.c:1661  */
-    break;
-
-  case 112:
-#line 1044 "../SqlParser.ypp" /* yacc.c:1661  */
+#line 3833 "SqlParser_gen.cpp" /* yacc.c:1661  */
+    break;
+
+  case 114:
+#line 1062 "../SqlParser.ypp" /* yacc.c:1661  */
     {
     (yyval.table_reference_list_) = (yyvsp[-1].table_reference_list_);
   }
-#line 3797 "SqlParser_gen.cpp" /* yacc.c:1661  */
-    break;
-
-  case 113:
-#line 1049 "../SqlParser.ypp" /* yacc.c:1661  */
+#line 3841 "SqlParser_gen.cpp" /* yacc.c:1661  */
+    break;
+
+  case 115:
+#line 1067 "../SqlParser.ypp" /* yacc.c:1661  */
     {
     /* $$ = nullptr; */
   }
-#line 3805 "SqlParser_gen.cpp" /* yacc.c:1661  */
-    break;
-
-  case 114:
-#line 1052 "../SqlParser.ypp" /* yacc.c:1661  */
-=======
-#line 3802 "SqlParser_gen.cpp" /* yacc.c:1646  */
-    break;
-
-  case 111:
-#line 1050 "../SqlParser.ypp" /* yacc.c:1646  */
-    {
-    (yyval.selection_item_) = new quickstep::ParseSelectionItem((yylsp[-2]).first_line, (yylsp[-2]).first_column, (yyvsp[-2].expression_), (yyvsp[0].string_value_));
-  }
-#line 3810 "SqlParser_gen.cpp" /* yacc.c:1646  */
-    break;
-
-  case 112:
-#line 1053 "../SqlParser.ypp" /* yacc.c:1646  */
-    {
-    (yyval.selection_item_) = new quickstep::ParseSelectionItem((yylsp[-1]).first_line, (yylsp[-1]).first_column, (yyvsp[-1].expression_), (yyvsp[0].string_value_));
-  }
-#line 3818 "SqlParser_gen.cpp" /* yacc.c:1646  */
-    break;
-
-  case 113:
-#line 1056 "../SqlParser.ypp" /* yacc.c:1646  */
-    {
-    (yyval.selection_item_) = new quickstep::ParseSelectionItem((yylsp[0]).first_line, (yylsp[0]).first_column, (yyvsp[0].expression_));
-  }
-#line 3826 "SqlParser_gen.cpp" /* yacc.c:1646  */
-    break;
-
-  case 114:
-#line 1061 "../SqlParser.ypp" /* yacc.c:1646  */
-    {
-    (yyval.table_reference_list_) = (yyvsp[-1].table_reference_list_);
-  }
-#line 3834 "SqlParser_gen.cpp" /* yacc.c:1646  */
-    break;
-
-  case 115:
-#line 1066 "../SqlParser.ypp" /* yacc.c:1646  */
-    {
-    /* $$ = nullptr; */
-  }
-#line 3842 "SqlParser_gen.cpp" /* yacc.c:1646  */
+#line 3849 "SqlParser_gen.cpp" /* yacc.c:1661  */
     break;
 
   case 116:
-#line 1069 "../SqlParser.ypp" /* yacc.c:1646  */
->>>>>>> 93547dc3
+#line 1070 "../SqlParser.ypp" /* yacc.c:1661  */
     {
     NotSupported(&(yylsp[0]), yyscanner, "alternate JOIN syntax (specify in WHERE clause instead)");
     YYERROR;
   }
-<<<<<<< HEAD
-#line 3814 "SqlParser_gen.cpp" /* yacc.c:1661  */
-    break;
-
-  case 115:
-#line 1058 "../SqlParser.ypp" /* yacc.c:1661  */
-=======
-#line 3851 "SqlParser_gen.cpp" /* yacc.c:1646  */
+#line 3858 "SqlParser_gen.cpp" /* yacc.c:1661  */
     break;
 
   case 117:
-#line 1075 "../SqlParser.ypp" /* yacc.c:1646  */
->>>>>>> 93547dc3
+#line 1076 "../SqlParser.ypp" /* yacc.c:1661  */
     {
     NotSupported(&(yylsp[-1]), yyscanner, "alternate JOIN syntax (specify in WHERE clause instead)");
     YYERROR;
   }
-<<<<<<< HEAD
-#line 3823 "SqlParser_gen.cpp" /* yacc.c:1661  */
-    break;
-
-  case 116:
-#line 1062 "../SqlParser.ypp" /* yacc.c:1661  */
-=======
-#line 3860 "SqlParser_gen.cpp" /* yacc.c:1646  */
+#line 3867 "SqlParser_gen.cpp" /* yacc.c:1661  */
     break;
 
   case 118:
-#line 1079 "../SqlParser.ypp" /* yacc.c:1646  */
->>>>>>> 93547dc3
+#line 1080 "../SqlParser.ypp" /* yacc.c:1661  */
     {
     NotSupported(&(yylsp[0]), yyscanner, "alternate JOIN syntax (specify in WHERE clause instead)");
     YYERROR;
   }
-<<<<<<< HEAD
-#line 3832 "SqlParser_gen.cpp" /* yacc.c:1661  */
-    break;
-
-  case 117:
-#line 1068 "../SqlParser.ypp" /* yacc.c:1661  */
-=======
-#line 3869 "SqlParser_gen.cpp" /* yacc.c:1646  */
+#line 3876 "SqlParser_gen.cpp" /* yacc.c:1661  */
     break;
 
   case 119:
-#line 1085 "../SqlParser.ypp" /* yacc.c:1646  */
->>>>>>> 93547dc3
+#line 1086 "../SqlParser.ypp" /* yacc.c:1661  */
     {
     delete (yyvsp[-2].string_list_);
     delete (yyvsp[0].predicate_);
     NotSupported(&(yylsp[-4]), yyscanner, "alternate JOIN syntax (specify in WHERE clause instead)");
     YYERROR;
   }
-<<<<<<< HEAD
-#line 3843 "SqlParser_gen.cpp" /* yacc.c:1661  */
-    break;
-
-  case 118:
-#line 1074 "../SqlParser.ypp" /* yacc.c:1661  */
-=======
-#line 3880 "SqlParser_gen.cpp" /* yacc.c:1646  */
+#line 3887 "SqlParser_gen.cpp" /* yacc.c:1661  */
     break;
 
   case 120:
-#line 1091 "../SqlParser.ypp" /* yacc.c:1646  */
->>>>>>> 93547dc3
+#line 1092 "../SqlParser.ypp" /* yacc.c:1661  */
     {
     delete (yyvsp[-2].string_list_);
     delete (yyvsp[0].predicate_);
     NotSupported(&(yylsp[-3]), yyscanner, "alternate JOIN syntax (specify in WHERE clause instead)");
     YYERROR;
   }
-<<<<<<< HEAD
-#line 3854 "SqlParser_gen.cpp" /* yacc.c:1661  */
-    break;
-
-  case 119:
-#line 1080 "../SqlParser.ypp" /* yacc.c:1661  */
-=======
-#line 3891 "SqlParser_gen.cpp" /* yacc.c:1646  */
+#line 3898 "SqlParser_gen.cpp" /* yacc.c:1661  */
     break;
 
   case 121:
-#line 1097 "../SqlParser.ypp" /* yacc.c:1646  */
->>>>>>> 93547dc3
+#line 1098 "../SqlParser.ypp" /* yacc.c:1661  */
     {
     delete (yyvsp[-2].string_list_);
     delete (yyvsp[0].predicate_);
     NotSupported(&(yylsp[-5]), yyscanner, "OUTER JOIN");
     YYERROR;
   }
-<<<<<<< HEAD
-#line 3865 "SqlParser_gen.cpp" /* yacc.c:1661  */
-    break;
-
-  case 120:
-#line 1086 "../SqlParser.ypp" /* yacc.c:1661  */
-=======
-#line 3902 "SqlParser_gen.cpp" /* yacc.c:1646  */
+#line 3909 "SqlParser_gen.cpp" /* yacc.c:1661  */
     break;
 
   case 122:
-#line 1103 "../SqlParser.ypp" /* yacc.c:1646  */
->>>>>>> 93547dc3
+#line 1104 "../SqlParser.ypp" /* yacc.c:1661  */
     {
     delete (yyvsp[-2].string_list_);
     delete (yyvsp[0].predicate_);
     NotSupported(&(yylsp[-4]), yyscanner, "OUTER JOIN");
     YYERROR;
   }
-<<<<<<< HEAD
-#line 3876 "SqlParser_gen.cpp" /* yacc.c:1661  */
-    break;
-
-  case 121:
-#line 1092 "../SqlParser.ypp" /* yacc.c:1661  */
-=======
-#line 3913 "SqlParser_gen.cpp" /* yacc.c:1646  */
+#line 3920 "SqlParser_gen.cpp" /* yacc.c:1661  */
     break;
 
   case 123:
-#line 1109 "../SqlParser.ypp" /* yacc.c:1646  */
->>>>>>> 93547dc3
+#line 1110 "../SqlParser.ypp" /* yacc.c:1661  */
     {
     delete (yyvsp[-2].string_list_);
     delete (yyvsp[0].predicate_);
     NotSupported(&(yylsp[-5]), yyscanner, "OUTER JOIN");
     YYERROR;
   }
-<<<<<<< HEAD
-#line 3887 "SqlParser_gen.cpp" /* yacc.c:1661  */
-    break;
-
-  case 122:
-#line 1098 "../SqlParser.ypp" /* yacc.c:1661  */
-=======
-#line 3924 "SqlParser_gen.cpp" /* yacc.c:1646  */
+#line 3931 "SqlParser_gen.cpp" /* yacc.c:1661  */
     break;
 
   case 124:
-#line 1115 "../SqlParser.ypp" /* yacc.c:1646  */
->>>>>>> 93547dc3
+#line 1116 "../SqlParser.ypp" /* yacc.c:1661  */
     {
     delete (yyvsp[-2].string_list_);
     delete (yyvsp[0].predicate_);
     NotSupported(&(yylsp[-4]), yyscanner, "OUTER JOIN");
     YYERROR;
   }
-<<<<<<< HEAD
-#line 3898 "SqlParser_gen.cpp" /* yacc.c:1661  */
-    break;
-
-  case 123:
-#line 1104 "../SqlParser.ypp" /* yacc.c:1661  */
-=======
-#line 3935 "SqlParser_gen.cpp" /* yacc.c:1646  */
+#line 3942 "SqlParser_gen.cpp" /* yacc.c:1661  */
     break;
 
   case 125:
-#line 1121 "../SqlParser.ypp" /* yacc.c:1646  */
->>>>>>> 93547dc3
+#line 1122 "../SqlParser.ypp" /* yacc.c:1661  */
     {
     delete (yyvsp[-2].string_list_);
     delete (yyvsp[0].predicate_);
     NotSupported(&(yylsp[-5]), yyscanner, "OUTER JOIN");
     YYERROR;
   }
-<<<<<<< HEAD
-#line 3909 "SqlParser_gen.cpp" /* yacc.c:1661  */
-    break;
-
-  case 124:
-#line 1110 "../SqlParser.ypp" /* yacc.c:1661  */
-=======
-#line 3946 "SqlParser_gen.cpp" /* yacc.c:1646  */
+#line 3953 "SqlParser_gen.cpp" /* yacc.c:1661  */
     break;
 
   case 126:
-#line 1127 "../SqlParser.ypp" /* yacc.c:1646  */
->>>>>>> 93547dc3
+#line 1128 "../SqlParser.ypp" /* yacc.c:1661  */
     {
     delete (yyvsp[-2].string_list_);
     delete (yyvsp[0].predicate_);
     NotSupported(&(yylsp[-4]), yyscanner, "OUTER JOIN");
     YYERROR;
   }
-<<<<<<< HEAD
-#line 3920 "SqlParser_gen.cpp" /* yacc.c:1661  */
-    break;
-
-  case 125:
-#line 1118 "../SqlParser.ypp" /* yacc.c:1661  */
+#line 3964 "SqlParser_gen.cpp" /* yacc.c:1661  */
+    break;
+
+  case 127:
+#line 1136 "../SqlParser.ypp" /* yacc.c:1661  */
     {
     (yyval.subquery_expression_) = new quickstep::ParseSubqueryExpression((yylsp[-2]).first_line, (yylsp[-2]).first_column, (yyvsp[-1].select_query_));
   }
-#line 3928 "SqlParser_gen.cpp" /* yacc.c:1661  */
-    break;
-
-  case 126:
-#line 1123 "../SqlParser.ypp" /* yacc.c:1661  */
-=======
-#line 3957 "SqlParser_gen.cpp" /* yacc.c:1646  */
-    break;
-
-  case 127:
-#line 1135 "../SqlParser.ypp" /* yacc.c:1646  */
-    {
-    (yyval.subquery_expression_) = new quickstep::ParseSubqueryExpression((yylsp[-2]).first_line, (yylsp[-2]).first_column, (yyvsp[-1].select_query_));
-  }
-#line 3965 "SqlParser_gen.cpp" /* yacc.c:1646  */
+#line 3972 "SqlParser_gen.cpp" /* yacc.c:1661  */
     break;
 
   case 128:
-#line 1140 "../SqlParser.ypp" /* yacc.c:1646  */
->>>>>>> 93547dc3
+#line 1141 "../SqlParser.ypp" /* yacc.c:1661  */
     {
     (yyval.table_reference_) = new quickstep::ParseSubqueryTableReference((yylsp[-1]).first_line, (yylsp[-1]).first_column, (yyvsp[-1].subquery_expression_));
     (yyval.table_reference_)->set_table_reference_signature((yyvsp[0].table_reference_signature_));
   }
-<<<<<<< HEAD
-#line 3937 "SqlParser_gen.cpp" /* yacc.c:1661  */
-    break;
-
-  case 127:
-#line 1127 "../SqlParser.ypp" /* yacc.c:1661  */
-=======
-#line 3974 "SqlParser_gen.cpp" /* yacc.c:1646  */
+#line 3981 "SqlParser_gen.cpp" /* yacc.c:1661  */
     break;
 
   case 129:
-#line 1144 "../SqlParser.ypp" /* yacc.c:1646  */
->>>>>>> 93547dc3
+#line 1145 "../SqlParser.ypp" /* yacc.c:1661  */
     {
     (yyval.table_reference_) = new quickstep::ParseSimpleTableReference((yylsp[-1]).first_line, (yylsp[-1]).first_column, (yyvsp[-1].string_value_));
     (yyval.table_reference_)->set_table_reference_signature((yyvsp[0].table_reference_signature_));
   }
-<<<<<<< HEAD
-#line 3946 "SqlParser_gen.cpp" /* yacc.c:1661  */
-    break;
-
-  case 128:
-#line 1131 "../SqlParser.ypp" /* yacc.c:1661  */
-=======
-#line 3983 "SqlParser_gen.cpp" /* yacc.c:1646  */
+#line 3990 "SqlParser_gen.cpp" /* yacc.c:1661  */
     break;
 
   case 130:
-#line 1148 "../SqlParser.ypp" /* yacc.c:1646  */
->>>>>>> 93547dc3
+#line 1149 "../SqlParser.ypp" /* yacc.c:1661  */
     {
     (yyval.table_reference_) = new quickstep::ParseGeneratorTableReference((yylsp[-1]).first_line, (yylsp[-1]).first_column, (yyvsp[-1].function_call_));
     (yyval.table_reference_)->set_table_reference_signature((yyvsp[0].table_reference_signature_));
   }
-<<<<<<< HEAD
-#line 3955 "SqlParser_gen.cpp" /* yacc.c:1661  */
-    break;
-
-  case 129:
-#line 1135 "../SqlParser.ypp" /* yacc.c:1661  */
+#line 3999 "SqlParser_gen.cpp" /* yacc.c:1661  */
+    break;
+
+  case 131:
+#line 1153 "../SqlParser.ypp" /* yacc.c:1661  */
     {
     (yyval.table_reference_) = new quickstep::ParseGeneratorTableReference((yylsp[0]).first_line, (yylsp[0]).first_column, (yyvsp[0].function_call_));
   }
-#line 3963 "SqlParser_gen.cpp" /* yacc.c:1661  */
-    break;
-
-  case 130:
-#line 1138 "../SqlParser.ypp" /* yacc.c:1661  */
+#line 4007 "SqlParser_gen.cpp" /* yacc.c:1661  */
+    break;
+
+  case 132:
+#line 1156 "../SqlParser.ypp" /* yacc.c:1661  */
     {
     (yyval.table_reference_) = new quickstep::ParseSimpleTableReference((yylsp[0]).first_line, (yylsp[0]).first_column, (yyvsp[0].string_value_));
   }
-#line 3971 "SqlParser_gen.cpp" /* yacc.c:1661  */
-    break;
-
-  case 131:
-#line 1143 "../SqlParser.ypp" /* yacc.c:1661  */
+#line 4015 "SqlParser_gen.cpp" /* yacc.c:1661  */
+    break;
+
+  case 133:
+#line 1161 "../SqlParser.ypp" /* yacc.c:1661  */
     {
     (yyval.table_reference_signature_) = (yyvsp[0].table_reference_signature_);
   }
-#line 3979 "SqlParser_gen.cpp" /* yacc.c:1661  */
-    break;
-
-  case 132:
-#line 1146 "../SqlParser.ypp" /* yacc.c:1661  */
+#line 4023 "SqlParser_gen.cpp" /* yacc.c:1661  */
+    break;
+
+  case 134:
+#line 1164 "../SqlParser.ypp" /* yacc.c:1661  */
     {
     (yyval.table_reference_signature_) = (yyvsp[0].table_reference_signature_);
   }
-#line 3987 "SqlParser_gen.cpp" /* yacc.c:1661  */
-    break;
-
-  case 133:
-#line 1151 "../SqlParser.ypp" /* yacc.c:1661  */
+#line 4031 "SqlParser_gen.cpp" /* yacc.c:1661  */
+    break;
+
+  case 135:
+#line 1169 "../SqlParser.ypp" /* yacc.c:1661  */
     {
     (yyval.table_reference_signature_) = new ::quickstep::ParseTableReferenceSignature((yylsp[0]).first_line, (yylsp[0]).first_column, (yyvsp[0].string_value_));
   }
-#line 3995 "SqlParser_gen.cpp" /* yacc.c:1661  */
-    break;
-
-  case 134:
-#line 1154 "../SqlParser.ypp" /* yacc.c:1661  */
+#line 4039 "SqlParser_gen.cpp" /* yacc.c:1661  */
+    break;
+
+  case 136:
+#line 1172 "../SqlParser.ypp" /* yacc.c:1661  */
     {
     (yyval.table_reference_signature_) = new ::quickstep::ParseTableReferenceSignature((yylsp[-3]).first_line, (yylsp[-3]).first_column, (yyvsp[-3].string_value_), (yyvsp[-1].string_list_));
   }
-#line 4003 "SqlParser_gen.cpp" /* yacc.c:1661  */
-    break;
-
-  case 135:
-#line 1159 "../SqlParser.ypp" /* yacc.c:1661  */
-=======
-#line 3992 "SqlParser_gen.cpp" /* yacc.c:1646  */
-    break;
-
-  case 131:
-#line 1152 "../SqlParser.ypp" /* yacc.c:1646  */
-    {
-    (yyval.table_reference_) = new quickstep::ParseGeneratorTableReference((yylsp[0]).first_line, (yylsp[0]).first_column, (yyvsp[0].function_call_));
-  }
-#line 4000 "SqlParser_gen.cpp" /* yacc.c:1646  */
-    break;
-
-  case 132:
-#line 1155 "../SqlParser.ypp" /* yacc.c:1646  */
-    {
-    (yyval.table_reference_) = new quickstep::ParseSimpleTableReference((yylsp[0]).first_line, (yylsp[0]).first_column, (yyvsp[0].string_value_));
-  }
-#line 4008 "SqlParser_gen.cpp" /* yacc.c:1646  */
-    break;
-
-  case 133:
-#line 1160 "../SqlParser.ypp" /* yacc.c:1646  */
-    {
-    (yyval.table_reference_signature_) = (yyvsp[0].table_reference_signature_);
-  }
-#line 4016 "SqlParser_gen.cpp" /* yacc.c:1646  */
-    break;
-
-  case 134:
-#line 1163 "../SqlParser.ypp" /* yacc.c:1646  */
-    {
-    (yyval.table_reference_signature_) = (yyvsp[0].table_reference_signature_);
-  }
-#line 4024 "SqlParser_gen.cpp" /* yacc.c:1646  */
-    break;
-
-  case 135:
-#line 1168 "../SqlParser.ypp" /* yacc.c:1646  */
-    {
-    (yyval.table_reference_signature_) = new ::quickstep::ParseTableReferenceSignature((yylsp[0]).first_line, (yylsp[0]).first_column, (yyvsp[0].string_value_));
-  }
-#line 4032 "SqlParser_gen.cpp" /* yacc.c:1646  */
-    break;
-
-  case 136:
-#line 1171 "../SqlParser.ypp" /* yacc.c:1646  */
-    {
-    (yyval.table_reference_signature_) = new ::quickstep::ParseTableReferenceSignature((yylsp[-3]).first_line, (yylsp[-3]).first_column, (yyvsp[-3].string_value_), (yyvsp[-1].string_list_));
-  }
-#line 4040 "SqlParser_gen.cpp" /* yacc.c:1646  */
+#line 4047 "SqlParser_gen.cpp" /* yacc.c:1661  */
     break;
 
   case 137:
-#line 1176 "../SqlParser.ypp" /* yacc.c:1646  */
->>>>>>> 93547dc3
+#line 1177 "../SqlParser.ypp" /* yacc.c:1661  */
     {
     (yyval.table_reference_list_) = new quickstep::PtrList<quickstep::ParseTableReference>();
     (yyval.table_reference_list_)->push_back((yyvsp[0].table_reference_));
   }
-<<<<<<< HEAD
-#line 4012 "SqlParser_gen.cpp" /* yacc.c:1661  */
-    break;
-
-  case 136:
-#line 1163 "../SqlParser.ypp" /* yacc.c:1661  */
-=======
-#line 4049 "SqlParser_gen.cpp" /* yacc.c:1646  */
+#line 4056 "SqlParser_gen.cpp" /* yacc.c:1661  */
     break;
 
   case 138:
-#line 1180 "../SqlParser.ypp" /* yacc.c:1646  */
->>>>>>> 93547dc3
+#line 1181 "../SqlParser.ypp" /* yacc.c:1661  */
     {
     (yyval.table_reference_list_) = (yyvsp[-2].table_reference_list_);
     (yyval.table_reference_list_)->push_back((yyvsp[0].table_reference_));
   }
-<<<<<<< HEAD
-#line 4021 "SqlParser_gen.cpp" /* yacc.c:1661  */
-    break;
-
-  case 137:
-#line 1169 "../SqlParser.ypp" /* yacc.c:1661  */
+#line 4065 "SqlParser_gen.cpp" /* yacc.c:1661  */
+    break;
+
+  case 139:
+#line 1187 "../SqlParser.ypp" /* yacc.c:1661  */
     {
     (yyval.opt_group_by_clause_) = nullptr;
   }
-#line 4029 "SqlParser_gen.cpp" /* yacc.c:1661  */
-    break;
-
-  case 138:
-#line 1172 "../SqlParser.ypp" /* yacc.c:1661  */
+#line 4073 "SqlParser_gen.cpp" /* yacc.c:1661  */
+    break;
+
+  case 140:
+#line 1190 "../SqlParser.ypp" /* yacc.c:1661  */
     {
     (yyval.opt_group_by_clause_) = new quickstep::ParseGroupBy((yylsp[-2]).first_line, (yylsp[-2]).first_column, (yyvsp[0].expression_list_));
   }
-#line 4037 "SqlParser_gen.cpp" /* yacc.c:1661  */
-    break;
-
-  case 139:
-#line 1177 "../SqlParser.ypp" /* yacc.c:1661  */
+#line 4081 "SqlParser_gen.cpp" /* yacc.c:1661  */
+    break;
+
+  case 141:
+#line 1195 "../SqlParser.ypp" /* yacc.c:1661  */
     {
     (yyval.opt_having_clause_) = nullptr;
   }
-#line 4045 "SqlParser_gen.cpp" /* yacc.c:1661  */
-    break;
-
-  case 140:
-#line 1180 "../SqlParser.ypp" /* yacc.c:1661  */
+#line 4089 "SqlParser_gen.cpp" /* yacc.c:1661  */
+    break;
+
+  case 142:
+#line 1198 "../SqlParser.ypp" /* yacc.c:1661  */
     {
     (yyval.opt_having_clause_) = new quickstep::ParseHaving((yylsp[-1]).first_line, (yylsp[-1]).first_column, (yyvsp[0].predicate_));
   }
-#line 4053 "SqlParser_gen.cpp" /* yacc.c:1661  */
-    break;
-
-  case 141:
-#line 1185 "../SqlParser.ypp" /* yacc.c:1661  */
+#line 4097 "SqlParser_gen.cpp" /* yacc.c:1661  */
+    break;
+
+  case 143:
+#line 1203 "../SqlParser.ypp" /* yacc.c:1661  */
     {
     (yyval.opt_order_by_clause_) = nullptr;
   }
-#line 4061 "SqlParser_gen.cpp" /* yacc.c:1661  */
-    break;
-
-  case 142:
-#line 1188 "../SqlParser.ypp" /* yacc.c:1661  */
+#line 4105 "SqlParser_gen.cpp" /* yacc.c:1661  */
+    break;
+
+  case 144:
+#line 1206 "../SqlParser.ypp" /* yacc.c:1661  */
     {
     (yyval.opt_order_by_clause_) = new quickstep::ParseOrderBy((yylsp[-2]).first_line, (yylsp[-2]).first_column, (yyvsp[0].order_commalist_));
   }
-#line 4069 "SqlParser_gen.cpp" /* yacc.c:1661  */
-    break;
-
-  case 143:
-#line 1193 "../SqlParser.ypp" /* yacc.c:1661  */
+#line 4113 "SqlParser_gen.cpp" /* yacc.c:1661  */
+    break;
+
+  case 145:
+#line 1211 "../SqlParser.ypp" /* yacc.c:1661  */
     {
     (yyval.opt_limit_clause_) = nullptr;
   }
-#line 4077 "SqlParser_gen.cpp" /* yacc.c:1661  */
-    break;
-
-  case 144:
-#line 1196 "../SqlParser.ypp" /* yacc.c:1661  */
-=======
-#line 4058 "SqlParser_gen.cpp" /* yacc.c:1646  */
-    break;
-
-  case 139:
-#line 1186 "../SqlParser.ypp" /* yacc.c:1646  */
-    {
-    (yyval.opt_group_by_clause_) = nullptr;
-  }
-#line 4066 "SqlParser_gen.cpp" /* yacc.c:1646  */
-    break;
-
-  case 140:
-#line 1189 "../SqlParser.ypp" /* yacc.c:1646  */
-    {
-    (yyval.opt_group_by_clause_) = new quickstep::ParseGroupBy((yylsp[-2]).first_line, (yylsp[-2]).first_column, (yyvsp[0].expression_list_));
-  }
-#line 4074 "SqlParser_gen.cpp" /* yacc.c:1646  */
-    break;
-
-  case 141:
-#line 1194 "../SqlParser.ypp" /* yacc.c:1646  */
-    {
-    (yyval.opt_having_clause_) = nullptr;
-  }
-#line 4082 "SqlParser_gen.cpp" /* yacc.c:1646  */
-    break;
-
-  case 142:
-#line 1197 "../SqlParser.ypp" /* yacc.c:1646  */
-    {
-    (yyval.opt_having_clause_) = new quickstep::ParseHaving((yylsp[-1]).first_line, (yylsp[-1]).first_column, (yyvsp[0].predicate_));
-  }
-#line 4090 "SqlParser_gen.cpp" /* yacc.c:1646  */
-    break;
-
-  case 143:
-#line 1202 "../SqlParser.ypp" /* yacc.c:1646  */
-    {
-    (yyval.opt_order_by_clause_) = nullptr;
-  }
-#line 4098 "SqlParser_gen.cpp" /* yacc.c:1646  */
-    break;
-
-  case 144:
-#line 1205 "../SqlParser.ypp" /* yacc.c:1646  */
-    {
-    (yyval.opt_order_by_clause_) = new quickstep::ParseOrderBy((yylsp[-2]).first_line, (yylsp[-2]).first_column, (yyvsp[0].order_commalist_));
-  }
-#line 4106 "SqlParser_gen.cpp" /* yacc.c:1646  */
-    break;
-
-  case 145:
-#line 1210 "../SqlParser.ypp" /* yacc.c:1646  */
-    {
-    (yyval.opt_limit_clause_) = nullptr;
-  }
-#line 4114 "SqlParser_gen.cpp" /* yacc.c:1646  */
+#line 4121 "SqlParser_gen.cpp" /* yacc.c:1661  */
     break;
 
   case 146:
-#line 1213 "../SqlParser.ypp" /* yacc.c:1646  */
->>>>>>> 93547dc3
+#line 1214 "../SqlParser.ypp" /* yacc.c:1661  */
     {
     if ((yyvsp[0].numeric_literal_value_)->float_like()) {
       delete (yyvsp[0].numeric_literal_value_);
@@ -6368,215 +4139,111 @@
       }
     }
   }
-<<<<<<< HEAD
-#line 4099 "SqlParser_gen.cpp" /* yacc.c:1661  */
-    break;
-
-  case 145:
-#line 1215 "../SqlParser.ypp" /* yacc.c:1661  */
-=======
-#line 4136 "SqlParser_gen.cpp" /* yacc.c:1646  */
+#line 4143 "SqlParser_gen.cpp" /* yacc.c:1661  */
     break;
 
   case 147:
-#line 1232 "../SqlParser.ypp" /* yacc.c:1646  */
->>>>>>> 93547dc3
+#line 1233 "../SqlParser.ypp" /* yacc.c:1661  */
     {
     (yyval.order_commalist_) = new quickstep::PtrList<quickstep::ParseOrderByItem>();
     (yyval.order_commalist_)->push_back((yyvsp[0].order_item_));
   }
-<<<<<<< HEAD
-#line 4108 "SqlParser_gen.cpp" /* yacc.c:1661  */
-    break;
-
-  case 146:
-#line 1219 "../SqlParser.ypp" /* yacc.c:1661  */
-=======
-#line 4145 "SqlParser_gen.cpp" /* yacc.c:1646  */
+#line 4152 "SqlParser_gen.cpp" /* yacc.c:1661  */
     break;
 
   case 148:
-#line 1236 "../SqlParser.ypp" /* yacc.c:1646  */
->>>>>>> 93547dc3
+#line 1237 "../SqlParser.ypp" /* yacc.c:1661  */
     {
     (yyval.order_commalist_) = (yyvsp[-2].order_commalist_);
     (yyval.order_commalist_)->push_back((yyvsp[0].order_item_));
   }
-<<<<<<< HEAD
-#line 4117 "SqlParser_gen.cpp" /* yacc.c:1661  */
-    break;
-
-  case 147:
-#line 1225 "../SqlParser.ypp" /* yacc.c:1661  */
-=======
-#line 4154 "SqlParser_gen.cpp" /* yacc.c:1646  */
+#line 4161 "SqlParser_gen.cpp" /* yacc.c:1661  */
     break;
 
   case 149:
-#line 1242 "../SqlParser.ypp" /* yacc.c:1646  */
->>>>>>> 93547dc3
+#line 1243 "../SqlParser.ypp" /* yacc.c:1661  */
     {
     (yyval.order_item_) = new quickstep::ParseOrderByItem((yylsp[-2]).first_line, (yylsp[-2]).first_column, (yyvsp[-2].expression_), (yyvsp[-1].order_direction_), (yyvsp[0].order_direction_));
     delete (yyvsp[-1].order_direction_);
     delete (yyvsp[0].order_direction_);
   }
-<<<<<<< HEAD
-#line 4127 "SqlParser_gen.cpp" /* yacc.c:1661  */
-    break;
-
-  case 148:
-#line 1232 "../SqlParser.ypp" /* yacc.c:1661  */
+#line 4171 "SqlParser_gen.cpp" /* yacc.c:1661  */
+    break;
+
+  case 150:
+#line 1250 "../SqlParser.ypp" /* yacc.c:1661  */
     {
     (yyval.order_direction_) = nullptr;
   }
-#line 4135 "SqlParser_gen.cpp" /* yacc.c:1661  */
-    break;
-
-  case 149:
-#line 1235 "../SqlParser.ypp" /* yacc.c:1661  */
+#line 4179 "SqlParser_gen.cpp" /* yacc.c:1661  */
+    break;
+
+  case 151:
+#line 1253 "../SqlParser.ypp" /* yacc.c:1661  */
     {
     (yyval.order_direction_) = new bool(true);
   }
-#line 4143 "SqlParser_gen.cpp" /* yacc.c:1661  */
-    break;
-
-  case 150:
-#line 1238 "../SqlParser.ypp" /* yacc.c:1661  */
+#line 4187 "SqlParser_gen.cpp" /* yacc.c:1661  */
+    break;
+
+  case 152:
+#line 1256 "../SqlParser.ypp" /* yacc.c:1661  */
     {
     (yyval.order_direction_) = new bool(false);
   }
-#line 4151 "SqlParser_gen.cpp" /* yacc.c:1661  */
-    break;
-
-  case 151:
-#line 1243 "../SqlParser.ypp" /* yacc.c:1661  */
+#line 4195 "SqlParser_gen.cpp" /* yacc.c:1661  */
+    break;
+
+  case 153:
+#line 1261 "../SqlParser.ypp" /* yacc.c:1661  */
     {
     (yyval.order_direction_) = nullptr;
   }
-#line 4159 "SqlParser_gen.cpp" /* yacc.c:1661  */
-    break;
-
-  case 152:
-#line 1246 "../SqlParser.ypp" /* yacc.c:1661  */
+#line 4203 "SqlParser_gen.cpp" /* yacc.c:1661  */
+    break;
+
+  case 154:
+#line 1264 "../SqlParser.ypp" /* yacc.c:1661  */
     {
     (yyval.order_direction_) = new bool(true);
   }
-#line 4167 "SqlParser_gen.cpp" /* yacc.c:1661  */
-    break;
-
-  case 153:
-#line 1249 "../SqlParser.ypp" /* yacc.c:1661  */
+#line 4211 "SqlParser_gen.cpp" /* yacc.c:1661  */
+    break;
+
+  case 155:
+#line 1267 "../SqlParser.ypp" /* yacc.c:1661  */
     {
     (yyval.order_direction_) = new bool(false);
   }
-#line 4175 "SqlParser_gen.cpp" /* yacc.c:1661  */
-    break;
-
-  case 154:
-#line 1255 "../SqlParser.ypp" /* yacc.c:1661  */
+#line 4219 "SqlParser_gen.cpp" /* yacc.c:1661  */
+    break;
+
+  case 156:
+#line 1273 "../SqlParser.ypp" /* yacc.c:1661  */
     {
     (yyval.predicate_) = nullptr;
   }
-#line 4183 "SqlParser_gen.cpp" /* yacc.c:1661  */
-    break;
-
-  case 155:
-#line 1258 "../SqlParser.ypp" /* yacc.c:1661  */
+#line 4227 "SqlParser_gen.cpp" /* yacc.c:1661  */
+    break;
+
+  case 157:
+#line 1276 "../SqlParser.ypp" /* yacc.c:1661  */
     {
     (yyval.predicate_) = (yyvsp[0].predicate_);
   }
-#line 4191 "SqlParser_gen.cpp" /* yacc.c:1661  */
-    break;
-
-  case 156:
-#line 1263 "../SqlParser.ypp" /* yacc.c:1661  */
+#line 4235 "SqlParser_gen.cpp" /* yacc.c:1661  */
+    break;
+
+  case 158:
+#line 1281 "../SqlParser.ypp" /* yacc.c:1661  */
     {
     (yyval.predicate_) = (yyvsp[0].predicate_);
   }
-#line 4199 "SqlParser_gen.cpp" /* yacc.c:1661  */
-    break;
-
-  case 157:
-#line 1268 "../SqlParser.ypp" /* yacc.c:1661  */
-=======
-#line 4164 "SqlParser_gen.cpp" /* yacc.c:1646  */
-    break;
-
-  case 150:
-#line 1249 "../SqlParser.ypp" /* yacc.c:1646  */
-    {
-    (yyval.order_direction_) = nullptr;
-  }
-#line 4172 "SqlParser_gen.cpp" /* yacc.c:1646  */
-    break;
-
-  case 151:
-#line 1252 "../SqlParser.ypp" /* yacc.c:1646  */
-    {
-    (yyval.order_direction_) = new bool(true);
-  }
-#line 4180 "SqlParser_gen.cpp" /* yacc.c:1646  */
-    break;
-
-  case 152:
-#line 1255 "../SqlParser.ypp" /* yacc.c:1646  */
-    {
-    (yyval.order_direction_) = new bool(false);
-  }
-#line 4188 "SqlParser_gen.cpp" /* yacc.c:1646  */
-    break;
-
-  case 153:
-#line 1260 "../SqlParser.ypp" /* yacc.c:1646  */
-    {
-    (yyval.order_direction_) = nullptr;
-  }
-#line 4196 "SqlParser_gen.cpp" /* yacc.c:1646  */
-    break;
-
-  case 154:
-#line 1263 "../SqlParser.ypp" /* yacc.c:1646  */
-    {
-    (yyval.order_direction_) = new bool(true);
-  }
-#line 4204 "SqlParser_gen.cpp" /* yacc.c:1646  */
-    break;
-
-  case 155:
-#line 1266 "../SqlParser.ypp" /* yacc.c:1646  */
-    {
-    (yyval.order_direction_) = new bool(false);
-  }
-#line 4212 "SqlParser_gen.cpp" /* yacc.c:1646  */
-    break;
-
-  case 156:
-#line 1272 "../SqlParser.ypp" /* yacc.c:1646  */
-    {
-    (yyval.predicate_) = nullptr;
-  }
-#line 4220 "SqlParser_gen.cpp" /* yacc.c:1646  */
-    break;
-
-  case 157:
-#line 1275 "../SqlParser.ypp" /* yacc.c:1646  */
-    {
-    (yyval.predicate_) = (yyvsp[0].predicate_);
-  }
-#line 4228 "SqlParser_gen.cpp" /* yacc.c:1646  */
-    break;
-
-  case 158:
-#line 1280 "../SqlParser.ypp" /* yacc.c:1646  */
-    {
-    (yyval.predicate_) = (yyvsp[0].predicate_);
-  }
-#line 4236 "SqlParser_gen.cpp" /* yacc.c:1646  */
+#line 4243 "SqlParser_gen.cpp" /* yacc.c:1661  */
     break;
 
   case 159:
-#line 1285 "../SqlParser.ypp" /* yacc.c:1646  */
->>>>>>> 93547dc3
+#line 1286 "../SqlParser.ypp" /* yacc.c:1661  */
     {
     if ((yyvsp[-2].predicate_)->getParsePredicateType() == quickstep::ParsePredicate::kDisjunction) {
       (yyval.predicate_) = (yyvsp[-2].predicate_);
@@ -6586,35 +4253,19 @@
     }
     static_cast<quickstep::ParsePredicateDisjunction *>((yyval.predicate_))->addPredicate((yyvsp[0].predicate_));
   }
-<<<<<<< HEAD
-#line 4213 "SqlParser_gen.cpp" /* yacc.c:1661  */
-    break;
-
-  case 158:
-#line 1277 "../SqlParser.ypp" /* yacc.c:1661  */
+#line 4257 "SqlParser_gen.cpp" /* yacc.c:1661  */
+    break;
+
+  case 160:
+#line 1295 "../SqlParser.ypp" /* yacc.c:1661  */
     {
     (yyval.predicate_) = (yyvsp[0].predicate_);
   }
-#line 4221 "SqlParser_gen.cpp" /* yacc.c:1661  */
-    break;
-
-  case 159:
-#line 1282 "../SqlParser.ypp" /* yacc.c:1661  */
-=======
-#line 4250 "SqlParser_gen.cpp" /* yacc.c:1646  */
-    break;
-
-  case 160:
-#line 1294 "../SqlParser.ypp" /* yacc.c:1646  */
-    {
-    (yyval.predicate_) = (yyvsp[0].predicate_);
-  }
-#line 4258 "SqlParser_gen.cpp" /* yacc.c:1646  */
+#line 4265 "SqlParser_gen.cpp" /* yacc.c:1661  */
     break;
 
   case 161:
-#line 1299 "../SqlParser.ypp" /* yacc.c:1646  */
->>>>>>> 93547dc3
+#line 1300 "../SqlParser.ypp" /* yacc.c:1661  */
     {
     if ((yyvsp[-2].predicate_)->getParsePredicateType() == quickstep::ParsePredicate::kConjunction) {
       (yyval.predicate_) = (yyvsp[-2].predicate_);
@@ -6624,469 +4275,239 @@
     }
     static_cast<quickstep::ParsePredicateConjunction *>((yyval.predicate_))->addPredicate((yyvsp[0].predicate_));
   }
-<<<<<<< HEAD
-#line 4235 "SqlParser_gen.cpp" /* yacc.c:1661  */
-    break;
-
-  case 160:
-#line 1291 "../SqlParser.ypp" /* yacc.c:1661  */
+#line 4279 "SqlParser_gen.cpp" /* yacc.c:1661  */
+    break;
+
+  case 162:
+#line 1309 "../SqlParser.ypp" /* yacc.c:1661  */
     {
     (yyval.predicate_) = (yyvsp[0].predicate_);
   }
-#line 4243 "SqlParser_gen.cpp" /* yacc.c:1661  */
-    break;
-
-  case 161:
-#line 1296 "../SqlParser.ypp" /* yacc.c:1661  */
+#line 4287 "SqlParser_gen.cpp" /* yacc.c:1661  */
+    break;
+
+  case 163:
+#line 1314 "../SqlParser.ypp" /* yacc.c:1661  */
     {
     (yyval.predicate_) = new quickstep::ParsePredicateNegation((yylsp[-1]).first_line, (yylsp[-1]).first_column, (yyvsp[0].predicate_));
   }
-#line 4251 "SqlParser_gen.cpp" /* yacc.c:1661  */
-    break;
-
-  case 162:
-#line 1299 "../SqlParser.ypp" /* yacc.c:1661  */
+#line 4295 "SqlParser_gen.cpp" /* yacc.c:1661  */
+    break;
+
+  case 164:
+#line 1317 "../SqlParser.ypp" /* yacc.c:1661  */
     {
     (yyval.predicate_) = (yyvsp[0].predicate_);
   }
-#line 4259 "SqlParser_gen.cpp" /* yacc.c:1661  */
-    break;
-
-  case 163:
-#line 1304 "../SqlParser.ypp" /* yacc.c:1661  */
+#line 4303 "SqlParser_gen.cpp" /* yacc.c:1661  */
+    break;
+
+  case 165:
+#line 1322 "../SqlParser.ypp" /* yacc.c:1661  */
     {
     (yyval.predicate_) = new quickstep::ParsePredicateBetween((yylsp[-3]).first_line, (yylsp[-3]).first_column, (yyvsp[-4].expression_), (yyvsp[-2].expression_), (yyvsp[0].expression_));
   }
-#line 4267 "SqlParser_gen.cpp" /* yacc.c:1661  */
-    break;
-
-  case 164:
-#line 1307 "../SqlParser.ypp" /* yacc.c:1661  */
-=======
-#line 4272 "SqlParser_gen.cpp" /* yacc.c:1646  */
-    break;
-
-  case 162:
-#line 1308 "../SqlParser.ypp" /* yacc.c:1646  */
-    {
-    (yyval.predicate_) = (yyvsp[0].predicate_);
-  }
-#line 4280 "SqlParser_gen.cpp" /* yacc.c:1646  */
-    break;
-
-  case 163:
-#line 1313 "../SqlParser.ypp" /* yacc.c:1646  */
-    {
-    (yyval.predicate_) = new quickstep::ParsePredicateNegation((yylsp[-1]).first_line, (yylsp[-1]).first_column, (yyvsp[0].predicate_));
-  }
-#line 4288 "SqlParser_gen.cpp" /* yacc.c:1646  */
-    break;
-
-  case 164:
-#line 1316 "../SqlParser.ypp" /* yacc.c:1646  */
-    {
-    (yyval.predicate_) = (yyvsp[0].predicate_);
-  }
-#line 4296 "SqlParser_gen.cpp" /* yacc.c:1646  */
-    break;
-
-  case 165:
-#line 1321 "../SqlParser.ypp" /* yacc.c:1646  */
-    {
-    (yyval.predicate_) = new quickstep::ParsePredicateBetween((yylsp[-3]).first_line, (yylsp[-3]).first_column, (yyvsp[-4].expression_), (yyvsp[-2].expression_), (yyvsp[0].expression_));
-  }
-#line 4304 "SqlParser_gen.cpp" /* yacc.c:1646  */
+#line 4311 "SqlParser_gen.cpp" /* yacc.c:1661  */
     break;
 
   case 166:
-#line 1324 "../SqlParser.ypp" /* yacc.c:1646  */
->>>>>>> 93547dc3
+#line 1325 "../SqlParser.ypp" /* yacc.c:1661  */
     {
     (yyval.predicate_) = new quickstep::ParsePredicateNegation(
         (yylsp[-4]).first_line, (yylsp[-4]).first_column,
         new quickstep::ParsePredicateBetween((yylsp[-3]).first_line, (yylsp[-3]).first_column, (yyvsp[-5].expression_), (yyvsp[-2].expression_), (yyvsp[0].expression_)));
   }
-<<<<<<< HEAD
-#line 4277 "SqlParser_gen.cpp" /* yacc.c:1661  */
-    break;
-
-  case 165:
-#line 1312 "../SqlParser.ypp" /* yacc.c:1661  */
-=======
-#line 4314 "SqlParser_gen.cpp" /* yacc.c:1646  */
+#line 4321 "SqlParser_gen.cpp" /* yacc.c:1661  */
     break;
 
   case 167:
-#line 1329 "../SqlParser.ypp" /* yacc.c:1646  */
->>>>>>> 93547dc3
+#line 1330 "../SqlParser.ypp" /* yacc.c:1661  */
     {
     delete (yyvsp[-3].attribute_);
     (yyval.predicate_) = nullptr;
     NotSupported(&(yylsp[-2]), yyscanner, "NULL comparison predicates");
     YYERROR;
   }
-<<<<<<< HEAD
-#line 4288 "SqlParser_gen.cpp" /* yacc.c:1661  */
-    break;
-
-  case 166:
-#line 1318 "../SqlParser.ypp" /* yacc.c:1661  */
-=======
-#line 4325 "SqlParser_gen.cpp" /* yacc.c:1646  */
+#line 4332 "SqlParser_gen.cpp" /* yacc.c:1661  */
     break;
 
   case 168:
-#line 1335 "../SqlParser.ypp" /* yacc.c:1646  */
->>>>>>> 93547dc3
+#line 1336 "../SqlParser.ypp" /* yacc.c:1661  */
     {
     delete (yyvsp[-2].attribute_);
     (yyval.predicate_) = nullptr;
     NotSupported(&(yylsp[-1]), yyscanner, "NULL comparison predicates");
     YYERROR;
   }
-<<<<<<< HEAD
-#line 4299 "SqlParser_gen.cpp" /* yacc.c:1661  */
-    break;
-
-  case 167:
-#line 1324 "../SqlParser.ypp" /* yacc.c:1661  */
-=======
-#line 4336 "SqlParser_gen.cpp" /* yacc.c:1646  */
+#line 4343 "SqlParser_gen.cpp" /* yacc.c:1661  */
     break;
 
   case 169:
-#line 1341 "../SqlParser.ypp" /* yacc.c:1646  */
->>>>>>> 93547dc3
+#line 1342 "../SqlParser.ypp" /* yacc.c:1661  */
     {
     (yyval.predicate_) = new quickstep::ParsePredicateComparison((yylsp[-1]).first_line, (yylsp[-1]).first_column, *(yyvsp[-1].comparison_), (yyvsp[-2].expression_), (yyvsp[0].expression_));
   }
-<<<<<<< HEAD
-#line 4307 "SqlParser_gen.cpp" /* yacc.c:1661  */
-    break;
-
-  case 168:
-#line 1327 "../SqlParser.ypp" /* yacc.c:1661  */
-=======
-#line 4348 "SqlParser_gen.cpp" /* yacc.c:1646  */
+#line 4351 "SqlParser_gen.cpp" /* yacc.c:1661  */
     break;
 
   case 170:
-#line 1348 "../SqlParser.ypp" /* yacc.c:1646  */
->>>>>>> 93547dc3
+#line 1345 "../SqlParser.ypp" /* yacc.c:1661  */
     {
     (yyval.predicate_) = (yyvsp[-1].predicate_);
   }
-<<<<<<< HEAD
-#line 4315 "SqlParser_gen.cpp" /* yacc.c:1661  */
-=======
-#line 4356 "SqlParser_gen.cpp" /* yacc.c:1646  */
->>>>>>> 93547dc3
+#line 4359 "SqlParser_gen.cpp" /* yacc.c:1661  */
     break;
 
   case 171:
-#line 1351 "../SqlParser.ypp" /* yacc.c:1646  */
-    {
-<<<<<<< HEAD
+#line 1351 "../SqlParser.ypp" /* yacc.c:1661  */
+    {
     (yyval.expression_) = new quickstep::ParseBinaryExpression((yylsp[-1]).first_line, (yylsp[-1]).first_column, *(yyvsp[-1].binary_operation_), (yyvsp[-2].expression_), (yyvsp[0].expression_));
   }
-#line 4323 "SqlParser_gen.cpp" /* yacc.c:1661  */
-    break;
-
-  case 170:
-#line 1336 "../SqlParser.ypp" /* yacc.c:1661  */
+#line 4367 "SqlParser_gen.cpp" /* yacc.c:1661  */
+    break;
+
+  case 172:
+#line 1354 "../SqlParser.ypp" /* yacc.c:1661  */
     {
     (yyval.expression_) = (yyvsp[0].expression_);
   }
-#line 4331 "SqlParser_gen.cpp" /* yacc.c:1661  */
-    break;
-
-  case 171:
-#line 1341 "../SqlParser.ypp" /* yacc.c:1661  */
+#line 4375 "SqlParser_gen.cpp" /* yacc.c:1661  */
+    break;
+
+  case 173:
+#line 1359 "../SqlParser.ypp" /* yacc.c:1661  */
     {
     (yyval.expression_) = new quickstep::ParseBinaryExpression((yylsp[-1]).first_line, (yylsp[-1]).first_column, *(yyvsp[-1].binary_operation_), (yyvsp[-2].expression_), (yyvsp[0].expression_));
   }
-#line 4339 "SqlParser_gen.cpp" /* yacc.c:1661  */
-    break;
-
-  case 172:
-#line 1344 "../SqlParser.ypp" /* yacc.c:1661  */
+#line 4383 "SqlParser_gen.cpp" /* yacc.c:1661  */
+    break;
+
+  case 174:
+#line 1362 "../SqlParser.ypp" /* yacc.c:1661  */
     {
     (yyval.expression_) = (yyvsp[0].expression_);
   }
-#line 4347 "SqlParser_gen.cpp" /* yacc.c:1661  */
-    break;
-
-  case 173:
-#line 1349 "../SqlParser.ypp" /* yacc.c:1661  */
+#line 4391 "SqlParser_gen.cpp" /* yacc.c:1661  */
+    break;
+
+  case 175:
+#line 1367 "../SqlParser.ypp" /* yacc.c:1661  */
     {
     (yyval.expression_) = new quickstep::ParseUnaryExpression((yylsp[-1]).first_line, (yylsp[-1]).first_column, *(yyvsp[-1].unary_operation_), (yyvsp[0].expression_));
   }
-#line 4355 "SqlParser_gen.cpp" /* yacc.c:1661  */
-    break;
-
-  case 174:
-#line 1352 "../SqlParser.ypp" /* yacc.c:1661  */
+#line 4399 "SqlParser_gen.cpp" /* yacc.c:1661  */
+    break;
+
+  case 176:
+#line 1370 "../SqlParser.ypp" /* yacc.c:1661  */
     {
     (yyval.expression_) = (yyvsp[0].expression_);
   }
-#line 4363 "SqlParser_gen.cpp" /* yacc.c:1661  */
-    break;
-
-  case 175:
-#line 1357 "../SqlParser.ypp" /* yacc.c:1661  */
+#line 4407 "SqlParser_gen.cpp" /* yacc.c:1661  */
+    break;
+
+  case 177:
+#line 1375 "../SqlParser.ypp" /* yacc.c:1661  */
     {
     (yyval.expression_) = (yyvsp[0].attribute_);
   }
-#line 4371 "SqlParser_gen.cpp" /* yacc.c:1661  */
-    break;
-
-  case 176:
-#line 1360 "../SqlParser.ypp" /* yacc.c:1661  */
+#line 4415 "SqlParser_gen.cpp" /* yacc.c:1661  */
+    break;
+
+  case 178:
+#line 1378 "../SqlParser.ypp" /* yacc.c:1661  */
     {
     (yyval.expression_) = new quickstep::ParseScalarLiteral((yyvsp[0].literal_value_));
   }
-#line 4379 "SqlParser_gen.cpp" /* yacc.c:1661  */
-    break;
-
-  case 177:
-#line 1363 "../SqlParser.ypp" /* yacc.c:1661  */
+#line 4423 "SqlParser_gen.cpp" /* yacc.c:1661  */
+    break;
+
+  case 179:
+#line 1381 "../SqlParser.ypp" /* yacc.c:1661  */
     {
     (yyval.expression_) = (yyvsp[0].function_call_);
   }
-#line 4387 "SqlParser_gen.cpp" /* yacc.c:1661  */
-    break;
-
-  case 178:
-#line 1366 "../SqlParser.ypp" /* yacc.c:1661  */
+#line 4431 "SqlParser_gen.cpp" /* yacc.c:1661  */
+    break;
+
+  case 180:
+#line 1384 "../SqlParser.ypp" /* yacc.c:1661  */
     {
     (yyval.expression_) = (yyvsp[-1].expression_);
   }
-#line 4395 "SqlParser_gen.cpp" /* yacc.c:1661  */
-    break;
-
-  case 179:
-#line 1371 "../SqlParser.ypp" /* yacc.c:1661  */
-=======
-    (yyval.predicate_) = (yyvsp[-1].predicate_);
-  }
-#line 4364 "SqlParser_gen.cpp" /* yacc.c:1646  */
-    break;
-
-  case 172:
-#line 1358 "../SqlParser.ypp" /* yacc.c:1646  */
-    {
-    (yyval.expression_) = new quickstep::ParseBinaryExpression((yylsp[-1]).first_line, (yylsp[-1]).first_column, *(yyvsp[-1].binary_operation_), (yyvsp[-2].expression_), (yyvsp[0].expression_));
-  }
-#line 4372 "SqlParser_gen.cpp" /* yacc.c:1646  */
-    break;
-
-  case 173:
-#line 1361 "../SqlParser.ypp" /* yacc.c:1646  */
-    {
-    (yyval.expression_) = (yyvsp[0].expression_);
-  }
-#line 4380 "SqlParser_gen.cpp" /* yacc.c:1646  */
-    break;
-
-  case 174:
-#line 1366 "../SqlParser.ypp" /* yacc.c:1646  */
-    {
-    (yyval.expression_) = new quickstep::ParseBinaryExpression((yylsp[-1]).first_line, (yylsp[-1]).first_column, *(yyvsp[-1].binary_operation_), (yyvsp[-2].expression_), (yyvsp[0].expression_));
-  }
-#line 4388 "SqlParser_gen.cpp" /* yacc.c:1646  */
-    break;
-
-  case 175:
-#line 1369 "../SqlParser.ypp" /* yacc.c:1646  */
-    {
-    (yyval.expression_) = (yyvsp[0].expression_);
-  }
-#line 4396 "SqlParser_gen.cpp" /* yacc.c:1646  */
-    break;
-
-  case 176:
-#line 1374 "../SqlParser.ypp" /* yacc.c:1646  */
-    {
-    (yyval.expression_) = new quickstep::ParseUnaryExpression((yylsp[-1]).first_line, (yylsp[-1]).first_column, *(yyvsp[-1].unary_operation_), (yyvsp[0].expression_));
-  }
-#line 4404 "SqlParser_gen.cpp" /* yacc.c:1646  */
-    break;
-
-  case 177:
-#line 1377 "../SqlParser.ypp" /* yacc.c:1646  */
-    {
-    (yyval.expression_) = (yyvsp[0].expression_);
-  }
-#line 4412 "SqlParser_gen.cpp" /* yacc.c:1646  */
-    break;
-
-  case 178:
-#line 1382 "../SqlParser.ypp" /* yacc.c:1646  */
-    {
-    (yyval.expression_) = (yyvsp[0].attribute_);
-  }
-#line 4420 "SqlParser_gen.cpp" /* yacc.c:1646  */
-    break;
-
-  case 179:
-#line 1385 "../SqlParser.ypp" /* yacc.c:1646  */
-    {
-    (yyval.expression_) = new quickstep::ParseScalarLiteral((yyvsp[0].literal_value_));
-  }
-#line 4428 "SqlParser_gen.cpp" /* yacc.c:1646  */
-    break;
-
-  case 180:
-#line 1388 "../SqlParser.ypp" /* yacc.c:1646  */
-    {
-    (yyval.expression_) = (yyvsp[0].function_call_);
-  }
-#line 4436 "SqlParser_gen.cpp" /* yacc.c:1646  */
+#line 4439 "SqlParser_gen.cpp" /* yacc.c:1661  */
     break;
 
   case 181:
-#line 1391 "../SqlParser.ypp" /* yacc.c:1646  */
-    {
-    (yyval.expression_) = (yyvsp[-1].expression_);
-  }
-#line 4444 "SqlParser_gen.cpp" /* yacc.c:1646  */
-    break;
-
-  case 182:
-#line 1396 "../SqlParser.ypp" /* yacc.c:1646  */
->>>>>>> 93547dc3
+#line 1389 "../SqlParser.ypp" /* yacc.c:1661  */
     {
     (yyval.function_call_) = new quickstep::ParseFunctionCall(
         (yylsp[-2]).first_line, (yylsp[-2]).first_column, (yyvsp[-2].string_value_), new quickstep::PtrList<quickstep::ParseExpression>());
   }
-<<<<<<< HEAD
-#line 4404 "SqlParser_gen.cpp" /* yacc.c:1661  */
-    break;
-
-  case 180:
-#line 1375 "../SqlParser.ypp" /* yacc.c:1661  */
-=======
-#line 4453 "SqlParser_gen.cpp" /* yacc.c:1646  */
-    break;
-
-  case 183:
-#line 1400 "../SqlParser.ypp" /* yacc.c:1646  */
->>>>>>> 93547dc3
+#line 4448 "SqlParser_gen.cpp" /* yacc.c:1661  */
+    break;
+
+  case 182:
+#line 1393 "../SqlParser.ypp" /* yacc.c:1661  */
     {
     (yyval.function_call_) = new quickstep::ParseFunctionCall(
         (yylsp[-3]).first_line, (yylsp[-3]).first_column, (yyvsp[-3].string_value_), new quickstep::ParseStar((yylsp[-1]).first_line, (yylsp[-1]).first_column));
   }
-<<<<<<< HEAD
-#line 4413 "SqlParser_gen.cpp" /* yacc.c:1661  */
-    break;
-
-  case 181:
-#line 1379 "../SqlParser.ypp" /* yacc.c:1661  */
+#line 4457 "SqlParser_gen.cpp" /* yacc.c:1661  */
+    break;
+
+  case 183:
+#line 1397 "../SqlParser.ypp" /* yacc.c:1661  */
     {
     (yyval.function_call_) = new quickstep::ParseFunctionCall((yylsp[-3]).first_line, (yylsp[-3]).first_column, (yyvsp[-3].string_value_), (yyvsp[-1].expression_list_));
   }
-#line 4421 "SqlParser_gen.cpp" /* yacc.c:1661  */
-    break;
-
-  case 182:
-#line 1384 "../SqlParser.ypp" /* yacc.c:1661  */
-=======
-#line 4462 "SqlParser_gen.cpp" /* yacc.c:1646  */
+#line 4465 "SqlParser_gen.cpp" /* yacc.c:1661  */
     break;
 
   case 184:
-#line 1404 "../SqlParser.ypp" /* yacc.c:1646  */
-    {
-    (yyval.function_call_) = new quickstep::ParseFunctionCall((yylsp[-3]).first_line, (yylsp[-3]).first_column, (yyvsp[-3].string_value_), (yyvsp[-1].expression_list_));
-  }
-#line 4470 "SqlParser_gen.cpp" /* yacc.c:1646  */
-    break;
-
-  case 185:
-#line 1409 "../SqlParser.ypp" /* yacc.c:1646  */
->>>>>>> 93547dc3
+#line 1402 "../SqlParser.ypp" /* yacc.c:1661  */
     {
     (yyval.expression_list_) = new quickstep::PtrList<quickstep::ParseExpression>();
     (yyval.expression_list_)->push_back((yyvsp[0].expression_));
   }
-<<<<<<< HEAD
-#line 4430 "SqlParser_gen.cpp" /* yacc.c:1661  */
-    break;
-
-  case 183:
-#line 1388 "../SqlParser.ypp" /* yacc.c:1661  */
-=======
-#line 4479 "SqlParser_gen.cpp" /* yacc.c:1646  */
-    break;
-
-  case 186:
-#line 1413 "../SqlParser.ypp" /* yacc.c:1646  */
->>>>>>> 93547dc3
+#line 4474 "SqlParser_gen.cpp" /* yacc.c:1661  */
+    break;
+
+  case 185:
+#line 1406 "../SqlParser.ypp" /* yacc.c:1661  */
     {
     (yyval.expression_list_) = (yyvsp[-2].expression_list_);
     (yyval.expression_list_)->push_back((yyvsp[0].expression_));
   }
-<<<<<<< HEAD
-#line 4439 "SqlParser_gen.cpp" /* yacc.c:1661  */
-    break;
-
-  case 184:
-#line 1394 "../SqlParser.ypp" /* yacc.c:1661  */
+#line 4483 "SqlParser_gen.cpp" /* yacc.c:1661  */
+    break;
+
+  case 186:
+#line 1412 "../SqlParser.ypp" /* yacc.c:1661  */
     {
     (yyval.literal_value_) = new quickstep::NullParseLiteralValue((yylsp[0]).first_line, (yylsp[0]).first_column);
   }
-#line 4447 "SqlParser_gen.cpp" /* yacc.c:1661  */
-    break;
-
-  case 185:
-#line 1397 "../SqlParser.ypp" /* yacc.c:1661  */
+#line 4491 "SqlParser_gen.cpp" /* yacc.c:1661  */
+    break;
+
+  case 187:
+#line 1415 "../SqlParser.ypp" /* yacc.c:1661  */
     {
     (yyval.literal_value_) = (yyvsp[0].numeric_literal_value_);
   }
-#line 4455 "SqlParser_gen.cpp" /* yacc.c:1661  */
-    break;
-
-  case 186:
-#line 1400 "../SqlParser.ypp" /* yacc.c:1661  */
+#line 4499 "SqlParser_gen.cpp" /* yacc.c:1661  */
+    break;
+
+  case 188:
+#line 1418 "../SqlParser.ypp" /* yacc.c:1661  */
     {
     (yyval.literal_value_) = (yyvsp[0].numeric_literal_value_);
   }
-#line 4463 "SqlParser_gen.cpp" /* yacc.c:1661  */
-    break;
-
-  case 187:
-#line 1403 "../SqlParser.ypp" /* yacc.c:1661  */
-=======
-#line 4488 "SqlParser_gen.cpp" /* yacc.c:1646  */
-    break;
-
-  case 187:
-#line 1419 "../SqlParser.ypp" /* yacc.c:1646  */
-    {
-    (yyval.literal_value_) = new quickstep::NullParseLiteralValue((yylsp[0]).first_line, (yylsp[0]).first_column);
-  }
-#line 4496 "SqlParser_gen.cpp" /* yacc.c:1646  */
-    break;
-
-  case 188:
-#line 1422 "../SqlParser.ypp" /* yacc.c:1646  */
-    {
-    (yyval.literal_value_) = (yyvsp[0].numeric_literal_value_);
-  }
-#line 4504 "SqlParser_gen.cpp" /* yacc.c:1646  */
+#line 4507 "SqlParser_gen.cpp" /* yacc.c:1661  */
     break;
 
   case 189:
-#line 1425 "../SqlParser.ypp" /* yacc.c:1646  */
-    {
-    (yyval.literal_value_) = (yyvsp[0].numeric_literal_value_);
-  }
-#line 4512 "SqlParser_gen.cpp" /* yacc.c:1646  */
-    break;
-
-  case 190:
-#line 1428 "../SqlParser.ypp" /* yacc.c:1646  */
->>>>>>> 93547dc3
+#line 1421 "../SqlParser.ypp" /* yacc.c:1661  */
     {
     /**
      * NOTE(chasseur): This case exhibits a shift/reduce conflict with the
@@ -7099,36 +4520,20 @@
     (yyvsp[0].numeric_literal_value_)->prependMinus();
     (yyval.literal_value_) = (yyvsp[0].numeric_literal_value_);
   }
-<<<<<<< HEAD
-#line 4480 "SqlParser_gen.cpp" /* yacc.c:1661  */
-    break;
-
-  case 188:
-#line 1415 "../SqlParser.ypp" /* yacc.c:1661  */
-=======
-#line 4529 "SqlParser_gen.cpp" /* yacc.c:1646  */
-    break;
-
-  case 191:
-#line 1440 "../SqlParser.ypp" /* yacc.c:1646  */
->>>>>>> 93547dc3
+#line 4524 "SqlParser_gen.cpp" /* yacc.c:1661  */
+    break;
+
+  case 190:
+#line 1433 "../SqlParser.ypp" /* yacc.c:1661  */
     {
     (yyval.literal_value_) = new quickstep::StringParseLiteralValue((yyvsp[0].string_value_),
                                                 nullptr);  // No explicit type.
   }
-<<<<<<< HEAD
-#line 4489 "SqlParser_gen.cpp" /* yacc.c:1661  */
-    break;
-
-  case 189:
-#line 1419 "../SqlParser.ypp" /* yacc.c:1661  */
-=======
-#line 4538 "SqlParser_gen.cpp" /* yacc.c:1646  */
-    break;
-
-  case 192:
-#line 1444 "../SqlParser.ypp" /* yacc.c:1646  */
->>>>>>> 93547dc3
+#line 4533 "SqlParser_gen.cpp" /* yacc.c:1661  */
+    break;
+
+  case 191:
+#line 1437 "../SqlParser.ypp" /* yacc.c:1661  */
     {
     /**
      * NOTE(chasseur): This case exhibits a shift/reduce conflict with the
@@ -7148,19 +4553,11 @@
       YYERROR;
     }
   }
-<<<<<<< HEAD
-#line 4513 "SqlParser_gen.cpp" /* yacc.c:1661  */
-    break;
-
-  case 190:
-#line 1438 "../SqlParser.ypp" /* yacc.c:1661  */
-=======
-#line 4562 "SqlParser_gen.cpp" /* yacc.c:1646  */
-    break;
-
-  case 193:
-#line 1463 "../SqlParser.ypp" /* yacc.c:1646  */
->>>>>>> 93547dc3
+#line 4557 "SqlParser_gen.cpp" /* yacc.c:1661  */
+    break;
+
+  case 192:
+#line 1456 "../SqlParser.ypp" /* yacc.c:1661  */
     {
     quickstep::StringParseLiteralValue *parse_value
         = new quickstep::StringParseLiteralValue((yyvsp[0].string_value_), &((yyvsp[-1].data_type_)->getType()));
@@ -7174,213 +4571,125 @@
       (yyval.literal_value_) = parse_value;
     }
   }
-<<<<<<< HEAD
-#line 4531 "SqlParser_gen.cpp" /* yacc.c:1661  */
-    break;
-
-  case 191:
-#line 1453 "../SqlParser.ypp" /* yacc.c:1661  */
-=======
-#line 4580 "SqlParser_gen.cpp" /* yacc.c:1646  */
-    break;
-
-  case 194:
-#line 1478 "../SqlParser.ypp" /* yacc.c:1646  */
->>>>>>> 93547dc3
+#line 4575 "SqlParser_gen.cpp" /* yacc.c:1661  */
+    break;
+
+  case 193:
+#line 1471 "../SqlParser.ypp" /* yacc.c:1661  */
     {
     (yyval.literal_value_list_) = new quickstep::PtrList<quickstep::ParseScalarLiteral>();
     (yyval.literal_value_list_)->push_back(new quickstep::ParseScalarLiteral((yyvsp[0].literal_value_)));
   }
-<<<<<<< HEAD
-#line 4540 "SqlParser_gen.cpp" /* yacc.c:1661  */
-    break;
-
-  case 192:
-#line 1457 "../SqlParser.ypp" /* yacc.c:1661  */
-=======
-#line 4589 "SqlParser_gen.cpp" /* yacc.c:1646  */
-    break;
-
-  case 195:
-#line 1482 "../SqlParser.ypp" /* yacc.c:1646  */
->>>>>>> 93547dc3
+#line 4584 "SqlParser_gen.cpp" /* yacc.c:1661  */
+    break;
+
+  case 194:
+#line 1475 "../SqlParser.ypp" /* yacc.c:1661  */
     {
     (yyval.literal_value_list_) = (yyvsp[-2].literal_value_list_);
     (yyval.literal_value_list_)->push_back(new quickstep::ParseScalarLiteral((yyvsp[0].literal_value_)));
   }
-<<<<<<< HEAD
-#line 4549 "SqlParser_gen.cpp" /* yacc.c:1661  */
-    break;
-
-  case 193:
-#line 1463 "../SqlParser.ypp" /* yacc.c:1661  */
+#line 4593 "SqlParser_gen.cpp" /* yacc.c:1661  */
+    break;
+
+  case 195:
+#line 1481 "../SqlParser.ypp" /* yacc.c:1661  */
     {
     (yyval.attribute_) = new quickstep::ParseAttribute((yylsp[0]).first_line, (yylsp[0]).first_column, (yyvsp[0].string_value_));
   }
-#line 4557 "SqlParser_gen.cpp" /* yacc.c:1661  */
-    break;
-
-  case 194:
-#line 1466 "../SqlParser.ypp" /* yacc.c:1661  */
+#line 4601 "SqlParser_gen.cpp" /* yacc.c:1661  */
+    break;
+
+  case 196:
+#line 1484 "../SqlParser.ypp" /* yacc.c:1661  */
     {
     (yyval.attribute_) = new quickstep::ParseAttribute((yylsp[-2]).first_line, (yylsp[-2]).first_column, (yyvsp[0].string_value_), (yyvsp[-2].string_value_));
   }
-#line 4565 "SqlParser_gen.cpp" /* yacc.c:1661  */
-    break;
-
-  case 195:
-#line 1472 "../SqlParser.ypp" /* yacc.c:1661  */
+#line 4609 "SqlParser_gen.cpp" /* yacc.c:1661  */
+    break;
+
+  case 197:
+#line 1490 "../SqlParser.ypp" /* yacc.c:1661  */
     {
     (yyval.comparison_) = &quickstep::ComparisonFactory::GetComparison(quickstep::ComparisonID::kEqual);
   }
-#line 4573 "SqlParser_gen.cpp" /* yacc.c:1661  */
-    break;
-
-  case 196:
-#line 1475 "../SqlParser.ypp" /* yacc.c:1661  */
+#line 4617 "SqlParser_gen.cpp" /* yacc.c:1661  */
+    break;
+
+  case 198:
+#line 1493 "../SqlParser.ypp" /* yacc.c:1661  */
     {
     (yyval.comparison_) = &quickstep::ComparisonFactory::GetComparison(quickstep::ComparisonID::kNotEqual);
   }
-#line 4581 "SqlParser_gen.cpp" /* yacc.c:1661  */
-    break;
-
-  case 197:
-#line 1478 "../SqlParser.ypp" /* yacc.c:1661  */
+#line 4625 "SqlParser_gen.cpp" /* yacc.c:1661  */
+    break;
+
+  case 199:
+#line 1496 "../SqlParser.ypp" /* yacc.c:1661  */
     {
     (yyval.comparison_) = &quickstep::ComparisonFactory::GetComparison(quickstep::ComparisonID::kLess);
   }
-#line 4589 "SqlParser_gen.cpp" /* yacc.c:1661  */
-    break;
-
-  case 198:
-#line 1481 "../SqlParser.ypp" /* yacc.c:1661  */
+#line 4633 "SqlParser_gen.cpp" /* yacc.c:1661  */
+    break;
+
+  case 200:
+#line 1499 "../SqlParser.ypp" /* yacc.c:1661  */
     {
     (yyval.comparison_) = &quickstep::ComparisonFactory::GetComparison(quickstep::ComparisonID::kLessOrEqual);
   }
-#line 4597 "SqlParser_gen.cpp" /* yacc.c:1661  */
-    break;
-
-  case 199:
-#line 1484 "../SqlParser.ypp" /* yacc.c:1661  */
+#line 4641 "SqlParser_gen.cpp" /* yacc.c:1661  */
+    break;
+
+  case 201:
+#line 1502 "../SqlParser.ypp" /* yacc.c:1661  */
     {
     (yyval.comparison_) = &quickstep::ComparisonFactory::GetComparison(quickstep::ComparisonID::kGreater);
   }
-#line 4605 "SqlParser_gen.cpp" /* yacc.c:1661  */
-    break;
-
-  case 200:
-#line 1487 "../SqlParser.ypp" /* yacc.c:1661  */
+#line 4649 "SqlParser_gen.cpp" /* yacc.c:1661  */
+    break;
+
+  case 202:
+#line 1505 "../SqlParser.ypp" /* yacc.c:1661  */
     {
     (yyval.comparison_) = &quickstep::ComparisonFactory::GetComparison(quickstep::ComparisonID::kGreaterOrEqual);
   }
-#line 4613 "SqlParser_gen.cpp" /* yacc.c:1661  */
-    break;
-
-  case 201:
-#line 1490 "../SqlParser.ypp" /* yacc.c:1661  */
+#line 4657 "SqlParser_gen.cpp" /* yacc.c:1661  */
+    break;
+
+  case 203:
+#line 1508 "../SqlParser.ypp" /* yacc.c:1661  */
     {
     (yyval.comparison_) =  &quickstep::ComparisonFactory::GetComparison(quickstep::ComparisonID::kLike);
   }
-#line 4621 "SqlParser_gen.cpp" /* yacc.c:1661  */
-    break;
-
-  case 202:
-#line 1493 "../SqlParser.ypp" /* yacc.c:1661  */
+#line 4665 "SqlParser_gen.cpp" /* yacc.c:1661  */
+    break;
+
+  case 204:
+#line 1511 "../SqlParser.ypp" /* yacc.c:1661  */
     {
     (yyval.comparison_) =  &quickstep::ComparisonFactory::GetComparison(quickstep::ComparisonID::kNotLike);
   }
-#line 4629 "SqlParser_gen.cpp" /* yacc.c:1661  */
-    break;
-
-  case 203:
-#line 1496 "../SqlParser.ypp" /* yacc.c:1661  */
+#line 4673 "SqlParser_gen.cpp" /* yacc.c:1661  */
+    break;
+
+  case 205:
+#line 1514 "../SqlParser.ypp" /* yacc.c:1661  */
     {
     (yyval.comparison_) =  &quickstep::ComparisonFactory::GetComparison(quickstep::ComparisonID::kRegexMatch);
   }
-#line 4637 "SqlParser_gen.cpp" /* yacc.c:1661  */
-    break;
-
-  case 204:
-#line 1499 "../SqlParser.ypp" /* yacc.c:1661  */
-=======
-#line 4598 "SqlParser_gen.cpp" /* yacc.c:1646  */
-    break;
-
-  case 196:
-#line 1488 "../SqlParser.ypp" /* yacc.c:1646  */
-    {
-    (yyval.attribute_) = new quickstep::ParseAttribute((yylsp[0]).first_line, (yylsp[0]).first_column, (yyvsp[0].string_value_));
-  }
-#line 4606 "SqlParser_gen.cpp" /* yacc.c:1646  */
-    break;
-
-  case 197:
-#line 1491 "../SqlParser.ypp" /* yacc.c:1646  */
-    {
-    (yyval.attribute_) = new quickstep::ParseAttribute((yylsp[-2]).first_line, (yylsp[-2]).first_column, (yyvsp[0].string_value_), (yyvsp[-2].string_value_));
-  }
-#line 4614 "SqlParser_gen.cpp" /* yacc.c:1646  */
-    break;
-
-  case 198:
-#line 1497 "../SqlParser.ypp" /* yacc.c:1646  */
-    {
-    (yyval.comparison_) = &quickstep::ComparisonFactory::GetComparison(quickstep::ComparisonID::kEqual);
-  }
-#line 4622 "SqlParser_gen.cpp" /* yacc.c:1646  */
-    break;
-
-  case 199:
-#line 1500 "../SqlParser.ypp" /* yacc.c:1646  */
-    {
-    (yyval.comparison_) = &quickstep::ComparisonFactory::GetComparison(quickstep::ComparisonID::kNotEqual);
-  }
-#line 4630 "SqlParser_gen.cpp" /* yacc.c:1646  */
-    break;
-
-  case 200:
-#line 1503 "../SqlParser.ypp" /* yacc.c:1646  */
-    {
-    (yyval.comparison_) = &quickstep::ComparisonFactory::GetComparison(quickstep::ComparisonID::kLess);
-  }
-#line 4638 "SqlParser_gen.cpp" /* yacc.c:1646  */
-    break;
-
-  case 201:
-#line 1506 "../SqlParser.ypp" /* yacc.c:1646  */
-    {
-    (yyval.comparison_) = &quickstep::ComparisonFactory::GetComparison(quickstep::ComparisonID::kLessOrEqual);
-  }
-#line 4646 "SqlParser_gen.cpp" /* yacc.c:1646  */
-    break;
-
-  case 202:
-#line 1509 "../SqlParser.ypp" /* yacc.c:1646  */
-    {
-    (yyval.comparison_) = &quickstep::ComparisonFactory::GetComparison(quickstep::ComparisonID::kGreater);
-  }
-#line 4654 "SqlParser_gen.cpp" /* yacc.c:1646  */
-    break;
-
-  case 203:
-#line 1512 "../SqlParser.ypp" /* yacc.c:1646  */
-    {
-    (yyval.comparison_) = &quickstep::ComparisonFactory::GetComparison(quickstep::ComparisonID::kGreaterOrEqual);
-  }
-#line 4662 "SqlParser_gen.cpp" /* yacc.c:1646  */
-    break;
-
-  case 204:
-#line 1517 "../SqlParser.ypp" /* yacc.c:1646  */
->>>>>>> 93547dc3
+#line 4681 "SqlParser_gen.cpp" /* yacc.c:1661  */
+    break;
+
+  case 206:
+#line 1517 "../SqlParser.ypp" /* yacc.c:1661  */
     {
     (yyval.comparison_) =  &quickstep::ComparisonFactory::GetComparison(quickstep::ComparisonID::kNotRegexMatch);
   }
-#line 4645 "SqlParser_gen.cpp" /* yacc.c:1661  */
-    break;
-
-  case 205:
-#line 1504 "../SqlParser.ypp" /* yacc.c:1661  */
+#line 4689 "SqlParser_gen.cpp" /* yacc.c:1661  */
+    break;
+
+  case 207:
+#line 1522 "../SqlParser.ypp" /* yacc.c:1661  */
     {
     /**
      * NOTE(chasseur): This case exhibits a shift/reduce conflict with the
@@ -7390,242 +4699,138 @@
      **/
     (yyval.unary_operation_) = &quickstep::UnaryOperationFactory::GetUnaryOperation(quickstep::UnaryOperationID::kNegate);
   }
-<<<<<<< HEAD
-#line 4659 "SqlParser_gen.cpp" /* yacc.c:1661  */
-    break;
-
-  case 206:
-#line 1515 "../SqlParser.ypp" /* yacc.c:1661  */
+#line 4703 "SqlParser_gen.cpp" /* yacc.c:1661  */
+    break;
+
+  case 208:
+#line 1533 "../SqlParser.ypp" /* yacc.c:1661  */
     {
     (yyval.binary_operation_) = &quickstep::BinaryOperationFactory::GetBinaryOperation(quickstep::BinaryOperationID::kAdd);
   }
-#line 4667 "SqlParser_gen.cpp" /* yacc.c:1661  */
-    break;
-
-  case 207:
-#line 1518 "../SqlParser.ypp" /* yacc.c:1661  */
+#line 4711 "SqlParser_gen.cpp" /* yacc.c:1661  */
+    break;
+
+  case 209:
+#line 1536 "../SqlParser.ypp" /* yacc.c:1661  */
     {
     (yyval.binary_operation_) = &quickstep::BinaryOperationFactory::GetBinaryOperation(quickstep::BinaryOperationID::kSubtract);
   }
-#line 4675 "SqlParser_gen.cpp" /* yacc.c:1661  */
-    break;
-
-  case 208:
-#line 1523 "../SqlParser.ypp" /* yacc.c:1661  */
+#line 4719 "SqlParser_gen.cpp" /* yacc.c:1661  */
+    break;
+
+  case 210:
+#line 1541 "../SqlParser.ypp" /* yacc.c:1661  */
     {
     (yyval.binary_operation_) = &quickstep::BinaryOperationFactory::GetBinaryOperation(quickstep::BinaryOperationID::kMultiply);
   }
-#line 4683 "SqlParser_gen.cpp" /* yacc.c:1661  */
-    break;
-
-  case 209:
-#line 1526 "../SqlParser.ypp" /* yacc.c:1661  */
+#line 4727 "SqlParser_gen.cpp" /* yacc.c:1661  */
+    break;
+
+  case 211:
+#line 1544 "../SqlParser.ypp" /* yacc.c:1661  */
     {
     (yyval.binary_operation_) = &quickstep::BinaryOperationFactory::GetBinaryOperation(quickstep::BinaryOperationID::kDivide);
   }
-#line 4691 "SqlParser_gen.cpp" /* yacc.c:1661  */
-    break;
-
-  case 210:
-#line 1532 "../SqlParser.ypp" /* yacc.c:1661  */
-=======
-#line 4676 "SqlParser_gen.cpp" /* yacc.c:1646  */
-    break;
-
-  case 205:
-#line 1528 "../SqlParser.ypp" /* yacc.c:1646  */
-    {
-    (yyval.binary_operation_) = &quickstep::BinaryOperationFactory::GetBinaryOperation(quickstep::BinaryOperationID::kAdd);
-  }
-#line 4684 "SqlParser_gen.cpp" /* yacc.c:1646  */
-    break;
-
-  case 206:
-#line 1531 "../SqlParser.ypp" /* yacc.c:1646  */
-    {
-    (yyval.binary_operation_) = &quickstep::BinaryOperationFactory::GetBinaryOperation(quickstep::BinaryOperationID::kSubtract);
-  }
-#line 4692 "SqlParser_gen.cpp" /* yacc.c:1646  */
-    break;
-
-  case 207:
-#line 1536 "../SqlParser.ypp" /* yacc.c:1646  */
-    {
-    (yyval.binary_operation_) = &quickstep::BinaryOperationFactory::GetBinaryOperation(quickstep::BinaryOperationID::kMultiply);
-  }
-#line 4700 "SqlParser_gen.cpp" /* yacc.c:1646  */
-    break;
-
-  case 208:
-#line 1539 "../SqlParser.ypp" /* yacc.c:1646  */
-    {
-    (yyval.binary_operation_) = &quickstep::BinaryOperationFactory::GetBinaryOperation(quickstep::BinaryOperationID::kDivide);
-  }
-#line 4708 "SqlParser_gen.cpp" /* yacc.c:1646  */
-    break;
-
-  case 209:
-#line 1545 "../SqlParser.ypp" /* yacc.c:1646  */
->>>>>>> 93547dc3
+#line 4735 "SqlParser_gen.cpp" /* yacc.c:1661  */
+    break;
+
+  case 212:
+#line 1550 "../SqlParser.ypp" /* yacc.c:1661  */
     {
     (yyval.string_list_) = new quickstep::PtrList<quickstep::ParseString>();
     (yyval.string_list_)->push_back((yyvsp[0].string_value_));
   }
-<<<<<<< HEAD
-#line 4700 "SqlParser_gen.cpp" /* yacc.c:1661  */
-    break;
-
-  case 211:
-#line 1536 "../SqlParser.ypp" /* yacc.c:1661  */
-=======
-#line 4717 "SqlParser_gen.cpp" /* yacc.c:1646  */
-    break;
-
-  case 210:
-#line 1549 "../SqlParser.ypp" /* yacc.c:1646  */
->>>>>>> 93547dc3
+#line 4744 "SqlParser_gen.cpp" /* yacc.c:1661  */
+    break;
+
+  case 213:
+#line 1554 "../SqlParser.ypp" /* yacc.c:1661  */
     {
     (yyval.string_list_) = (yyvsp[-2].string_list_);
     (yyval.string_list_)->push_back((yyvsp[0].string_value_));
   }
-<<<<<<< HEAD
-#line 4709 "SqlParser_gen.cpp" /* yacc.c:1661  */
-    break;
-
-  case 212:
-#line 1542 "../SqlParser.ypp" /* yacc.c:1661  */
+#line 4753 "SqlParser_gen.cpp" /* yacc.c:1661  */
+    break;
+
+  case 214:
+#line 1560 "../SqlParser.ypp" /* yacc.c:1661  */
     {
     (yyval.string_value_) = (yyvsp[0].string_value_);
   }
-#line 4717 "SqlParser_gen.cpp" /* yacc.c:1661  */
-    break;
-
-  case 213:
-#line 1545 "../SqlParser.ypp" /* yacc.c:1661  */
-=======
-#line 4726 "SqlParser_gen.cpp" /* yacc.c:1646  */
-    break;
-
-  case 211:
-#line 1555 "../SqlParser.ypp" /* yacc.c:1646  */
-    {
-    (yyval.string_value_) = (yyvsp[0].string_value_);
-  }
-#line 4734 "SqlParser_gen.cpp" /* yacc.c:1646  */
-    break;
-
-  case 212:
-#line 1558 "../SqlParser.ypp" /* yacc.c:1646  */
->>>>>>> 93547dc3
+#line 4761 "SqlParser_gen.cpp" /* yacc.c:1661  */
+    break;
+
+  case 215:
+#line 1563 "../SqlParser.ypp" /* yacc.c:1661  */
     {
     if ((yyvsp[0].string_value_)->value().empty()) {
       quickstep_yyerror(&(yylsp[0]), yyscanner, nullptr, "Zero-length identifier");
     }
     (yyval.string_value_) = (yyvsp[0].string_value_);
   }
-<<<<<<< HEAD
-#line 4728 "SqlParser_gen.cpp" /* yacc.c:1661  */
-    break;
-
-  case 214:
-#line 1553 "../SqlParser.ypp" /* yacc.c:1661  */
+#line 4772 "SqlParser_gen.cpp" /* yacc.c:1661  */
+    break;
+
+  case 216:
+#line 1571 "../SqlParser.ypp" /* yacc.c:1661  */
     {
     (yyval.boolean_value_) = true;
   }
-#line 4736 "SqlParser_gen.cpp" /* yacc.c:1661  */
-    break;
-
-  case 215:
-#line 1556 "../SqlParser.ypp" /* yacc.c:1661  */
+#line 4780 "SqlParser_gen.cpp" /* yacc.c:1661  */
+    break;
+
+  case 217:
+#line 1574 "../SqlParser.ypp" /* yacc.c:1661  */
     {
     (yyval.boolean_value_) = true;
   }
-#line 4744 "SqlParser_gen.cpp" /* yacc.c:1661  */
-    break;
-
-  case 216:
-#line 1559 "../SqlParser.ypp" /* yacc.c:1661  */
+#line 4788 "SqlParser_gen.cpp" /* yacc.c:1661  */
+    break;
+
+  case 218:
+#line 1577 "../SqlParser.ypp" /* yacc.c:1661  */
     {
     (yyval.boolean_value_) = false;
   }
-#line 4752 "SqlParser_gen.cpp" /* yacc.c:1661  */
-    break;
-
-  case 217:
-#line 1562 "../SqlParser.ypp" /* yacc.c:1661  */
+#line 4796 "SqlParser_gen.cpp" /* yacc.c:1661  */
+    break;
+
+  case 219:
+#line 1580 "../SqlParser.ypp" /* yacc.c:1661  */
     {
     (yyval.boolean_value_) = false;
   }
-#line 4760 "SqlParser_gen.cpp" /* yacc.c:1661  */
-    break;
-
-
-#line 4764 "SqlParser_gen.cpp" /* yacc.c:1661  */
-=======
-#line 4745 "SqlParser_gen.cpp" /* yacc.c:1646  */
-    break;
-
-  case 213:
-#line 1566 "../SqlParser.ypp" /* yacc.c:1646  */
-    {
-    (yyval.boolean_value_) = true;
-  }
-#line 4753 "SqlParser_gen.cpp" /* yacc.c:1646  */
-    break;
-
-  case 214:
-#line 1569 "../SqlParser.ypp" /* yacc.c:1646  */
-    {
-    (yyval.boolean_value_) = true;
-  }
-#line 4761 "SqlParser_gen.cpp" /* yacc.c:1646  */
-    break;
-
-  case 215:
-#line 1572 "../SqlParser.ypp" /* yacc.c:1646  */
-    {
-    (yyval.boolean_value_) = false;
-  }
-#line 4769 "SqlParser_gen.cpp" /* yacc.c:1646  */
-    break;
-
-  case 216:
-#line 1575 "../SqlParser.ypp" /* yacc.c:1646  */
-    {
-    (yyval.boolean_value_) = false;
-  }
-#line 4777 "SqlParser_gen.cpp" /* yacc.c:1646  */
-    break;
-
-  case 217:
-#line 1581 "../SqlParser.ypp" /* yacc.c:1646  */
+#line 4804 "SqlParser_gen.cpp" /* yacc.c:1661  */
+    break;
+
+  case 220:
+#line 1586 "../SqlParser.ypp" /* yacc.c:1661  */
     {
     (yyval.command_) = new quickstep::ParseCommand((yylsp[-1]).first_line, (yylsp[-1]).first_column, (yyvsp[-1].string_value_), (yyvsp[0].command_argument_list_));
   }
-#line 4785 "SqlParser_gen.cpp" /* yacc.c:1646  */
-    break;
-
-  case 218:
-#line 1586 "../SqlParser.ypp" /* yacc.c:1646  */
+#line 4812 "SqlParser_gen.cpp" /* yacc.c:1661  */
+    break;
+
+  case 221:
+#line 1591 "../SqlParser.ypp" /* yacc.c:1661  */
     {
     quickstep::PtrVector<quickstep::ParseString> *argument_list = (yyvsp[-1].command_argument_list_);
     argument_list->push_back((yyvsp[0].string_value_));
     (yyval.command_argument_list_) = argument_list;
   }
-#line 4795 "SqlParser_gen.cpp" /* yacc.c:1646  */
-    break;
-
-  case 219:
-#line 1591 "../SqlParser.ypp" /* yacc.c:1646  */
+#line 4822 "SqlParser_gen.cpp" /* yacc.c:1661  */
+    break;
+
+  case 222:
+#line 1596 "../SqlParser.ypp" /* yacc.c:1661  */
     { /* Epsilon, an empy match. */
     (yyval.command_argument_list_) = new quickstep::PtrVector<quickstep::ParseString>();
   }
-#line 4803 "SqlParser_gen.cpp" /* yacc.c:1646  */
-    break;
-
-
-#line 4807 "SqlParser_gen.cpp" /* yacc.c:1646  */
->>>>>>> 93547dc3
+#line 4830 "SqlParser_gen.cpp" /* yacc.c:1661  */
+    break;
+
+
+#line 4834 "SqlParser_gen.cpp" /* yacc.c:1661  */
       default: break;
     }
   /* User semantic actions sometimes alter yychar, and that requires
@@ -7860,11 +5065,7 @@
 #endif
   return yyresult;
 }
-<<<<<<< HEAD
-#line 1566 "../SqlParser.ypp" /* yacc.c:1906  */
-=======
-#line 1595 "../SqlParser.ypp" /* yacc.c:1906  */
->>>>>>> 93547dc3
+#line 1600 "../SqlParser.ypp" /* yacc.c:1906  */
 
 
 void NotSupported(const YYLTYPE *location, yyscan_t yyscanner, const std::string &feature) {
